[bumpversion]
<<<<<<< HEAD
current_version = 0.8.2
=======
current_version = 0.9.0
>>>>>>> d715980c
files = setup.py SimPEG/__init__.py docs/conf.py
<|MERGE_RESOLUTION|>--- conflicted
+++ resolved
@@ -1,7 +1,3 @@
 [bumpversion]
-<<<<<<< HEAD
-current_version = 0.8.2
-=======
 current_version = 0.9.0
->>>>>>> d715980c
 files = setup.py SimPEG/__init__.py docs/conf.py
