STYLE_CHECK_FILES = SimPEG examples tutorials tests

<<<<<<< HEAD
# Define flake8 warnings that shouldn't be catched for now.
# Every time a new warning is solved througout the entire project, it should be
# removed to this list.
# This list is only meant to be used in the flake-permissive target and it's
# a temprary solution until every flake8 warning is solved in SimPEG.
# The first set of rules (up to W504) are the default ignored ones by flake8.
# Since we are using the --ignore option we are overriding them. They are
# included in the list so we keep ignoring them while running the
# flake-permissive target.
FLAKE8_IGNORE = "E121,E123,E126,E226,E24,E704,W503,W504,\
	B017,\
	B028,\
	D100,\
	D101,\
	D102,\
	D103,\
	D104,\
	D105,\
	D107,\
	D200,\
	D201,\
	D202,\
	D205,\
	D208,\
	D209,\
	D210,\
	D211,\
	D300,\
	D400,\
	D401,\
	D402,\
	D403,\
	D412,\
	D414,\
	D419,\
	E402,\
	E711,\
	E731,\
	F403,\
	F405,\
	F541,\
	F811,\
	F821,\
	RST201,\
	RST203,\
	RST206,\
	RST210,\
	RST212,\
	RST213,\
	RST215,\
	RST219,\
	RST301,\
	RST303,\
	RST304,\
	RST307,\
	RST499,\
	W291,\
	W293,\
"
=======
.PHONY: help build coverage lint graphs tests docs check black flake
>>>>>>> b8dcec53

help:
	@echo "Commands:"
	@echo ""
	@echo "  check       run code style and quality checks (black and flake8)"
	@echo "  black       checks code style with black"
	@echo "  flake       checks code style with flake8"
	@echo "  flake-all   checks code style with flake8 (full set of rules)"
	@echo ""

build:
	python setup.py build_ext --inplace

coverage:
	nosetests --logging-level=INFO --with-coverage --cover-package=SimPEG --cover-html
	open cover/index.html

lint:
	pylint --output-format=html SimPEG > pylint.html

graphs:
	pyreverse -my -A -o pdf -p SimPEG SimPEG/**.py SimPEG/**/**.py

tests:
	nosetests --logging-level=INFO

docs:
	cd docs;make html

clean:
	cd docs;make clean
	find . -name "*.pyc" | xargs -I {} rm -v "{}"

check: black flake

black:
	black --version
	black --check ${STYLE_CHECK_FILES}

flake:
	flake8 --version
	flake8 ${FLAKE8_OPTS} ${STYLE_CHECK_FILES}

flake-all:
	flake8 --version
	flake8 ${FLAKE8_OPTS} --ignore "" ${STYLE_CHECK_FILES}<|MERGE_RESOLUTION|>--- conflicted
+++ resolved
@@ -1,68 +1,6 @@
 STYLE_CHECK_FILES = SimPEG examples tutorials tests
 
-<<<<<<< HEAD
-# Define flake8 warnings that shouldn't be catched for now.
-# Every time a new warning is solved througout the entire project, it should be
-# removed to this list.
-# This list is only meant to be used in the flake-permissive target and it's
-# a temprary solution until every flake8 warning is solved in SimPEG.
-# The first set of rules (up to W504) are the default ignored ones by flake8.
-# Since we are using the --ignore option we are overriding them. They are
-# included in the list so we keep ignoring them while running the
-# flake-permissive target.
-FLAKE8_IGNORE = "E121,E123,E126,E226,E24,E704,W503,W504,\
-	B017,\
-	B028,\
-	D100,\
-	D101,\
-	D102,\
-	D103,\
-	D104,\
-	D105,\
-	D107,\
-	D200,\
-	D201,\
-	D202,\
-	D205,\
-	D208,\
-	D209,\
-	D210,\
-	D211,\
-	D300,\
-	D400,\
-	D401,\
-	D402,\
-	D403,\
-	D412,\
-	D414,\
-	D419,\
-	E402,\
-	E711,\
-	E731,\
-	F403,\
-	F405,\
-	F541,\
-	F811,\
-	F821,\
-	RST201,\
-	RST203,\
-	RST206,\
-	RST210,\
-	RST212,\
-	RST213,\
-	RST215,\
-	RST219,\
-	RST301,\
-	RST303,\
-	RST304,\
-	RST307,\
-	RST499,\
-	W291,\
-	W293,\
-"
-=======
 .PHONY: help build coverage lint graphs tests docs check black flake
->>>>>>> b8dcec53
 
 help:
 	@echo "Commands:"
