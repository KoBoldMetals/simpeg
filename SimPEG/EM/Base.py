--- conflicted
+++ resolved
@@ -11,11 +11,6 @@
 from SimPEG import Utils
 from SimPEG import Maps
 from SimPEG import Props
-<<<<<<< HEAD
-import numpy as np
-import scipy.sparse as sp
-=======
->>>>>>> 7fd7d41a
 from SimPEG import Solver as SimpegSolver
 
 
