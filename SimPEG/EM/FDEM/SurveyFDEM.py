import SimPEG
from SimPEG.EM.Utils import *
from scipy.constants import mu_0
from SimPEG.Utils import Zero, Identity
import SrcFDEM as Src
from SimPEG import sp


####################################################
# Receivers
####################################################

class Rx(SimPEG.Survey.BaseRx):
    """
    Frequency domain receivers

    :param numpy.ndarray locs: receiver locations (ie. :code:`np.r_[x,y,z]`)
    :param string rxType: reciever type from knownRxTypes
    """

    knownRxTypes = {
                    'exr':['e', 'x', 'real'],
                    'eyr':['e', 'y', 'real'],
                    'ezr':['e', 'z', 'real'],
                    'exi':['e', 'x', 'imag'],
                    'eyi':['e', 'y', 'imag'],
                    'ezi':['e', 'z', 'imag'],

                    'bxr':['b', 'x', 'real'],
                    'byr':['b', 'y', 'real'],
                    'bzr':['b', 'z', 'real'],
                    'bxi':['b', 'x', 'imag'],
                    'byi':['b', 'y', 'imag'],
                    'bzi':['b', 'z', 'imag'],

                    'jxr':['j', 'x', 'real'],
                    'jyr':['j', 'y', 'real'],
                    'jzr':['j', 'z', 'real'],
                    'jxi':['j', 'x', 'imag'],
                    'jyi':['j', 'y', 'imag'],
                    'jzi':['j', 'z', 'imag'],

                    'hxr':['h', 'x', 'real'],
                    'hyr':['h', 'y', 'real'],
                    'hzr':['h', 'z', 'real'],
                    'hxi':['h', 'x', 'imag'],
                    'hyi':['h', 'y', 'imag'],
                    'hzi':['h', 'z', 'imag'],
                   }
    radius = None

    def __init__(self, locs, rxType):
        SimPEG.Survey.BaseRx.__init__(self, locs, rxType)

    @property
    def projField(self):
        """Field Type projection (e.g. e b ...)"""
        return self.knownRxTypes[self.rxType][0]

    @property
    def projComp(self):
        """Component projection (real/imag)"""
        return self.knownRxTypes[self.rxType][2]

<<<<<<< HEAD
    def projGLoc(self, u):
        """Grid Location projection (e.g. Ex Fy ...)"""
        return u._GLoc(self.rxType[0]) + self.knownRxTypes[self.rxType][1]

    def projectFields(self, src, mesh, u):
=======
    def eval(self, src, mesh, f):
>>>>>>> 52cc92f6
        """
        Project fields to recievers to get data.

        :param Source src: FDEM source
        :param Mesh mesh: mesh used
        :param Fields f: fields object
        :rtype: numpy.ndarray
        :return: fields projected to recievers
        """
        # projGLoc = u._GLoc(self.knownRxTypes[self.rxType][0])
        # projGLoc += self.knownRxTypes[self.rxType][1]

        P = self.getP(mesh, self.projGLoc(u))
        u_part_complex = u[src, self.projField]
        # get the real or imag component
        real_or_imag = self.projComp
        u_part = getattr(u_part_complex, real_or_imag)
        
        return P*u_part

<<<<<<< HEAD
    def projectFieldsDeriv(self, src, mesh, u, v, adjoint=False):
=======
    def evalDeriv(self, src, mesh, f, v, adjoint=False):
>>>>>>> 52cc92f6
        """
        Derivative of projected fields with respect to the inversion model times a vector.

        :param Source src: FDEM source
        :param Mesh mesh: mesh used
        :param Fields u: fields object
        :param numpy.ndarray v: vector to multiply
        :rtype: numpy.ndarray
        :return: fields projected to recievers
        """

        # projGLoc = u._GLoc(self.knownRxTypes[self.rxType][0])

        # print self.knownRxTypes[self.rxType][:2], 'Deriv', projGLoc
        # projGLoc += self.knownRxTypes[self.rxType][1]

        P = self.getP(mesh, self.projGLoc(u))

        if not adjoint:
            Pv_complex = P * v
            real_or_imag = self.projComp
            Pv = getattr(Pv_complex, real_or_imag)
        elif adjoint:
            Pv_real = P.T * v

            real_or_imag = self.projComp
            if real_or_imag == 'imag':
                Pv = 1j*Pv_real
            elif real_or_imag == 'real':
                Pv = Pv_real.astype(complex)
            else:
                raise NotImplementedError('must be real or imag')

        return Pv


####################################################
# Survey
####################################################

class Survey(SimPEG.Survey.BaseSurvey):
    """
    Frequency domain electromagnetic survey

    :param list srcList: list of FDEM sources used in the survey
    """

    srcPair = Src.BaseSrc
    rxPaair = Rx 

    def __init__(self, srcList, **kwargs):
        # Sort these by frequency
        self.srcList = srcList
        SimPEG.Survey.BaseSurvey.__init__(self, **kwargs)

        _freqDict = {}
        for src in srcList:
            if src.freq not in _freqDict:
                _freqDict[src.freq] = []
            _freqDict[src.freq] += [src]

        self._freqDict = _freqDict
        self._freqs = sorted([f for f in self._freqDict])

    @property
    def freqs(self):
        """Frequencies"""
        return self._freqs

    @property
    def nFreq(self):
        """Number of frequencies"""
        return len(self._freqDict)

    @property
    def nSrcByFreq(self):
        """Number of sources at each frequency"""
        if getattr(self, '_nSrcByFreq', None) is None:
            self._nSrcByFreq = {}
            for freq in self.freqs:
                self._nSrcByFreq[freq] = len(self.getSrcByFreq(freq))
        return self._nSrcByFreq

    def getSrcByFreq(self, freq):
        """
        Returns the sources associated with a specific frequency.
        :param float freq: frequency for which we look up sources
        :rtype: dictionary
        :return: sources at the sepcified frequency 
        """
        assert freq in self._freqDict, "The requested frequency is not in this survey."
        return self._freqDict[freq]

    def eval(self, u):
        """
        Project fields to receiver locations
        :param Fields u: fields object
        :rtype: numpy.ndarray
        :return: data
        """
        data = SimPEG.Survey.Data(self)
        for src in self.srcList:
            for rx in src.rxList:
<<<<<<< HEAD
                dat = rx.projectFields(src, self.mesh, u)
                data[src, rx] = rx.projectFields(src, self.mesh, u)
        return data

    def projectFieldsDeriv(self, u):
        raise Exception('Use Receivers to project fields deriv.')
=======
                data[src, rx] = rx.eval(src, self.mesh, u)
        return data

    def evalDeriv(self, u):
        raise Exception('Use Receivers to project fields deriv.')
>>>>>>> 52cc92f6
<|MERGE_RESOLUTION|>--- conflicted
+++ resolved
@@ -62,15 +62,11 @@
         """Component projection (real/imag)"""
         return self.knownRxTypes[self.rxType][2]
 
-<<<<<<< HEAD
     def projGLoc(self, u):
         """Grid Location projection (e.g. Ex Fy ...)"""
         return u._GLoc(self.rxType[0]) + self.knownRxTypes[self.rxType][1]
 
-    def projectFields(self, src, mesh, u):
-=======
-    def eval(self, src, mesh, f):
->>>>>>> 52cc92f6
+    def eval(self, src, mesh, u):
         """
         Project fields to recievers to get data.
 
@@ -91,11 +87,7 @@
         
         return P*u_part
 
-<<<<<<< HEAD
-    def projectFieldsDeriv(self, src, mesh, u, v, adjoint=False):
-=======
-    def evalDeriv(self, src, mesh, f, v, adjoint=False):
->>>>>>> 52cc92f6
+    def evalDeriv(self, src, mesh, u, v, adjoint=False):
         """
         Derivative of projected fields with respect to the inversion model times a vector.
 
@@ -199,17 +191,8 @@
         data = SimPEG.Survey.Data(self)
         for src in self.srcList:
             for rx in src.rxList:
-<<<<<<< HEAD
-                dat = rx.projectFields(src, self.mesh, u)
-                data[src, rx] = rx.projectFields(src, self.mesh, u)
-        return data
-
-    def projectFieldsDeriv(self, u):
-        raise Exception('Use Receivers to project fields deriv.')
-=======
                 data[src, rx] = rx.eval(src, self.mesh, u)
         return data
 
     def evalDeriv(self, u):
         raise Exception('Use Receivers to project fields deriv.')
->>>>>>> 52cc92f6
