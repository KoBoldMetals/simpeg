--- conflicted
+++ resolved
@@ -150,40 +150,32 @@
 
         """
 
+        V = self.Vol
+        D = V * self.mesh.faceDiv
         # TODO: this won't work for full anisotropy
-        # V = self.Vol
-        # Div = V*self.mesh.faceDiv
         MfRhoI = self.MfRhoI
-        A = self.Div * MfRhoI * self.Div.T
+        A = D * MfRhoI * D.T
+
+        # I think we should deprecate this for DC problem.
         # if self._makeASymmetric is True:
         #     return V.T * A
         return A
 
-<<<<<<< HEAD
-    def getADeriv(self, u, v, adoint=False):
-        """
-
-        Product of the derivative of our system matrix with respect to the model and a vector
-
-        """
-        return Div*self.MfRhoIDeriv(Div.T*u)
-
-=======
     def getADeriv(self, u, v, adjoint= False):
 
-        D = self.mesh.faceDiv
+        V = self.Vol
+        D = V * self.mesh.faceDiv
         MfRhoIDeriv = self.MfRhoIDeriv
-        V = self.Vol
 
         if adjoint:
-            if self._makeASymmetric is True:
-                v = V * v
-            return V.T * ( D * ( MfRhoIDeriv(D * v) ) )
-
-        if self._makeASymmetric is True:
-            return V.T * ( D * ( MfRhoIDeriv( * D.T * ( V * u ) ) * v ) )
-        return D * ( MfRhoIDeriv( D.T * ( V * v ) ) )
->>>>>>> 8775364d
+            # if self._makeASymmetric is True:
+            #     v = V * v
+            return D * MfRhoIDeriv(D * v)
+
+        # I think we should deprecate this for DC problem.
+        # if self._makeASymmetric is True:
+        #     return V.T * ( D * ( MfRhoIDeriv( D.T * ( V * u ) ) * v ) )
+        return D * (MfRhoIDeriv( D.T * u ) * v)
 
     def getRHS(self):
         """
@@ -193,19 +185,20 @@
         """
 
         RHS = self.getSourceTerm()
+
+        # I think we should deprecate this for DC problem.
         # if self._makeASymmetric is True:
         #     return self.Vol.T * RHS
+
         return RHS
 
     def getRHSDeriv(self, src, v, adjoint=False):
-<<<<<<< HEAD
         """
         Derivative of the right hand side with respect to the model
         """
-        qDeriv = src.evalDeriv(self, adjoint=adjoint)
-        return qDeriv
-=======
+        # TODO: add qDeriv for RHS depending on m
+        # qDeriv = src.evalDeriv(self, adjoint=adjoint)
+        # return qDeriv
         return Zero()
->>>>>>> 8775364d
-
-
+
+
