from __future__ import absolute_import
from __future__ import division
from __future__ import print_function
from __future__ import unicode_literals

<<<<<<< HEAD
from SimPEG import np, mkvc, Mesh, Utils
=======
import numpy as np

from SimPEG import Utils, Mesh
>>>>>>> ba516868
from SimPEG.EM.Static import DC


def plot_pseudoSection(DCsurvey, axs, surveyType='dipole-dipole', dataType="appConductivity", clim=None, scale="linear", sameratio=True):
    """
        Read list of 2D tx-rx location and plot a speudo-section of apparent
        resistivity.

        Assumes flat topo for now...

        Input:
        :param d2D, z0
        :switch surveyType -> Either 'pole-dipole' | 'dipole-dipole'
        :switch dataType=-> Either 'appResistivity' | 'appConductivity' | 'volt' (potential)
        :scale -> Either 'linear' (default) | 'log'
        Output:
        :figure scatter plot overlayed on image

        Edited Feb 17th, 2016

        @author: dominiquef

    """
    from scipy.interpolate import griddata
    import pylab as plt
    # Set depth to 0 for now
    z0 = 0.

    # Pre-allocate
    midx = []
    midz = []
    rho = []
    LEG = []
    count = 0  # Counter for data

    for ii in range(DCsurvey.nSrc):

        Tx = DCsurvey.srcList[ii].loc
        Rx = DCsurvey.srcList[ii].rxList[0].locs

        nD = DCsurvey.srcList[ii].rxList[0].nD

        data = DCsurvey.dobs[count:count+nD]
        count += nD

        # Get distances between each poles A-B-M-N
        if surveyType == 'pole-dipole':

            MA = np.abs(Tx[0] - Rx[0][:, 0])
            NA = np.abs(Tx[0] - Rx[1][:, 0])
            MN = np.abs(Rx[1][:, 0] - Rx[0][:, 0])

            # Create mid-point location
            Cmid = Tx[0]
            Pmid = (Rx[0][:, 0] + Rx[1][:, 0])/2
            # if DCsurvey.mesh.dim == 2:
            #     zsrc = Tx[1]
            # elif DCsurvey.mesh.dim ==3:
            zsrc = Tx[2]

        elif surveyType == 'dipole-dipole':
            MA = np.abs(Tx[0][0] - Rx[0][:, 0])
            MB = np.abs(Tx[1][0] - Rx[0][:, 0])
            NA = np.abs(Tx[0][0] - Rx[1][:, 0])
            NB = np.abs(Tx[1][0] - Rx[1][:, 0])

            # Create mid-point location
            Cmid = (Tx[0][0] + Tx[1][0])/2
            Pmid = (Rx[0][:, 0] + Rx[1][:, 0])/2
            # if DCsurvey.mesh.dim == 2:
            #     zsrc = (Tx[0][1] + Tx[1][1])/2
            # elif DCsurvey.mesh.dim ==3:
            zsrc = (Tx[0][2] + Tx[1][2])/2

        # Change output for dataType
        if surveyType == 'pole-dipole':

            leg = data * 2*np.pi * MA * (MA + MN) / MN

        elif surveyType == 'dipole-dipole':

            leg = data * 2*np.pi / (1/MA - 1/MB + 1/NB - 1/NA)
            LEG.append(1./(2*np.pi) * (1/MA - 1/MB + 1/NB - 1/NA))
        else:
            print(""" dataType must be 'pole-dipole' | 'dipole-dipole' """)
            break

        if dataType == 'volt':
            if scale == "linear":
                rho = np.hstack([rho, data])
            elif scale == "log":
                rho = np.hstack([rho, np.log10(abs(data))])

        else:

            # Compute pant leg of apparent rho

            if dataType == 'appConductivity':

                leg = abs(1./leg)

            elif dataType == 'appResistivity':

                leg = abs(leg)

            else:
                print("""dataType must be 'appResistivity' | 'appConductivity' | 'volt' """)
                break

            if scale == "linear":
                rho = np.hstack([rho, leg])
            elif scale == "log":
                rho = np.hstack([rho, np.log10(leg)])

        midx = np.hstack([midx, (Cmid + Pmid)/2])
        # if DCsurvey.mesh.dim==3:
        midz = np.hstack([midz, -np.abs(Cmid-Pmid)/2 + zsrc])
        # elif DCsurvey.mesh.dim==2:
        #     midz = np.hstack([midz, -np.abs(Cmid-Pmid)/2 + zsrc ])
    ax = axs

    # Grid points
    grid_x, grid_z = np.mgrid[np.min(midx):np.max(midx),
                              np.min(midz):np.max(midz)]

    grid_rho = griddata(np.c_[midx, midz], rho.T, (grid_x, grid_z),
                        method='linear')

    if clim is None:
        vmin, vmax = rho.min(), rho.max()
    else:
        vmin, vmax = clim[0], clim[1]

    grid_rho = np.ma.masked_where(np.isnan(grid_rho), grid_rho)
    ph = plt.pcolormesh(grid_x[:, 0], grid_z[0, :], grid_rho.T,
                        clim=(vmin, vmax), vmin=vmin, vmax=vmax)

    if scale == "log":
        cbar = plt.colorbar(format="$10^{%.1f}$",
                            fraction=0.04, orientation="horizontal")
    elif scale == "linear":
        cbar = plt.colorbar(format="%.1f",
                            fraction=0.04, orientation="horizontal")

    if dataType == 'appConductivity':
        cbar.set_label("App.Cond", size=12)

    elif dataType == 'appResistivity':
        cbar.set_label("App.Res.", size=12)

    elif dataType == 'volt':
        cbar.set_label("Potential (V)", size=12)

    cmin, cmax = cbar.get_clim()
    ticks = np.linspace(cmin, cmax, 3)
    cbar.set_ticks(ticks)
    cbar.ax.tick_params(labelsize=10)

    # Plot apparent resistivity
    ax.plot(midx, midz, 'k.', ms=1)

    if sameratio:
        plt.gca().set_aspect('equal', adjustable='box')

    return ph, ax, cbar, LEG


def gen_DCIPsurvey(endl, mesh, surveyType, a, b, n):
    """
        Load in endpoints and survey specifications to generate Tx, Rx location
        stations.

        Assumes flat topo for now...

        Input:
        :param endl -> input endpoints [x1, y1, z1, x2, y2, z2]
        :object mesh -> SimPEG mesh object
        :switch surveyType -> "dipole-dipole" (dipole-dipole) | "pole-dipole" (pole-dipole) | 'gradient'
        : param a, n -> pole seperation, number of rx dipoles per tx

        Output:
        :param Tx, Rx -> List objects for each tx location
            Lines: P1x, P1y, P1z, P2x, P2y, P2z

        Created on Wed December 9th, 2015

        @author: dominiquef
        !! Require clean up to deal with DCsurvey
    """

    def xy_2_r(x1, x2, y1, y2):
        r = np.sqrt(np.sum((x2 - x1)**2 + (y2 - y1)**2))
        return r

    # Evenly distribute electrodes and put on surface
    # Mesure survey length and direction
    dl_len = xy_2_r(endl[0, 0], endl[1, 0], endl[0, 1], endl[1, 1])

    dl_x = (endl[1, 0] - endl[0, 0]) / dl_len
    dl_y = (endl[1, 1] - endl[0, 1]) / dl_len

    nstn = np.floor(dl_len / a)

    # Compute discrete pole location along line
    stn_x = endl[0, 0] + np.array(range(int(nstn)))*dl_x*a
    stn_y = endl[0, 1] + np.array(range(int(nstn)))*dl_y*a

    if mesh.dim == 2:
        ztop = mesh.vectorNy[-1]
        # Create line of P1 locations
        M = np.c_[stn_x, np.ones(nstn).T*ztop]
        # Create line of P2 locations
        N = np.c_[stn_x+a*dl_x, np.ones(nstn).T*ztop]

    elif mesh.dim == 3:
        ztop = mesh.vectorNz[-1]
        # Create line of P1 locations
        M = np.c_[stn_x, stn_y, np.ones(nstn).T*ztop]
        # Create line of P2 locations
        N = np.c_[stn_x+a*dl_x, stn_y+a*dl_y, np.ones(nstn).T*ztop]

    # Build list of Tx-Rx locations depending on survey type
    # Dipole-dipole: Moving tx with [a] spacing -> [AB a MN1 a MN2 ... a MNn]
    # Pole-dipole: Moving pole on one end -> [A a MN1 a MN2 ... MNn a B]
    SrcList = []

    if surveyType != 'gradient':

        for ii in range(0, int(nstn)-1):

            if surveyType == 'dipole-dipole':
                tx = np.c_[M[ii, :], N[ii, :]]
            elif surveyType == 'pole-dipole':
                tx = np.c_[M[ii, :], M[ii, :]]
            else:
                raise Exception('The surveyType must be "dipole-dipole" or "pole-dipole"')

            # Rx.append(np.c_[M[ii+1:indx, :], N[ii+1:indx, :]])

            # Current elctrode seperation
            AB = xy_2_r(tx[0, 1], endl[1, 0], tx[1, 1], endl[1, 1])

            # Number of receivers to fit
            nstn = np.min([np.floor((AB - b) / a), n])

            # Check if there is enough space, else break the loop
            if nstn <= 0:
                continue

            # Compute discrete pole location along line
            stn_x = N[ii, 0] + dl_x*b + np.array(range(int(nstn)))*dl_x*a
            stn_y = N[ii, 1] + dl_y*b + np.array(range(int(nstn)))*dl_y*a

            # Create receiver poles

            if mesh.dim==3:
                # Create line of P1 locations
                P1 = np.c_[stn_x, stn_y, np.ones(nstn).T*ztop]
                # Create line of P2 locations
                P2 = np.c_[stn_x+a*dl_x, stn_y+a*dl_y, np.ones(nstn).T*ztop]
                rxClass = DC.Rx.Dipole(P1, P2)

            elif mesh.dim==2:
                # Create line of P1 locations
                P1 = np.c_[stn_x, np.ones(nstn).T*ztop]
                # Create line of P2 locations
                P2 = np.c_[stn_x+a*dl_x, np.ones(nstn).T*ztop]
                rxClass = DC.Rx.Dipole_ky(P1, P2)

            if surveyType == 'dipole-dipole':
                srcClass = DC.Src.Dipole([rxClass], M[ii, :], N[ii, :])
            elif surveyType == 'pole-dipole':
                srcClass = DC.Src.Pole([rxClass], M[ii, :])
            SrcList.append(srcClass)

    elif surveyType == 'gradient':

        # Gradient survey takes the "b" parameter to define the limits of a
        # square survey grid. The pole seperation within the receiver grid is
        # define the "a" parameter.

        # Get the edge limit of survey area
        min_x = endl[0, 0] + dl_x * b
        min_y = endl[0, 1] + dl_y * b

        max_x = endl[1, 0] - dl_x * b
        max_y = endl[1, 1] - dl_y * b

        # Define the size of the survey grid (square for now)
        box_l = np.sqrt((min_x - max_x)**2 + (min_y - max_y)**2)
        box_w = box_l/2.

        nstn = int(np.floor(box_l / a))

        # Compute discrete pole location along line
        stn_x = min_x + np.array(range(int(nstn)))*dl_x*a
        stn_y = min_y + np.array(range(int(nstn)))*dl_y*a

        # Define number of cross lines
        nlin = int(np.floor(box_w / a))
        lind = range(-nlin, nlin+1)

        npoles = int(nstn * len(lind))

        rx = np.zeros([npoles, 6])
        for ii in range(len(lind)):

            # Move station location to current survey line This is a
            # perpendicular move then line survey orientation, hence the y, x
            # switch
            lxx = stn_x - lind[ii]*a*dl_y
            lyy = stn_y + lind[ii]*a*dl_x

            M = np.c_[lxx, lyy, np.ones(nstn).T*ztop]
            N = np.c_[lxx+a*dl_x, lyy+a*dl_y, np.ones(nstn).T*ztop]
            rx[(ii*nstn):((ii+1)*nstn), :] = np.c_[M, N]

            if mesh.dim == 3:
                rxClass = DC.Rx.Dipole(rx[:, :3], rx[:, 3:])
            elif mesh.dim == 2:
                M = M[:, [0, 2]]
                N = N[:, [0, 2]]
                rxClass = DC.Rx.Dipole_ky(rx[:, [0, 2]], rx[:, [3, 5]])
            srcClass = DC.Src.Dipole([rxClass],
                                     (endl[0, :]),
                                     (endl[1, :]))
        SrcList.append(srcClass)
    else:
        print("""surveyType must be either 'pole-dipole', 'dipole-dipole' or 'gradient'. """)

    survey = DC.Survey(SrcList)

    return survey


def writeUBC_DCobs(fileName, DCsurvey, dim, formatType, iptype=0):
    """
        Write UBC GIF DCIP 2D or 3D observation file

        :param string fileName: including path where the file is written out
        :param Survey DCsurvey: DC survey class object
        :param string dim:  either '2D' | '3D'
        :param string surveyType:  either 'SURFACE' | 'GENERAL'
        :rtype: file
        :return: UBC2D-Data file
    """

    assert (dim == '2D') | (dim == '3D'), "Data must be either '2D' | '3D'"

    assert ((formatType == 'SURFACE') |
            (formatType == 'GENERAL') |
            (formatType == 'SIMPLE')), "Data must be either 'SURFACE' | 'GENERAL' | 'SIMPLE'"

    fid = open(fileName, 'w')

    if iptype != 0:
        fid.write('IPTYPE=%i\n' % iptype)

    else:
        fid.write('! ' + formatType + ' FORMAT\n')

    count = 0

    for ii in range(DCsurvey.nSrc):

        tx = np.c_[DCsurvey.srcList[ii].loc]

        if np.shape(tx)[0] == 3:
            surveyType = 'pole-dipole'

        else:
            surveyType = 'dipole-dipole'

        rx = DCsurvey.srcList[ii].rxList[0].locs

        nD = DCsurvey.srcList[ii].nD

        M = rx[0]
        N = rx[1]

        # Adapt source-receiver location for dim and surveyType
        if dim == '2D':

            if formatType == 'SIMPLE':

                # fid.writelines("%e " % ii for ii in Utils.mkvc(tx[0, :]))
                A = np.repeat(tx[0], M.shape[0], axis=0)

                if surveyType == 'pole-dipole':
                    B = np.repeat(tx[0], M.shape[0], axis=0)

                else:
                    B = np.repeat(tx[3], M.shape[0], axis=0)

                M = M[:, 0]
                N = N[:, 0]

                np.savetxt(fid, np.c_[A, B, M, N,
                                      DCsurvey.dobs[count:count+nD],
                                      DCsurvey.std[count:count+nD]],
                           fmt='%e', delimiter=' ', newline='\n')

            else:

                if formatType == 'SURFACE':

                    fid.writelines("%f " % ii for ii in Utils.mkvc(tx[0, :]))
                    M = M[:, 0]
                    N = N[:, 0]

                if formatType == 'GENERAL':

                    # Flip sign for z-elevation to depth
                    tx[2::2, :] = -tx[2::2, :]

                    fid.writelines("%e " % ii for ii in Utils.mkvc(tx[::2, :]))
                    M = M[:, 0::2]
                    N = N[:, 0::2]

                    # Flip sign for z-elevation to depth
                    M[:, 1::2] = -M[:, 1::2]
                    N[:, 1::2] = -N[:, 1::2]

                fid.write('%i\n'% nD)
                np.savetxt(fid, np.c_[M, N, DCsurvey.dobs[count:count+nD], DCsurvey.std[count:count+nD] ], fmt='%f', delimiter=' ', newline='\n')

        if dim == '3D':

            if formatType == 'SURFACE':

                fid.writelines("%e " % ii for ii in Utils.mkvc(tx[:, 0:2].T))
                M = M[:, 0:2]
                N = N[:, 0:2]

            if formatType == 'GENERAL':

                fid.writelines("%e " % ii for ii in Utils.mkvc(tx.T))

            fid.write('%i\n'% nD)
            np.savetxt(fid, np.c_[M, N, DCsurvey.dobs[count:count+nD], DCsurvey.std[count:count+nD] ], fmt='%e', delimiter=' ', newline='\n')
            fid.write('\n')

        count += nD

    fid.close()


def convertObs_DC3D_to_2D(survey, lineID, flag='local'):
    """
        Read DC survey and projects the coordinate system
        according to the flag = 'Xloc' | 'Yloc' | 'local' (default)
        In the 'local' system, station coordinates are referenced
        to distance from the first srcLoc[0].loc[0]

        The Z value is preserved, but Y coordinates zeroed.

        Input:
        :param survey3D

        Output:
        :figure survey2D

        Edited April 6th, 2016

        @author: dominiquef

    """

    def stn_id(v0, v1, r):
        """
        Compute station ID along line
        """

        dl = int(v0.dot(v1)) * r

        return dl

    def r_unit(p1, p2):
        """
        r_unit(x, y) : Function computes the unit vector
        between two points with coordinates p1(x1, y1) and p2(x2, y2)

        """

        assert len(p1) == len(p2), 'locs must be the same shape.'

        dx = []
        for ii in range(len(p1)):
            dx.append((p2[ii] - p1[ii]))

        # Compute length of vector
        r = np.linalg.norm(np.asarray(dx))

        if r != 0:
            vec = dx/r

        else:
            vec = np.zeros(len(p1))

        return vec, r

    srcList2D = []

    srcMat = getSrc_locs(survey)

    # Find all unique line id
    uniqueID = np.unique(lineID)

    for jj in range(len(uniqueID)):

        indx = np.where(lineID == uniqueID[jj])[0]

        # Find origin of survey
        r = 1e+8  # Initialize to some large number

        Tx = srcMat[indx]

        if np.all(Tx[0:3] == Tx[3:]):
            surveyType = 'pole-dipole'

        else:
            surveyType = 'dipole-dipole'

        x0 = Tx[0][0:2]  # Define station zero along line

        vecTx, r1 = r_unit(x0, Tx[-1][0:2])

        for ii in range(len(indx)):

            # Get all receivers
            Rx = survey.srcList[indx[ii]].rxList[0].locs
            nrx = Rx[0].shape[0]

            if flag == 'local':
                # Find A electrode along line
                vec, r = r_unit(x0, Tx[ii][0:2])
                A = stn_id(vecTx, vec, r)

                if surveyType != 'pole-dipole':
                    # Find B electrode along line
                    vec, r = r_unit(x0, Tx[ii][3:5])
                    B = stn_id(vecTx, vec, r)

                M = np.zeros(nrx)
                N = np.zeros(nrx)
                for kk in range(nrx):

                    # Find all M electrodes along line
                    vec, r = r_unit(x0, Rx[0][kk, 0:2])
                    M[kk] = stn_id(vecTx, vec, r)

                    # Find all N electrodes along line
                    vec, r = r_unit(x0, Rx[1][kk, 0:2])
                    N[kk] = stn_id(vecTx, vec, r)
            elif flag == 'Yloc':
                """ Flip the XY axis locs"""
                A = Tx[ii][1]

                if surveyType != 'pole-dipole':
                    B = Tx[ii][4]

                M = Rx[0][:, 1]
                N = Rx[1][:, 1]

            elif flag == 'Xloc':
                """ Copy the rx-tx locs"""
                A = Tx[ii][0]

                if surveyType != 'pole-dipole':
                    B = Tx[ii][3]

                M = Rx[0][:, 0]
                N = Rx[1][:, 0]

            rxClass = DC.Rx.Dipole(np.c_[M, np.zeros(nrx), Rx[0][:, 2]],
                                   np.c_[N, np.zeros(nrx), Rx[1][:, 2]])

            if surveyType == 'pole-dipole':
                srcList2D.append(DC.Src.Pole([rxClass],
                                 np.asarray([A, 0, Tx[ii][2]])))

            elif surveyType == 'dipole-dipole':
                srcList2D.append(DC.Src.Dipole([rxClass],
                                 np.r_[A, 0, Tx[ii][2]],
                                 np.r_[B, 0, Tx[ii][5]]))

    survey2D = DC.SurveyDC.Survey(srcList2D)
    survey2D.dobs = survey.dobs
    survey2D.std = survey.std

    return survey2D


def readUBC_DC2DModel(fileName):
    """
        Read UBC GIF 2DTensor model and generate 2D Tensor model in simpeg

        Input:
        :param fileName, path to the UBC GIF 2D model file

        Output:
        :param SimPEG TensorMesh 2D object
        :return

        Created on Thu Nov 12 13:14:10 2015

        @author: dominiquef

    """

    # Open fileand skip header... assume that we know the mesh already
    obsfile = np.genfromtxt(fileName, delimiter=' \n',
                            dtype=np.str, comments='!')

    dim = np.array(obsfile[0].split(), dtype=float)

    temp = np.array(obsfile[1].split(), dtype=float)

    if len(temp) > 1:
        model = np.zeros(dim)

        for ii in range(len(obsfile)-1):
            mm = np.array(obsfile[ii+1].split(), dtype=float)
            model[:, ii] = mm

        model = model[:, ::-1]

    else:

        if len(obsfile[1:]) == 1:
            mm = np.array(obsfile[1:].split(), dtype=float)

        else:
            mm = np.array(obsfile[1:], dtype=float)

        # Permute the second dimension to flip the order
        model = mm.reshape(dim[1], dim[0])

        model = model[::-1, :]
        model = np.transpose(model, (1, 0))

    model = Utils.mkvc(model)

    return model


def readUBC_DC2Dpre(fileName):
    """
        Read UBC GIF DCIP 2D observation file and generate arrays for tx-rx location

        Input:
        :param fileName, path to the UBC GIF 3D obs file

        Output:
        DCsurvey
        :return

        Created on Mon March 9th, 2016 << Doug's 70th Birthday !! >>

        @author: dominiquef

    """

    # Load file
    obsfile = np.genfromtxt(fileName, delimiter=' \n', dtype=np.str, comments='!')

    # Pre-allocate
    srcLists = []
    Rx = []
    d = []
    zflag = True  # Flag for z value provided

    for ii in range(obsfile.shape[0]):

        if not obsfile[ii]:
            continue

        # First line is transmitter with number of receivers

        temp = (np.fromstring(obsfile[ii], dtype=float, sep=' ').T)

        # Check if z value is provided, if False -> nan
        if len(temp) == 5:
            tx = np.r_[temp[0], np.nan, np.nan, temp[1], np.nan, np.nan]
            zflag = False

        else:
            tx = np.r_[temp[0], np.nan, temp[1], temp[2], np.nan, temp[3]]

        if zflag:
            rx = np.c_[temp[4], np.nan, temp[5], temp[6], np.nan, temp[7]]

        else:
            rx = np.c_[temp[2], np.nan, np.nan, temp[3], np.nan, np.nan]
            # Check if there is data with the location

        d.append(temp[-1])

        Rx = DC.Rx.Dipole(rx[:, :3], rx[:, 3:])
        srcLists.append( DC.Src.Dipole( [Rx], tx[:3], tx[3:]) )

    # Create survey class
    survey = DC.SurveyDC.Survey(srcLists)

    survey.dobs = np.asarray(d)

    return {'DCsurvey': survey}


def readUBC_DC3Dobs(fileName):
    """
        Read UBC GIF DCIP 3D observation file and generate arrays for tx-rx location

        Input:
        :param fileName, path to the UBC GIF 3D obs file

        Output:
        :param rx, tx, d, wd
        :return

        Created on Mon December 7th, 2015

        @author: dominiquef

    """

    # Load file
    obsfile = np.genfromtxt(fileName, delimiter=' \n', dtype=np.str, comments='!')

    # Pre-allocate
    srcLists = []
    Rx = []
    d = []
    wd = []
    zflag = True  # Flag for z value provided

    # Countdown for number of obs/tx
    count = 0
    for ii in range(obsfile.shape[0]):

        if not obsfile[ii]:
            continue

        # First line is transmitter with number of receivers
        if count == 0:

            temp = (np.fromstring(obsfile[ii], dtype=float, sep=' ').T)
            count = int(temp[-1])

            # Check if z value is provided, if False -> nan
            if len(temp) == 5:
                tx = np.r_[temp[0:2], np.nan, temp[0:2], np.nan]
                zflag = False

            else:
                tx = temp[:-1]

            continue

        rx = []
        temp = np.fromstring(obsfile[ii], dtype=float, sep=' ')

        if zflag:

            rx.append(temp[:-2])
            # Check if there is data with the location
            if len(temp) == 8:
                d.append(temp[-2])
                wd.append(temp[-1])

        else:
            rx.append(np.r_[temp[0:2], np.nan, temp[0:2], np.nan])

            # Check if there is data with the location
            if len(temp) == 6:
                d.append(temp[-2])
                wd.append(temp[-1])

        count = count - 1

        rx = np.asarray(rx)
        # Reach the end of transmitter block
        if count == 0:
            Rx = DC.Rx.Dipole(rx[:, :3], rx[:, 3:])
            srcLists.append(DC.Src.Dipole([Rx], tx[:3], tx[3:]))

    survey = DC.SurveyDC.Survey(srcLists)
    survey.dobs = np.asarray(d)
    survey.std = np.asarray(wd)

    return {'DCsurvey': survey}


def xy_2_lineID(DCsurvey):
    """
        Read DC survey class and append line ID.
        Assumes that the locations are listed in the order
        they were collected. May need to generalize for random
        point locations, but will be more expensive

        Input:
        :param DCdict Vectors of station location

        Output:
        :param LineID Vector of integers
        :return

        Created on Thu Feb 11, 2015

        @author: dominiquef

    """

    # Compute unit vector between two points
    nstn = DCsurvey.nSrc

    # Pre-allocate space
    lineID = np.zeros(nstn)

    linenum = 0
    indx = 0

    for ii in range(nstn):

        if ii == 0:

            A = DCsurvey.srcList[ii].loc[0]
            B = DCsurvey.srcList[ii].loc[1]

            xout = np.mean([A[0:2], B[0:2]], axis=0)

            xy0 = A[:2]
            xym = xout

            # Deal with replicate pole location
            if np.all(xy0 == xym):

                xym[0] = xym[0] + 1e-3

            continue

        A = DCsurvey.srcList[ii].loc[0]
        B = DCsurvey.srcList[ii].loc[1]

        xin = np.mean([A[0:2], B[0:2]], axis=0)

        # Compute vector between neighbours
        vec1, r1 = r_unit(xout, xin)

        # Compute vector between current stn and mid-point
        vec2, r2 = r_unit(xym, xin)

        # Compute vector between current stn and start line
        vec3, r3 = r_unit(xy0, xin)

        # Compute vector between mid-point and start line
        vec4, r4 = r_unit(xym, xy0)

        # Compute dot product
        ang1 = np.abs(vec1.dot(vec2))
        ang2 = np.abs(vec3.dot(vec4))

        # If the angles are smaller then 45d, than next point is on a new line
        if ((ang1 < np.cos(np.pi/4.)) | (ang2 < np.cos(np.pi/4.))) & (np.all(np.r_[r1, r2, r3, r4] > 0)):

            # Re-initiate start and mid-point location
            xy0 = A[:2]
            xym = xin

            # Deal with replicate pole location
            if np.all(xy0 == xym):

                xym[0] = xym[0] + 1e-3

            linenum += 1
            indx = ii

        else:
            xym = np.mean([xy0, xin], axis = 0)

        lineID[ii] = linenum
        xout = xin

    return lineID


def r_unit(p1, p2):
    """
    r_unit(x, y) : Function computes the unit vector
    between two points with coordinates p1(x1, y1) and p2(x2, y2)

    """

    assert len(p1) == len(p2), 'locs must be the same shape.'

    dx = []
    for ii in range(len(p1)):
        dx.append((p2[ii] - p1[ii]))

    # Compute length of vector
    r = np.linalg.norm(np.asarray(dx))

    if r != 0:
        vec = dx/r

    else:
        vec = np.zeros(len(p1))

    return vec, r


def getSrc_locs(survey):
    """
        Read in a DC survey class and extract the xyz location of all
        sources.

        :param DCclass survey: Input Static.DC class
        :return numpy.array srcLocs: Locations of sources

    """

    srcMat = []

    for src in survey.srcList:

        srcMat.append(np.hstack(src.loc))

    srcMat = np.vstack(srcMat)

    return srcMat


def gettopoCC(mesh, airind):
    """
        Get topography from active indices of mesh.
    """

    if mesh.dim == 3:

        mesh2D = Mesh.TensorMesh([mesh.hx, mesh.hy], mesh.x0[:2])
        zc = mesh.gridCC[:, 2]
        AIRIND = airind.reshape((mesh.vnC[0]*mesh.vnC[1], mesh.vnC[2]), order='F')
        ZC = zc.reshape((mesh.vnC[0]*mesh.vnC[1], mesh.vnC[2]), order='F')
        topo = np.zeros(ZC.shape[0])
        topoCC = np.zeros(ZC.shape[0])
        for i in range(ZC.shape[0]):
            ind  = np.argmax(ZC[i, :][~AIRIND[i, :]])
            topo[i] = ZC[i, :][~AIRIND[i, :]].max() + mesh.hz[~AIRIND[i, :]][ind]*0.5
            topoCC[i] = ZC[i, :][~AIRIND[i, :]].max()

        return mesh2D, topoCC

    elif mesh.dim == 2:

        mesh1D = Mesh.TensorMesh([mesh.hx], [mesh.x0[0]])
        yc = mesh.gridCC[:, 1]
        AIRIND = airind.reshape((mesh.vnC[0], mesh.vnC[1]), order='F')
        YC = yc.reshape((mesh.vnC[0], mesh.vnC[1]), order='F')
        topo = np.zeros(YC.shape[0])
        topoCC = np.zeros(YC.shape[0])
        for i in range(YC.shape[0]):
            ind  = np.argmax(YC[i, :][~AIRIND[i, :]])
            topo[i] = YC[i, :][~AIRIND[i, :]].max() + mesh.hy[~AIRIND[i, :]][ind]*0.5
            topoCC[i] = YC[i, :][~AIRIND[i, :]].max()

        return mesh1D, topoCC


def drapeTopotoLoc(mesh, topo, pts, airind=None):
    """
        Drape
    """
    if mesh.dim == 2:
        if pts.ndim > 1:
            raise Exception("pts should be 1d array")
    elif mesh.dim == 3:
        if pts.shape[1] == 3:
            raise Exception("shape of pts should be (x, 3)")
    else:
        raise NotImplementedError()
    if airind is None:
        airind = Utils.surface2ind_topo(mesh, topo)
    meshtemp, topoCC = gettopoCC(mesh, ~airind)
    inds = Utils.closestPoints(meshtemp, pts)

    return np.c_[pts, topoCC[inds]]<|MERGE_RESOLUTION|>--- conflicted
+++ resolved
@@ -3,13 +3,9 @@
 from __future__ import print_function
 from __future__ import unicode_literals
 
-<<<<<<< HEAD
-from SimPEG import np, mkvc, Mesh, Utils
-=======
 import numpy as np
 
 from SimPEG import Utils, Mesh
->>>>>>> ba516868
 from SimPEG.EM.Static import DC
 
 
