from __future__ import absolute_import
from __future__ import division
from __future__ import print_function
from __future__ import unicode_literals

from six import integer_types
from six import string_types
from collections import namedtuple
import warnings
import copy

import numpy as np
from numpy.polynomial import polynomial
import scipy.sparse as sp
from scipy.sparse.linalg import LinearOperator
from scipy.interpolate import UnivariateSpline
from scipy.constants import mu_0
from scipy.spatial import cKDTree

import properties
from discretize.Tests import checkDerivative
from .Utils import setKwargs, Identity, Zero, sdiag, mkvc
from .Tests import checkDerivative
from . import Utils

class IdentityMap(properties.HasProperties):
    """
        SimPEG Map
    """

    def __init__(self, mesh=None, nP=None, **kwargs):
        setKwargs(self, **kwargs)

        if nP is not None:
            if isinstance(nP, string_types):
                assert nP == '*', (
                    "nP must be an integer or '*', not {}".format(nP)
                )
            assert isinstance(nP, integer_types + (np.int64,)), (
                'Number of parameters must be an integer. Not `{}`.'
                .format(type(nP))
            )
            nP = int(nP)
        elif mesh is not None:
            nP = mesh.nC
        else:
            nP = '*'

        self.mesh = mesh
        self._nP = nP

    @property
    def nP(self):
        """
            :rtype: int
            :return: number of parameters that the mapping accepts
        """
        if self._nP != '*':
            return int(self._nP)
        if self.mesh is None:
            return '*'
        return int(self.mesh.nC)

    @property
    def shape(self):
        """
            The default shape is (mesh.nC, nP) if the mesh is defined.
            If this is a meshless mapping (i.e. nP is defined independently)
            the shape will be the the shape (nP,nP).

            :rtype: tuple
            :return: shape of the operator as a tuple (int,int)
        """
        if self.mesh is None:
            return (self.nP, self.nP)
        return (self.mesh.nC, self.nP)

    def _transform(self, m):
        """
            Changes the model into the physical property.

            .. note::

                This can be called by the __mul__ property against a
                :meth:numpy.ndarray.

            :param numpy.array m: model
            :rtype: numpy.array
            :return: transformed model

        """
        return m

    def inverse(self, D):
        """
            Changes the physical property into the model.

            .. note::

                The *transformInverse* may not be easy to create in general.

            :param numpy.array D: physical property
            :rtype: numpy.array
            :return: model

        """
        raise NotImplementedError('The transformInverse is not implemented.')

    def deriv(self, m, v=None):
        """
            The derivative of the transformation.

            :param numpy.array m: model
            :rtype: scipy.sparse.csr_matrix
            :return: derivative of transformed model

        """
        if v is not None:
            return v
        if isinstance(self.nP, integer_types):
            return sp.identity(self.nP)
        return Identity()

    def test(self, m=None, num=4, **kwargs):
        """Test the derivative of the mapping.

            :param numpy.array m: model
            :param kwargs: key word arguments of
                           :meth:`discretize.Tests.checkDerivative`
            :rtype: bool
            :return: passed the test?

        """
        print('Testing {0!s}'.format(str(self)))
        if m is None:
            m = abs(np.random.rand(self.nP))
        if 'plotIt' not in kwargs:
            kwargs['plotIt'] = False

        assert isinstance(self.nP, integer_types), (
            "nP must be an integer for {}"
            .format(self.__class__.__name__)
        )
        return checkDerivative(
            lambda m: [self * m, self.deriv(m)], m, num=num, **kwargs
        )

    def testVec(self, m=None, **kwargs):
        """Test the derivative of the mapping times a vector.

            :param numpy.array m: model
            :param kwargs: key word arguments of
                           :meth:`discretize.Tests.checkDerivative`
            :rtype: bool
            :return: passed the test?

        """
        print('Testing {0!s}'.format(self))
        if m is None:
            m = abs(np.random.rand(self.nP))
        if 'plotIt' not in kwargs:
            kwargs['plotIt'] = False
        return checkDerivative(
            lambda m: [self * m, lambda x: self.deriv(m, x)], m, num=4, **kwargs
        )

    def _assertMatchesPair(self, pair):
        assert (
            isinstance(self, pair) or
            isinstance(self, ComboMap) and isinstance(self.maps[0], pair)
        ), "Mapping object must be an instance of a {0!s} class.".format(
            pair.__name__
        )

    def __mul__(self, val):
        if isinstance(val, IdentityMap):
            if (
                not (self.shape[1] == '*' or val.shape[0] == '*') and
                not self.shape[1] == val.shape[0]
            ):
                raise ValueError(
                    'Dimension mismatch in {0!s} and {1!s}.'.format(
                        str(self), str(val)
                    )
                )
            return ComboMap([self, val])

        elif isinstance(val, np.ndarray):
            if (
                not self.shape[1] == '*' and not self.shape[1] == val.shape[0]
            ):
                raise ValueError(
                    'Dimension mismatch in {0!s} and np.ndarray{1!s}.'.format(
                        str(self), str(val.shape)
                    )
                )
            return self._transform(val)

        elif isinstance(val, Zero):
            return Zero()

        raise Exception(
            'Unrecognized data type to multiply. Try a map or a numpy.ndarray!'
            'You used a {} of type {}'.format(
                val, type(val)
            )
        )

    __numpy_ufunc__ = True

    def __add__(self, map2):
        return SumMap([self, map2]) # error-checking done inside of the SumMap

    def __str__(self):
        return "{0!s}({1!s},{2!s})".format(
            self.__class__.__name__,
            self.shape[0],
            self.shape[1]
        )

    def __len__(self):
        return 1


class ComboMap(IdentityMap):
    """
        Combination of various maps.

        The ComboMap holds the information for multiplying and combining
        maps. It also uses the chain rule to create the derivative.
        Remember, any time that you make your own combination of mappings
        be sure to test that the derivative is correct.

    """

    def __init__(self, maps, **kwargs):
        IdentityMap.__init__(self, None, **kwargs)

        self.maps = []
        for ii, m in enumerate(maps):
            assert isinstance(m, IdentityMap), "Unrecognized data type, "
            "inherit from an IdentityMap or ComboMap!"

            if (
                ii > 0 and not (self.shape[1] == '*' or m.shape[0] == '*') and
                not self.shape[1] == m.shape[0]
            ):
                prev = self.maps[-1]

                raise ValueError(
                    'Dimension mismatch in map[{0!s}] ({1!s}, {2!s}) '
                    'and map[{3!s}] ({4!s}, {5!s}).'.format(
                        prev.__class__.__name__,
                        prev.shape[0],
                        prev.shape[1],
                        m.__class__.__name__,
                        m.shape[0],
                        m.shape[1]
                    )
                )

            if np.any([isinstance(m, SumMap), isinstance(m, IdentityMap)]):
                self.maps += [m]
            elif isinstance(m, ComboMap):
                self.maps += m.maps
            else:
                raise ValueError(
                    'Map[{0!s}] not supported',
                    m.__class__.__name__
                )

    @property
    def shape(self):
        return (self.maps[0].shape[0], self.maps[-1].shape[1])

    @property
    def nP(self):
        """Number of model properties.

           The number of cells in the
           last dimension of the mesh."""
        return self.maps[-1].nP

    def _transform(self, m):
        for map_i in reversed(self.maps):
            m = map_i * m
        return m

    def deriv(self, m, v=None):

        if v is not None:
            deriv = v
        else:
            deriv = 1

        mi = m
        for map_i in reversed(self.maps):
            deriv = map_i.deriv(mi) * deriv
            mi = map_i * mi
        return deriv

    def __str__(self):
        return 'ComboMap[{0!s}]({1!s},{2!s})'.format(
            ' * '.join([m.__str__() for m in self.maps]),
            self.shape[0],
            self.shape[1]
        )

    def __len__(self):
        return len(self.maps)


class Projection(IdentityMap):
    """
        A map to rearrange / select parameters

        :param int nP: number of model parameters
        :param numpy.array index: indices to select
    """

    def __init__(self, nP, index, **kwargs):
        assert isinstance(index, (np.ndarray, slice, list)), (
            'index must be a np.ndarray or slice, not {}'.format(type(index)))
        super(Projection, self).__init__(nP=nP, **kwargs)

        if isinstance(index, slice):
            index = list(range(*index.indices(self.nP)))

        if isinstance(index, np.ndarray):
            if index.dtype is np.dtype('bool'):
                index = np.where(index)[0]

        self.index = index
        self._shape = nI, nP = len(self.index), self.nP

        assert (max(index) < nP), (
            'maximum index must be less than {}'.format(nP))

        # sparse projection matrix
        self.P = sp.csr_matrix(
            (np.ones(nI), (range(nI), self.index)), shape=(nI, nP)
        )

    def _transform(self, m):
        return m[self.index]

    @property
    def shape(self):
        """
        Shape of the matrix operation (number of indices x nP)
        """
        return self._shape

    def deriv(self, m, v=None):
        """
            :param numpy.array m: model
            :rtype: scipy.sparse.csr_matrix
            :return: derivative of transformed model
        """

        if v is not None:
            return self.P * v
        return self.P


class SumMap(ComboMap):
    """
        A map to add model parameters contributing to the
        forward operation e.g. F(m) = F(g(x) + h(y))

        Assumes that the model vectors defined by g(x) and h(y)
        are equal in length.
        Allows to assume different things about the model m:
        i.e. parametric + voxel models
    """
    def __init__(self, maps, **kwargs):
        IdentityMap.__init__(self, None, **kwargs)

        self.maps = []
        for ii, m in enumerate(maps):
            if not isinstance(m, IdentityMap):
                raise TypeError(
                    "Unrecognized data type {}, inherit from an "
                    "IdentityMap!".format(type(m))
                )

            if (
                ii > 0 and not (self.shape == '*' or m.shape == '*') and
                not self.shape == m.shape
           ):

                raise ValueError(
                    'Dimension mismatch in map[{0!s}] ({1!s}, {2!s}) '
                    'and map[{3!s}] ({4!s}, {5!s}).'.format(
                        self.maps[0].__class__.__name__,
                        self.maps[0].shape[0],
                        self.maps[0].shape[1],
                        m.__class__.__name__,
                        m.shape[0],
                        m.shape[1]
                    )
                )

            self.maps += [m]

    @property
    def shape(self):
        return (self.maps[0].shape[0], self.maps[0].shape[1])

    @property
    def nP(self):
        """Number of model properties.

           The number of cells in the
           last dimension of the mesh."""
        return self.maps[-1].shape[1]

    def _transform(self, m):

        for ii, map_i in enumerate(self.maps):
            m0 = m.copy()
            m0 = map_i * m0

            if ii == 0:
                mout = m0
            else:
                mout += m0
        return mout

    def deriv(self, m, v=None):

        for ii, map_i in enumerate(self.maps):

            m0 = m.copy()

            if v is not None:
                deriv = v
            else:
                deriv = sp.eye(self.nP)

            deriv = map_i.deriv(m0, v=deriv)
            if ii == 0:
                sumDeriv = deriv
            else:
                sumDeriv += deriv

        return sumDeriv


class SurjectUnits(IdentityMap):
    """
    A map to group model cells into homogeneous units

    :param list indices: list of bool for each homogeneous unit
    """

    indices = properties.List(
        "list of indices for each unit to be surjected into",
        properties.Array(
            "indices for the unit to be mapped to", dtype=bool,
            shape=('*',)
        ),
        required=True
    )

    # n_blocks = properties.Integer(
    #     "number of times to repeat the mapping", default=1, min=1
    # )

    def __init__(self, indices, **kwargs):
        super(SurjectUnits, self).__init__(**kwargs)
        self.indices = indices

    @property
    def P(self):
        if getattr(self, '_P', None) is None:
            # sparse projection matrix
            row = []
            col = []
            val = []
            for ii, ind in enumerate(self.indices):
                col += [ii]*ind.sum()
                row += np.where(ind)[0].tolist()
                val += [1]*ind.sum()

            self._P = sp.csr_matrix(
                (val, (row, col)), shape=(len(self.indices[0]), self.nP)
            )

            # self._P = sp.block_diag([P for ii in range(self.nBlock)])

        return self._P

    def _transform(self, m):
        return self.P * m

    @property
    def nP(self):
        return len(self.indices)

    @property
    def shape(self):
        """
        Shape of the matrix operation (number of indices x nP)
        """
        # return self.n_block*len(self.indices[0]), self.n_block*len(self.indices)
        return (len(self.indices[0]), self.nP)

    def deriv(self, m, v=None):
        """
            :param numpy.array m: model
            :rtype: scipy.sparse.csr_matrix
            :return: derivative of transformed model
        """

        if v is not None:
            return self.P * v
        return self.P


class Wires(object):

    def __init__(self, *args):
        for arg in args:
            assert (
                isinstance(arg, tuple) and
                len(arg) == 2 and
                isinstance(arg[0], string_types) and
                # TODO: this should be extended to a slice.
                isinstance(arg[1], integer_types)
            ), (
                "Each wire needs to be a tuple: (name, length). "
                "You provided: {}".format(arg)
            )

        self._nP = int(np.sum([w[1] for w in args]))
        start = 0
        maps = []
        for arg in args:
            wire = Projection(self.nP, slice(start, start + arg[1]))
            setattr(self, arg[0], wire)
            maps += [(arg[0], wire)]
            start += arg[1]
        self.maps = maps

        self._tuple = namedtuple('Model', [w[0] for w in args])

    def __mul__(self, val):
        assert isinstance(val, np.ndarray)
        split = []
        for n, w in self.maps:
            split += [w * val]
        return self._tuple(*split)

    @property
    def nP(self):
        return self._nP


class SelfConsistentEffectiveMedium(IdentityMap, properties.HasProperties):
    """
        Two phase self-consistent effective medium theory mapping for
        ellipsoidal inclusions. The inversion model is the concentration
        (volume fraction) of the phase 2 material.

        The inversion model is :math:`\\varphi`. We solve for :math:`\sigma`
        given :math:`\sigma_0`, :math:`\sigma_1` and :math:`\\varphi` . Each of
        the following are implicit expressions of the effective conductivity.
        They are solved using a fixed point iteration.

        **Spherical Inclusions**

        If the shape of the inclusions are spheres, we use

        .. math::

            \sum_{j=1}^N (\sigma^* - \sigma_j)R^{j} = 0

        where :math:`j=[1,N]` is the each material phase, and N is the number
        of phases. Currently, the implementation is only set up for 2 phase
        materials, so we solve

        .. math::

            (1-\\varphi)(\sigma - \sigma_0)R^{(0)} + \\varphi(\sigma - \sigma_1)R^{(1)} = 0.

        Where :math:`R^{(j)}` is given by

        .. math::

            R^{(j)} = \\left[1 + \\frac{1}{3}\\frac{\sigma_j - \sigma}{\sigma} \\right]^{-1}.

        **Ellipsoids**

        .. todo::

            Aligned Ellipsoids have not yet been implemented, only randomly
            oriented ellipsoids

        If the inclusions are aligned ellipsoids, we solve

        .. math::

            \sum_{j=1}^N \\varphi_j (\Sigma^* - \sigma_j\mathbf{I}) \mathbf{R}^{j, *} = 0

        where

        .. math::

            \mathbf{R}^{(j, *)} = \left[ \mathbf{I} + \mathbf{A}_j {\Sigma^{*}}^{-1}(\sigma_j \mathbf{I} - \Sigma^*) \\right]^{-1}

        and the depolarization tensor :math:`\mathbf{A}_j` is given by

        .. math::

            \mathbf{A}^* = \\left[\\begin{array}{ccc}
                Q & 0 & 0 \\\\
                0 & Q & 0 \\\\
                0 & 0 & 1-2Q
            \end{array}\\right]

        for a spheroid aligned along the z-axis. For an oblate spheroid
        (:math:`\\alpha < 1`, pancake-like)

        .. math::

            Q = \\frac{1}{2}\\left(
                1 + \\frac{1}{\\alpha^2 - 1} \\left[
                    1 - \\frac{1}{\chi}\\tan^{-1}(\chi)
                \\right]
            \\right)

        where

        .. math::

            \chi = \sqrt{\\frac{1}{\\alpha^2} - 1}


        For reference, see
        `Torquato (2002), Random Heterogeneous Materials <https://link.springer.com/book/10.1007/978-1-4757-6355-3>`_


    """

    sigma0 = properties.Float(
        "physical property value for phase-0 material",
        min=0., required=True
    )  # this should also be allowed to be an array

    sigma1 = properties.Float(
        "physical property value for phase-1 material",
        min=0., required=True
    )

    alpha0 = properties.Float(
        "aspect ratio of the phase-0 ellipsoids", default=1.
    )

    alpha1 = properties.Float(
        "aspect ratio of the phase-1 ellipsoids", default=1.
    )

    orientation0 = properties.Vector3(
        "orientation of the phase-0 inclusions", default='Z'
    )

    orientation1 = properties.Vector3(
        "orientation of the phase-1 inclusions", default='Z'
    )

    random = properties.Bool(
        "are the inclusions randomly oriented (True) or preferentially "
        "aligned (False)?",
        default=True
    )

    rel_tol = properties.Float(
        "relative tolerance for convergence for the fixed-point iteration",
        default=1e-3
    )

    maxIter = properties.Integer(
        "maximum number of iterations for the fixed point iteration "
        "calculation",
        default=50
    )

    def __init__(self, mesh=None, nP=None, sigstart=None, **kwargs):
        self._sigstart = sigstart
        super(SelfConsistentEffectiveMedium, self).__init__(mesh, nP, **kwargs)

    @property
    def tol(self):
        """
        absolute tolerance for the convergence of the fixed point iteration
        calc
        """
        if getattr(self, '_tol', None) is None:
            self._tol = self.rel_tol * min(self.sigma0, self.sigma1)
        return self._tol

    @property
    def sigstart(self):
        """
        first guess for sigma
        """
        return self._sigstart

    def wiener_bounds(self, phi1):
        """Define Wenner Conductivity Bounds

        See Torquato, 2002
        """
        phi0 = 1.0-phi1
        sigWup = phi0*self.sigma0 + phi1*self.sigma1
        sigWlo = 1.0/(phi0/self.sigma0 + phi1/self.sigma1)
        W = np.array([sigWlo, sigWup])

        return W

    def hashin_shtrikman_bounds(self, phi1):
        """Hashin Shtrikman bounds

        See Torquato, 2002
        """
        # TODO: this should probably exsist on its own as a util

        phi0 = 1.0 - phi1
        sigWu = self.wiener_bounds(phi1)[1]
        sig_tilde = phi0*self.sigma1 + phi1*self.sigma0

        sigma_min = np.min([self.sigma0, self.sigma1])
        sigma_max = np.max([self.sigma0, self.sigma1])

        sigHSlo = (
            sigWu -
            (
                (phi0*phi1*(self.sigma0 - self.sigma1)**2) /
                (sig_tilde + 2*sigma_max)
            )
        )
        sigHSup = (
            sigWu - (
                (phi0*phi1*(self.sigma0 - self.sigma1)**2) /
                (sig_tilde + 2*sigma_min)
            )
        )

        return np.array([sigHSlo, sigHSup])

    def hashin_shtrikman_bounds_anisotropic(self, phi1):
        """Hashin Shtrikman bounds for anisotropic media

        See Torquato, 2002
        """
        phi0 = 1.0 - phi1
        sigWu = self.wiener_bounds(phi1)[1]

        sigma_min = np.min([self.sigma0, self.sigma1])
        sigma_max = np.max([self.sigma0, self.sigma1])

        phi_min = phi0 if self.sigma1 > self.sigma0 else phi1
        phi_max = phi1 if self.sigma1 > self.sigma0 else phi0


        amax = -phi0*phi1*self.getA(
            self.alpha1 if self.sigma1 > self.sigma0 else self.alpha0,
            self.orientation1 if self.sigma1 > self.sigma0 else
            self.orientation0
        )
        I = np.eye(3)


        sigHSlo = (
            sigWu*I +
            (
                (sigma_min - sigma_max)**2* amax *
                np.linalg.inv(sigma_min*I + (sigma_min-sigma_max)/phi_max*amax)
            )
        )
        sigHSup = (
            sigWu*I +
            (
                (sigma_max - sigma_min)**2* amax *
                np.linalg.inv(sigma_max*I + (sigma_max-sigma_min)/phi_min*amax)
            )
        )

        return [sigHSlo, sigHSup]

    def getQ(self, alpha):
        """Geometric factor in the depolarization tensor
        """
        if alpha < 1.:  # oblate spheroid
            chi = np.sqrt((1./alpha**2.) - 1)
            return 1./2. * (
                1 + 1./(alpha**2. - 1) * (1. - np.arctan(chi)/chi)
            )
        elif alpha > 1.:  # prolate spheroid
            chi = np.sqrt(1 - (1./alpha**2.))
            return 1./2. * (
                1 + 1./(alpha**2. - 1) * (1. - 1./(2.*chi) * np.log((1 + chi)/(1-chi)))
            )
        elif alpha == 1:  # sphere
            return 1./3.

    def getA(self, alpha, orientation):
        """Depolarization tensor
        """
        Q = self.getQ(alpha)
        A = np.diag([Q, Q, 1-2*Q])
        R = Utils.rotationMatrixFromNormals(np.r_[0., 0., 1.], orientation)
        return (R.T).dot(A).dot(R)

    def getR(self, sj, se, alpha, orientation=None):
        """Electric field concentration tensor
        """
        if self.random is True:  # isotropic
            if alpha == 1.:
                return 3.*se/(2.*se+sj)
            Q = self.getQ(alpha)
            return se/3.* (
                2./(se + Q*(sj-se)) + 1./(sj - 2.*Q*(sj-se))
            )
        else:  # anisotropic
            if orientation is None:
                raise Exception("orientation must be provided if random=False")
            I = np.eye(3)
            seinv = np.linalg.inv(se)
            Rinv = I + self.getA(alpha, orientation)*seinv*(sj*I-se)
            return np.linalg.inv(Rinv)

    def getdR(self, sj, se, alpha, orientation=None):
        """
        Derivative of the electric field concentration tensor with respect
        to the concentration of the second phase material.
        """
        if self.random is True:
            if alpha == 1.:
                return 3./(2.*se+sj) - 6.*se/(2.*se+sj)**2
            Q = self.getQ(alpha)
            return 1/3 * (
                2./(se + Q*(sj-se)) + 1./(sj - 2.*Q*(sj-se)) +
                se * (
                    -2*(1-Q)/(se + Q*(sj-se))**2 - 2*Q/(sj - 2.*Q*(sj-se))**2
                )
            )
        else:
            if orientation is None:
                raise Exception("orientation must be provided if random=False")
            raise NotImplementedError

    def _sc2phaseEMTSpheroidstransform(self, phi1):
        """
        Self Consistent Effective Medium Theory Model Transform,
        alpha = aspect ratio (c/a <= 1)
        """

        if not (np.all(0 <= phi1) and np.all(phi1 <= 1)):
            warnings.warn('there are phis outside bounds of 0 and 1')
            phi1 = np.median(np.c_[phi1 * 0, phi1, phi1 * 0 + 1.])

        phi0 = 1.0 - phi1

        # starting guess
        if self.sigstart is None:
            sige1 = np.mean(self.wiener_bounds(phi1))
        else:
            sige1 = self.sigstart

        if self.random is False:
            sige1 = sige1 * np.eye(3)

        for i in range(self.maxIter):
            R0 = self.getR(self.sigma0, sige1, self.alpha0, self.orientation0)
            R1 = self.getR(self.sigma1, sige1, self.alpha1, self.orientation1)

            den = phi0 * R0 + phi1 * R1
            num = phi0 * self.sigma0 * R0 + phi1 * self.sigma1 * R1

            if self.random is True:
                sige2 = num/den
                relerr = np.abs(sige2-sige1)
            else:
                sige2 = num * np.linalg.inv(den)
                relerr = np.linalg.norm(np.abs(sige2-sige1).flatten(), np.inf)

            if np.all(relerr <= self.tol):
                if self.sigstart is None:
                    self._sigstart = sige2  # store as a starting point for the next time around
                return sige2

            sige1 = sige2
        # TODO: make this a proper warning, and output relevant info (sigma0,
        # sigma1, phi, sigstart, and relerr)
        warnings.warn('Maximum number of iterations reached')

        return sige2

    def _sc2phaseEMTSpheroidsinversetransform(self, sige):

        R0 = self.getR(self.sigma0, sige, self.alpha0, self.orientation0)
        R1 = self.getR(self.sigma1, sige, self.alpha1, self.orientation1)

        num = -(self.sigma0 - sige)*R0
        den = (self.sigma1-sige)*R1 - (self.sigma0-sige)*R0

        return num / den

    def _sc2phaseEMTSpheroidstransformDeriv(self, sige, phi1):

        phi0 = 1.0 - phi1

        R0 = self.getR(self.sigma0, sige, self.alpha0, self.orientation0)
        R1 = self.getR(self.sigma1, sige, self.alpha1, self.orientation1)

        dR0 = self.getdR(self.sigma0, sige, self.alpha0, self.orientation0)
        dR1 = self.getdR(self.sigma1, sige, self.alpha1, self.orientation1)

        num = (sige - self.sigma0) * R0 - (sige - self.sigma1) * R1
        den = phi0 * (R0 + (sige - self.sigma0) * dR0) + \
            phi1 * (R1 + (sige - self.sigma1) * dR1)

        return sdiag(num / den)

    def _transform(self, m):
        return self._sc2phaseEMTSpheroidstransform(m)

    def deriv(self, m):
        """
        Derivative of the effective conductivity with respect to the
        volume fraction of phase 2 material
        """
        sige = self._transform(m)
        return self._sc2phaseEMTSpheroidstransformDeriv(sige, m)

    def inverse(self, sige):
        """
        Compute the concentration given the effective conductivity
        """
        return self._sc2phaseEMTSpheroidsinversetransform(sige)


###############################################################################
#                                                                             #
#                          Mesh Independent Maps                              #
#                                                                             #
###############################################################################

class ExpMap(IdentityMap):
    """
        Electrical conductivity varies over many orders of magnitude, so it is
        a common technique when solving the inverse problem to parameterize and
        optimize in terms of log conductivity. This makes sense not only
        because it ensures all conductivities will be positive, but because
        this is fundamentally the space where conductivity
        lives (i.e. it varies logarithmically).

        Changes the model into the physical property.

        A common example of this is to invert for electrical conductivity
        in log space. In this case, your model will be log(sigma) and to
        get back to sigma, you can take the exponential:

        .. math::

            m = \log{\sigma}

            \exp{m} = \exp{\log{\sigma}} = \sigma
    """

    def __init__(self, mesh=None, nP=None, **kwargs):
        super(ExpMap, self).__init__(mesh=mesh, nP=nP, **kwargs)

    def _transform(self, m):
        return np.exp(mkvc(m))

    def inverse(self, D):
        """
            :param numpy.array D: physical property
            :rtype: numpy.array
            :return: model

            The *transformInverse* changes the physical property into the
            model.

            .. math::

                m = \log{\sigma}

        """
        return np.log(mkvc(D))

    def deriv(self, m, v=None):
        """
            :param numpy.array m: model
            :rtype: scipy.sparse.csr_matrix
            :return: derivative of transformed model

            The *transform* changes the model into the physical property.
            The *transformDeriv* provides the derivative of the *transform*.

            If the model *transform* is:

            .. math::

                m = \log{\sigma}

                \exp{m} = \exp{\log{\sigma}} = \sigma

            Then the derivative is:

            .. math::

                \\frac{\partial \exp{m}}{\partial m} = \\text{sdiag}(\exp{m})
        """
        deriv = sdiag(np.exp(mkvc(m)))
        if v is not None:
            return deriv * v
        return deriv


class ReciprocalMap(IdentityMap):
    """
        Reciprocal mapping. For example, electrical resistivity and
        conductivity.

        .. math::

            \\rho = \\frac{1}{\sigma}

    """

    def __init__(self, mesh=None, nP=None, **kwargs):
        super(ReciprocalMap, self).__init__(mesh=mesh, nP=nP, **kwargs)

    def _transform(self, m):
        return 1.0 / mkvc(m)

    def inverse(self, D):
        return 1.0 / mkvc(D)

    def deriv(self, m, v=None):
        # TODO: if this is a tensor, you might have a problem.
        deriv = sdiag(- mkvc(m)**(-2))
        if v is not None:
            return deriv * v
        return deriv


class LogMap(IdentityMap):
    """
        Changes the model into the physical property.

        If \\(p\\) is the physical property and \\(m\\) is the model, then

        .. math::

            p = \\log(m)

        and

        .. math::

            m = \\exp(p)

        NOTE: If you have a model which is log conductivity
        (ie. \\(m = \\log(\\sigma)\\)),
        you should be using an ExpMap

    """

    def __init__(self, mesh=None, nP=None, **kwargs):
        super(LogMap, self).__init__(mesh=mesh, nP=nP, **kwargs)

    def _transform(self, m):
        return np.log(mkvc(m))

    def deriv(self, m, v=None):
        mod = mkvc(m)
        deriv = np.zeros(mod.shape)
        tol = 1e-16  # zero
        ind = np.greater_equal(np.abs(mod), tol)
        deriv[ind] = 1.0 / mod[ind]
        if v is not None:
            return sdiag(deriv) * v
        return sdiag(deriv)

    def inverse(self, m):
        return np.exp(mkvc(m))


class ChiMap(IdentityMap):
    """Chi Map

    Convert Magnetic Susceptibility to Magnetic Permeability.

    .. math::

        \mu(m) = \mu_0 (1 + \chi(m))

    """

    def __init__(self, mesh=None, nP=None, **kwargs):
        super(ChiMap, self).__init__(mesh=mesh, nP=nP, **kwargs)

    def _transform(self, m):
        return mu_0 * (1 + m)

    def deriv(self, m, v=None):
        if v is not None:
            return mu_0 * v
        return mu_0 * sp.eye(self.nP)

    def inverse(self, m):
        return m / mu_0 - 1


class MuRelative(IdentityMap):
    """
    Invert for relative permeability

    .. math::

        \mu(m) = \mu_0 * \mathbf{m}
    """

    def __init__(self, mesh=None, nP=None, **kwargs):
        super(MuRelative, self).__init__(mesh=mesh, nP=nP, **kwargs)

    def _transform(self, m):
        return mu_0 * m

    def deriv(self, m, v=None):
        if v is not None:
            return mu_0 * v
        return mu_0 * sp.eye(self.nP)

    def inverse(self, m):
        return 1. / mu_0 * m


class Weighting(IdentityMap):
    """
        Model weight parameters.
    """

    def __init__(self, mesh=None, nP=None, weights=None, **kwargs):

        if 'nC' in kwargs:
            raise AttributeError(
                '`nC` is depreciated. Use `nP` to set the number of model '
                'parameters'
            )

        super(Weighting, self).__init__(mesh=mesh, nP=nP, **kwargs)

        if weights is None:
            weights = np.ones(self.nP)

        self.weights = np.array(weights, dtype=float)

    @property
    def shape(self):
        return (self.nP, self.nP)

    @property
    def P(self):
        return sdiag(self.weights)

    def _transform(self, m):
        return self.weights * m

    def inverse(self, D):
        return self.weights**(-1.) * D

    def deriv(self, m, v=None):
        if v is not None:
            return self.weights * v
        return self.P


class ComplexMap(IdentityMap):
    """ComplexMap

        default nP is nC in the mesh times 2 [real, imag]

    """

    def __init__(self, mesh=None, nP=None, **kwargs):
        super(ComplexMap, self).__init__(mesh=mesh, nP=nP, **kwargs)
        if nP is not None:
            assert nP % 2 == 0, 'nP must be even.'
        self._nP = nP or int(self.mesh.nC * 2)

    @property
    def nP(self):
        return self._nP

    @property
    def shape(self):
        return (int(self.nP / 2), self.nP)

    def _transform(self, m):
        nC = self.mesh.nC
        return m[:nC] + m[nC:] * 1j

    def deriv(self, m, v=None):
        nC = self.shape[0]
        shp = (nC, nC * 2)

        def fwd(v):
            return v[:nC] + v[nC:] * 1j

        def adj(v):
            return np.r_[v.real, v.imag]
        if v is not None:
            return LinearOperator(shp, matvec=fwd, rmatvec=adj) * v
        return LinearOperator(shp, matvec=fwd, rmatvec=adj)

    # inverse = deriv


###############################################################################
#                                                                             #
#                 Surjection, Injection and Interpolation Maps                #
#                                                                             #
###############################################################################

class SurjectFull(IdentityMap):
    """
    SurjectFull

    Given a scalar, the SurjectFull maps the value to the
    full model space.
    """

    def __init__(self, mesh, **kwargs):
        IdentityMap.__init__(self, mesh, **kwargs)

    @property
    def nP(self):
        return 1

    def _transform(self, m):
        """
            :param m: model (scalar)
            :rtype: numpy.array
            :return: transformed model
        """
        return np.ones(self.mesh.nC) * m

    def deriv(self, m, v=None):
        """
            :param numpy.array m: model
            :rtype: numpy.array
            :return: derivative of transformed model
        """
        deriv = sp.csr_matrix(np.ones([self.mesh.nC, 1]))
        if v is not None:
            return deriv * v
        return deriv


class SurjectVertical1D(IdentityMap):
    """SurjectVertical1DMap

        Given a 1D vector through the last dimension
        of the mesh, this will extend to the full
        model space.
    """

    def __init__(self, mesh, **kwargs):
        IdentityMap.__init__(self, mesh, **kwargs)

    @property
    def nP(self):
        """Number of model properties.

           The number of cells in the
           last dimension of the mesh."""
        return int(self.mesh.vnC[self.mesh.dim - 1])

    def _transform(self, m):
        """
            :param numpy.array m: model
            :rtype: numpy.array
            :return: transformed model
        """
        repNum = self.mesh.vnC[:self.mesh.dim - 1].prod()
        return mkvc(m).repeat(repNum)

    def deriv(self, m, v=None):
        """
            :param numpy.array m: model
            :rtype: scipy.sparse.csr_matrix
            :return: derivative of transformed model
        """
        repNum = self.mesh.vnC[:self.mesh.dim - 1].prod()
        repVec = sp.csr_matrix(
            (np.ones(repNum), (range(repNum), np.zeros(repNum))),
            shape=(repNum, 1)
        )
        deriv = sp.kron(sp.identity(self.nP), repVec)
        if v is not None:
            return deriv * v
        return deriv


class Surject2Dto3D(IdentityMap):
    """Map2Dto3D

        Given a 2D vector, this will extend to the full
        3D model space.
    """

    normal = 'Y'  #: The normal

    def __init__(self, mesh, **kwargs):
        assert mesh.dim == 3, 'Surject2Dto3D Only works for a 3D Mesh'
        IdentityMap.__init__(self, mesh, **kwargs)
        assert self.normal in ['X', 'Y', 'Z'], (
            'For now, only "Y" normal is supported'
        )

    @property
    def nP(self):
        """Number of model properties.

           The number of cells in the
           last dimension of the mesh."""
        if self.normal == 'Z':
            return self.mesh.nCx * self.mesh.nCy
        elif self.normal == 'Y':
            return self.mesh.nCx * self.mesh.nCz
        elif self.normal == 'X':
            return self.mesh.nCy * self.mesh.nCz

    def _transform(self, m):
        """
            :param numpy.array m: model
            :rtype: numpy.array
            :return: transformed model
        """
        m = mkvc(m)
        if self.normal == 'Z':
            return mkvc(
                m.reshape(
                    self.mesh.vnC[[0, 1]], order='F'
                )[:, :, np.newaxis].repeat(
                    self.mesh.nCz,
                    axis=2
                )
            )
        elif self.normal == 'Y':
            return mkvc(
                m.reshape(
                    self.mesh.vnC[[0, 2]], order='F'
                )[:, np.newaxis, :].repeat(
                    self.mesh.nCy,
                    axis=1
                )
            )
        elif self.normal == 'X':
            return mkvc(
                m.reshape(
                    self.mesh.vnC[[1, 2]], order='F'
                )[np.newaxis, :, :].repeat(
                    self.mesh.nCx,
                    axis=0
                )
            )

    def deriv(self, m, v=None):
        """
            :param numpy.array m: model
            :rtype: scipy.sparse.csr_matrix
            :return: derivative of transformed model
        """
        inds = self * np.arange(self.nP)
        nC, nP = self.mesh.nC, self.nP
        P = sp.csr_matrix((np.ones(nC),
                           (range(nC), inds)
                           ), shape=(nC, nP))
        if v is not None:
            return P * v
        return P


class Mesh2Mesh(IdentityMap):
    """
        Takes a model on one mesh are translates it to another mesh.
    """

    indActive = properties.Array(
        "active indices on target mesh", dtype=bool
    )

    def __init__(self, meshes, **kwargs):
        setKwargs(self, **kwargs)

        assert type(meshes) is list, "meshes must be a list of two meshes"
        assert len(meshes) == 2, "meshes must be a list of two meshes"
        assert meshes[0].dim == meshes[1].dim, (
            "The two meshes must be the same dimension"
        )

        self.mesh = meshes[0]
        self.mesh2 = meshes[1]

    @property
    def P(self):
        if getattr(self, '_P', None) is None:
            self._P = self.mesh2.getInterpolationMat(
                self.mesh.gridCC[self.indActive, :] if
                self.indActive is not None else self.mesh.gridCC,
                'CC',
                zerosOutside=True
            )
        return self._P

    @property
    def shape(self):
        """Number of parameters in the model."""
        if self.indActive is not None:
            return (self.indActive.sum(), self.mesh2.nC)
        return (self.mesh.nC, self.mesh2.nC)

    @property
    def nP(self):
        """Number of parameters in the model."""
        return self.mesh2.nC

    def _transform(self, m):
        return self.P * m

    def deriv(self, m, v=None):
        if v is not None:
            return self.P * v
        return self.P


class InjectActiveCells(IdentityMap):
    """
        Active model parameters.

    """

    indActive = None  #: Active Cells
    valInactive = None  #: Values of inactive Cells

    def __init__(self, mesh, indActive, valInactive, nC=None):
        self.mesh = mesh

        self.nC = nC or mesh.nC

        if indActive.dtype is not bool:
            z = np.zeros(self.nC, dtype=bool)
            z[indActive] = True
            indActive = z
        self.indActive = indActive
        self.indInactive = np.logical_not(indActive)
        if np.isscalar(valInactive):
            self.valInactive = np.ones(self.nC) * float(valInactive)
        else:
            self.valInactive = np.ones(self.nC)
            self.valInactive[self.indInactive] = valInactive.copy()

        self.valInactive[self.indActive] = 0

        inds = np.nonzero(self.indActive)[0]
        self.P = sp.csr_matrix((np.ones(inds.size), (inds, range(inds.size))),
                               shape=(self.nC, self.nP)
                               )

    @property
    def shape(self):
        return (self.nC, self.nP)

    @property
    def nP(self):
        """Number of parameters in the model."""
        return int(self.indActive.sum())

    def _transform(self, m):
        return self.P * m + self.valInactive

    def inverse(self, D):
        return self.P.T * D

    def deriv(self, m, v=None):
        if v is not None:
            return self.P * v
        return self.P

###############################################################################
#                                                                             #
#                             Parametric Maps                                 #
#                                                                             #
###############################################################################


class ParametricCircleMap(IdentityMap):
    """ParametricCircleMap

        Parameterize the model space using a circle in a wholespace.

        .. math::

            \sigma(m) = \sigma_1 + (\sigma_2 - \sigma_1)\left(
            \\arctan\left(100*\sqrt{(\\vec{x}-x_0)^2 + (\\vec{y}-y_0)}-r
            \\right) \pi^{-1} + 0.5\\right)

        Define the model as:

        .. math::

            m = [\sigma_1, \sigma_2, x_0, y_0, r]

    """

    slope = 1e-1

    def __init__(self, mesh, logSigma=True):
        assert mesh.dim == 2, (
            "Working for a 2D mesh only right now. "
            "But it isn't that hard to change.. :)"
        )
        IdentityMap.__init__(self, mesh)
        # TODO: this should be done through a composition with and ExpMap
        self.logSigma = logSigma

    @property
    def nP(self):
        return 5

    def _transform(self, m):
        a = self.slope
        sig1, sig2, x, y, r = m[0], m[1], m[2], m[3], m[4]
        if self.logSigma:
            sig1, sig2 = np.exp(sig1), np.exp(sig2)
        X = self.mesh.gridCC[:, 0]
        Y = self.mesh.gridCC[:, 1]
        return sig1 + (sig2 - sig1) * (np.arctan(a * (np.sqrt((X - x)**2 +
                                                              (Y - y)**2) - r)) / np.pi + 0.5)

    def deriv(self, m, v=None):
        a = self.slope
        sig1, sig2, x, y, r = m[0], m[1], m[2], m[3], m[4]
        if self.logSigma:
            sig1, sig2 = np.exp(sig1), np.exp(sig2)
        X = self.mesh.gridCC[:, 0]
        Y = self.mesh.gridCC[:, 1]
        if self.logSigma:
            g1 = - (
                np.arctan(a * (-r + np.sqrt((X - x)**2 + (Y - y)**2))) / np.pi +
                0.5
            ) * sig1 + sig1
            g2 = (
                np.arctan(a * (-r + np.sqrt((X - x)**2 + (Y - y)**2))) / np.pi +
                0.5
            ) * sig2
        else:
            g1 = -(
                np.arctan(a * (-r + np.sqrt((X - x)**2 + (Y - y)**2))) / np.pi +
                0.5
            ) + 1.0
            g2 = (
                np.arctan(a * (-r + np.sqrt((X - x)**2 + (Y - y)**2))) / np.pi +
                0.5
            )

        g3 = a * (-X + x) * (-sig1 + sig2) / (
            np.pi * (
                a**2 * (-r + np.sqrt((X - x)**2 + (Y - y)**2))**2 + 1
            ) * np.sqrt((X - x)**2 + (Y - y)**2)
        )

        g4 = a * (-Y + y) * (-sig1 + sig2) / (
            np.pi * (
                a**2 * (-r + np.sqrt((X - x)**2 + (Y - y)**2))**2 + 1
            ) * np.sqrt((X - x)**2 + (Y - y)**2)
        )

        g5 = -a * (-sig1 + sig2) / (
            np.pi * (a**2 * (-r + np.sqrt((X - x)**2 + (Y - y)**2))**2 + 1)
        )

        if v is not None:
            return sp.csr_matrix(np.c_[g1, g2, g3, g4, g5]) * v
        return sp.csr_matrix(np.c_[g1, g2, g3, g4, g5])


class ParametricPolyMap(IdentityMap):

    """PolyMap

        Parameterize the model space using a polynomials in a wholespace.

        .. math::

            y = \mathbf{V} c

        Define the model as:

        .. math::

            m = [\sigma_1, \sigma_2, c]

        Can take in an actInd vector to account for topography.

    """

    def __init__(self, mesh, order, logSigma=True, normal='X', actInd=None):
        IdentityMap.__init__(self, mesh)
        self.logSigma = logSigma
        self.order = order
        self.normal = normal
        self.actInd = actInd

        if getattr(self, 'actInd', None) is None:
            self.actInd = list(range(self.mesh.nC))
            self.nC = self.mesh.nC

        else:
            self.nC = len(self.actInd)

    slope = 1e4

    @property
    def shape(self):
        return (self.nC, self.nP)

    @property
    def nP(self):
        if np.isscalar(self.order):
            nP = self.order + 3
        else:
            nP = (self.order[0] + 1) * (self.order[1] + 1) + 2
        return nP

    def _transform(self, m):
        # Set model parameters
        alpha = self.slope
        sig1, sig2 = m[0], m[1]
        c = m[2:]
        if self.logSigma:
            sig1, sig2 = np.exp(sig1), np.exp(sig2)

        # 2D
        if self.mesh.dim == 2:
            X = self.mesh.gridCC[self.actInd, 0]
            Y = self.mesh.gridCC[self.actInd, 1]
            if self.normal == 'X':
                f = polynomial.polyval(Y, c) - X
            elif self.normal == 'Y':
                f = polynomial.polyval(X, c) - Y
            else:
                raise(Exception("Input for normal = X or Y or Z"))

        # 3D
        elif self.mesh.dim == 3:
            X = self.mesh.gridCC[self.actInd, 0]
            Y = self.mesh.gridCC[self.actInd, 1]
            Z = self.mesh.gridCC[self.actInd, 2]

            if self.normal == 'X':
                f = (polynomial.polyval2d(Y, Z, c.reshape((self.order[0] + 1,
                                                           self.order[1] + 1))) - X)
            elif self.normal == 'Y':
                f = (polynomial.polyval2d(X, Z, c.reshape((self.order[0] + 1,
                                                           self.order[1] + 1))) - Y)
            elif self.normal == 'Z':
                f = (polynomial.polyval2d(X, Y, c.reshape((self.order[0] + 1,
                                                           self.order[1] + 1))) - Z)
            else:
                raise(Exception("Input for normal = X or Y or Z"))

        else:
            raise(Exception("Only supports 2D"))

        return sig1 + (sig2 - sig1) * (np.arctan(alpha * f) / np.pi + 0.5)

    def deriv(self, m, v=None):
        alpha = self.slope
        sig1, sig2, c = m[0], m[1], m[2:]
        if self.logSigma:
            sig1, sig2 = np.exp(sig1), np.exp(sig2)

        # 2D
        if self.mesh.dim == 2:
            X = self.mesh.gridCC[self.actInd, 0]
            Y = self.mesh.gridCC[self.actInd, 1]

            if self.normal == 'X':
                f = polynomial.polyval(Y, c) - X
                V = polynomial.polyvander(Y, len(c) - 1)
            elif self.normal == 'Y':
                f = polynomial.polyval(X, c) - Y
                V = polynomial.polyvander(X, len(c) - 1)
            else:
                raise(Exception("Input for normal = X or Y or Z"))

        # 3D
        elif self.mesh.dim == 3:
            X = self.mesh.gridCC[self.actInd, 0]
            Y = self.mesh.gridCC[self.actInd, 1]
            Z = self.mesh.gridCC[self.actInd, 2]

            if self.normal == 'X':
                f = (polynomial.polyval2d(Y, Z, c.reshape((self.order[0] + 1,
                                                           self.order[1] + 1))) - X)
                V = polynomial.polyvander2d(Y, Z, self.order)
            elif self.normal == 'Y':
                f = (polynomial.polyval2d(X, Z, c.reshape((self.order[0] + 1,
                                                           self.order[1] + 1))) - Y)
                V = polynomial.polyvander2d(X, Z, self.order)
            elif self.normal == 'Z':
                f = (polynomial.polyval2d(X, Y, c.reshape((self.order[0] + 1,
                                                           self.order[1] + 1))) - Z)
                V = polynomial.polyvander2d(X, Y, self.order)
            else:
                raise(Exception("Input for normal = X or Y or Z"))

        if self.logSigma:
            g1 = -(np.arctan(alpha * f) / np.pi + 0.5) * sig1 + sig1
            g2 = (np.arctan(alpha * f) / np.pi + 0.5) * sig2
        else:
            g1 = -(np.arctan(alpha * f) / np.pi + 0.5) + 1.0
            g2 = (np.arctan(alpha * f) / np.pi + 0.5)

        g3 = sdiag(alpha * (sig2 - sig1) /
                   (1. + (alpha * f)**2) / np.pi) * V

        if v is not None:
            return sp.csr_matrix(np.c_[g1, g2, g3]) * v
        return sp.csr_matrix(np.c_[g1, g2, g3])


class ParametricSplineMap(IdentityMap):

    """SplineMap

        Parameterize the boundary of two geological units using
        a spline interpolation

        .. math::

            g = f(x)-y

        Define the model as:

        .. math::

            m = [\sigma_1, \sigma_2, y]

    """

    slope = 1e4

    def __init__(self, mesh, pts, ptsv=None, order=3, logSigma=True,
                 normal='X'):
        IdentityMap.__init__(self, mesh)
        self.logSigma = logSigma
        self.order = order
        self.normal = normal
        self.pts = pts
        self.npts = np.size(pts)
        self.ptsv = ptsv
        self.spl = None

    @property
    def nP(self):
        if self.mesh.dim == 2:
            return np.size(self.pts) + 2
        elif self.mesh.dim == 3:
            return np.size(self.pts) * 2 + 2
        else:
            raise(Exception("Only supports 2D and 3D"))

    def _transform(self, m):
        # Set model parameters
        alpha = self.slope
        sig1, sig2 = m[0], m[1]
        c = m[2:]
        if self.logSigma:
            sig1, sig2 = np.exp(sig1), np.exp(sig2)
        # 2D
        if self.mesh.dim == 2:
            X = self.mesh.gridCC[:, 0]
            Y = self.mesh.gridCC[:, 1]
            self.spl = UnivariateSpline(self.pts, c, k=self.order, s=0)
            if self.normal == 'X':
                f = self.spl(Y) - X
            elif self.normal == 'Y':
                f = self.spl(X) - Y
            else:
                raise(Exception("Input for normal = X or Y or Z"))

        # 3D:
        # Comments:
        # Make two spline functions and link them using linear interpolation.
        # This is not quite direct extension of 2D to 3D case
        # Using 2D interpolation  is possible

        elif self.mesh.dim == 3:
            X = self.mesh.gridCC[:, 0]
            Y = self.mesh.gridCC[:, 1]
            Z = self.mesh.gridCC[:, 2]

            npts = np.size(self.pts)
            if np.mod(c.size, 2):
                raise(Exception("Put even points!"))

            self.spl = {"splb": UnivariateSpline(self.pts, c[:npts],
                                                 k=self.order, s=0),
                        "splt": UnivariateSpline(self.pts, c[npts:],
                                                 k=self.order, s=0)}

            if self.normal == 'X':
                zb = self.ptsv[0]
                zt = self.ptsv[1]
                flines = ((self.spl["splt"](Y) - self.spl["splb"](Y)) *
                          (Z - zb) / (zt - zb) + self.spl["splb"](Y))
                f = flines - X
            # elif self.normal =='Y':
            # elif self.normal =='Z':
            else:
                raise(Exception("Input for normal = X or Y or Z"))
        else:
            raise(Exception("Only supports 2D and 3D"))

        return sig1 + (sig2 - sig1) * (np.arctan(alpha * f) / np.pi + 0.5)

    def deriv(self, m, v=None):
        alpha = self.slope
        sig1, sig2,  c = m[0], m[1], m[2:]
        if self.logSigma:
            sig1, sig2 = np.exp(sig1), np.exp(sig2)
        # 2D
        if self.mesh.dim == 2:
            X = self.mesh.gridCC[:, 0]
            Y = self.mesh.gridCC[:, 1]

            if self.normal == 'X':
                f = self.spl(Y) - X
            elif self.normal == 'Y':
                f = self.spl(X) - Y
            else:
                raise(Exception("Input for normal = X or Y or Z"))
        # 3D
        elif self.mesh.dim == 3:
            X = self.mesh.gridCC[:, 0]
            Y = self.mesh.gridCC[:, 1]
            Z = self.mesh.gridCC[:, 2]

            if self.normal == 'X':
                zb = self.ptsv[0]
                zt = self.ptsv[1]
                flines = ((self.spl["splt"](Y) - self.spl["splb"](Y)) *
                          (Z - zb) / (zt - zb) + self.spl["splb"](Y))
                f = flines - X
            # elif self.normal =='Y':
            # elif self.normal =='Z':
            else:
                raise(Exception("Not Implemented for Y and Z, your turn :)"))

        if self.logSigma:
            g1 = -(np.arctan(alpha * f) / np.pi + 0.5) * sig1 + sig1
            g2 = (np.arctan(alpha * f) / np.pi + 0.5) * sig2
        else:
            g1 = -(np.arctan(alpha * f) / np.pi + 0.5) + 1.0
            g2 = (np.arctan(alpha * f) / np.pi + 0.5)

        if self.mesh.dim == 2:
            g3 = np.zeros((self.mesh.nC, self.npts))
            if self.normal == 'Y':
                # Here we use perturbation to compute sensitivity
                # TODO: bit more generalization of this ...
                # Modfications for X and Z directions ...
                for i in range(np.size(self.pts)):
                    ctemp = c[i]
                    ind = np.argmin(abs(self.mesh.vectorCCy - ctemp))
                    ca = c.copy()
                    cb = c.copy()
                    dy = self.mesh.hy[ind] * 1.5
                    ca[i] = ctemp + dy
                    cb[i] = ctemp - dy
                    spla = UnivariateSpline(self.pts, ca, k=self.order, s=0)
                    splb = UnivariateSpline(self.pts, cb, k=self.order, s=0)
                    fderiv = (spla(X) - splb(X)) / (2 * dy)
                    g3[:, i] = sdiag(alpha * (sig2 - sig1) /
                                     (1. + (alpha * f)**2) / np.pi) * fderiv

        elif self.mesh.dim == 3:
            g3 = np.zeros((self.mesh.nC, self.npts * 2))
            if self.normal == 'X':
                # Here we use perturbation to compute sensitivity
                for i in range(self.npts * 2):
                    ctemp = c[i]
                    ind = np.argmin(abs(self.mesh.vectorCCy - ctemp))
                    ca = c.copy()
                    cb = c.copy()
                    dy = self.mesh.hy[ind] * 1.5
                    ca[i] = ctemp + dy
                    cb[i] = ctemp - dy

                    # treat bottom boundary
                    if i < self.npts:
                        splba = UnivariateSpline(self.pts, ca[:self.npts],
                                                 k=self.order, s=0)
                        splbb = UnivariateSpline(self.pts, cb[:self.npts],
                                                 k=self.order, s=0)
                        flinesa = ((self.spl["splt"](Y) - splba(Y)) * (Z - zb) /
                                   (zt - zb) + splba(Y) - X)
                        flinesb = ((self.spl["splt"](Y) - splbb(Y)) * (Z - zb) /
                                   (zt - zb) + splbb(Y) - X)

                    # treat top boundary
                    else:
                        splta = UnivariateSpline(self.pts, ca[self.npts:],
                                                 k=self.order, s=0)
                        spltb = UnivariateSpline(self.pts, ca[self.npts:],
                                                 k=self.order, s=0)
                        flinesa = ((self.spl["splt"](Y) - splta(Y)) * (Z - zb) /
                                   (zt - zb) + splta(Y) - X)
                        flinesb = ((self.spl["splt"](Y) - spltb(Y)) * (Z - zb) /
                                   (zt - zb) + spltb(Y) - X)
                    fderiv = (flinesa - flinesb) / (2 * dy)
                    g3[:, i] = sdiag(alpha * (sig2 - sig1) /
                                     (1. + (alpha * f)**2) / np.pi) * fderiv
        else:
            raise(Exception("Not Implemented for Y and Z, your turn :)"))

        if v is not None:
            return sp.csr_matrix(np.c_[g1, g2, g3]) * v
        return sp.csr_matrix(np.c_[g1, g2, g3])

###############################################################################
#                                                                             #
#                       Maps for petrophsyics clusters                        #
#                                                                             #
###############################################################################


class PolynomialPetroClusterMap(IdentityMap):
    """
        Modeling polynomial relationships between physical properties

    """

    def __init__(
        self,
        coeffxx=np.r_[0., 1],
        coeffxy=np.zeros(1),
        coeffyx=np.zeros(1),
        coeffyy=np.r_[0., 1],
        mesh=None,
        nP=None,
        **kwargs
    ):

        self.coeffxx = coeffxx
        self.coeffxy = coeffxy
        self.coeffyx = coeffyx
        self.coeffyy = coeffyy
        self.polynomialxx = polynomial.Polynomial(self.coeffxx)
        self.polynomialxy = polynomial.Polynomial(self.coeffxy)
        self.polynomialyx = polynomial.Polynomial(self.coeffyx)
        self.polynomialyy = polynomial.Polynomial(self.coeffyy)
        self.polynomialxx_deriv = self.polynomialxx.deriv(m=1)
        self.polynomialxy_deriv = self.polynomialxy.deriv(m=1)
        self.polynomialyx_deriv = self.polynomialyx.deriv(m=1)
        self.polynomialyy_deriv = self.polynomialyy.deriv(m=1)

        super(PolynomialPetroClusterMap, self).__init__(
            mesh=mesh, nP=nP, **kwargs)

    def _transform(self, m):
        out = copy.deepcopy(m)
        out[:, 0] = self.polynomialxx(m[:, 0]) + self.polynomialxy(m[:, 1])
        out[:, 1] = self.polynomialyx(m[:, 0]) + self.polynomialyy(m[:, 1])
        return out

    def inverse(self, D):
        """
            :param numpy.array D: physical property
            :rtype: numpy.array
            :return: model

            The *transformInverse* changes the physical property into the
            model.

            .. math::

                m = \log{\sigma}

        """
        #coeffxx_inverse = np.r_[0.,1.,0.] - self.coeffxx
        #coeffxy_inverse = - self.coeffxy
        #coeffyx_inverse = - self.coeffyx
        #coeffyy_inverse = np.r_[0.,1.,0.] - self.coeffyy

        #polynomialxx_inverse = polynomial.Polynomial(coeffxx_inverse)
        #polynomialxy_inverse = polynomial.Polynomial(coeffxy_inverse)
        #polynomialyx_inverse = polynomial.Polynomial(coeffyx_inverse)
        #polynomialyy_inverse = polynomial.Polynomial(coeffyy_inverse)
        raise Exception('Not implemented')
        #out = copy.deepcopy(D)
        #out[:,0] = polynomialxx_inverse(D[:,0]) + polynomialxy_inverse(D[:,1])
        #out[:,1] = polynomialyx_inverse(D[:,0]) + polynomialyy_inverse(D[:,1])
        # return out

    def _derivmatrix(self, m):
        return np.r_[
            [
                [self.polynomialxx_deriv(
                    m[:, 0])[0], self.polynomialyx_deriv(m[:, 0])[0]],
                [self.polynomialxy_deriv(
                    m[:, 1])[0], self.polynomialyy_deriv(m[:, 1])[0]]
            ]
        ]

    def deriv(self, m, v=None):
        """

        """
        if v is None:
            out = self._derivmatrix(m.reshape(-1, 2))
            return out
        else:
            out = np.dot(self._derivmatrix(m.reshape(-1, 2)), v.reshape(2, -1))
            return out


###############################################################################
#                                                                             #
#                              Depreciated Maps                               #
#                                                                             #
###############################################################################


class FullMap(SurjectFull):
    """FullMap is depreciated. Use SurjectVertical1DMap instead"""

    def __init__(self, mesh, **kwargs):
        warnings.warn(
            "`FullMap` is deprecated and will be removed in future versions."
            " Use `SurjectFull` instead",
            FutureWarning)
        SurjectFull.__init__(self, mesh, **kwargs)


class Vertical1DMap(SurjectVertical1D):
    """Vertical1DMap is depreciated. Use SurjectVertical1D instead"""

    def __init__(self, mesh, **kwargs):
        warnings.warn(
            "`Vertical1DMap` is deprecated and will be removed in future"
            " versions. Use `SurjectVertical1D` instead",
            FutureWarning)
        SurjectVertical1D.__init__(self, mesh, **kwargs)


class Map2Dto3D(Surject2Dto3D):
    """Map2Dto3D is depreciated. Use Surject2Dto3D instead"""

    def __init__(self, mesh, **kwargs):
        warnings.warn(
            "`Map2Dto3D` is deprecated and will be removed in future versions."
            " Use `Surject2Dto3D` instead",
            FutureWarning)
        Surject2Dto3D.__init__(self, mesh, **kwargs)


class ActiveCells(InjectActiveCells):
    """ActiveCells is depreciated. Use InjectActiveCells instead"""

    def __init__(self, mesh, indActive, valInactive, nC=None):
        warnings.warn(
            "`ActiveCells` is deprecated and will be removed in future "
            "versions. Use `InjectActiveCells` instead",
            FutureWarning)
        InjectActiveCells.__init__(self, mesh, indActive, valInactive, nC)


class CircleMap(ParametricCircleMap):
    """CircleMap is depreciated. Use ParametricCircleMap instead"""

    def __init__(self, mesh, logSigma=True):
        warnings.warn(
            "`CircleMap` is deprecated and will be removed in future "
            "versions. Use `ParametricCircleMap` instead",
            FutureWarning)
        ParametricCircleMap.__init__(self, mesh, logSigma)


class PolyMap(ParametricPolyMap):
    """PolyMap is depreciated. Use ParametricSplineMap instead"""

    def __init__(self, mesh, order, logSigma=True, normal='X', actInd=None):
        warnings.warn(
            "`PolyMap` is deprecated and will be removed in future "
            "versions. Use `ParametricSplineMap` instead",
            FutureWarning
        )
        ParametricPolyMap(self, mesh, order, logSigma, normal, actInd)


class SplineMap(ParametricSplineMap):
    """SplineMap is depreciated. Use ParametricSplineMap instead"""

    def __init__(self, mesh, pts, ptsv=None, order=3, logSigma=True,
                 normal='X'):
        warnings.warn(
            "`SplineMap` is deprecated and will be removed in future "
            "versions. Use `ParametricSplineMap` instead",
            FutureWarning
        )
        ParametricSplineMap.__init__(
            self, mesh, pts, ptsv, order, logSigma, normal
        )


class BaseParametric(IdentityMap):

    slopeFact = 1  # will be scaled by the mesh.
    slope = None
    indActive = None

    def __init__(self, mesh, **kwargs):
        super(BaseParametric, self).__init__(mesh, **kwargs)

        if self.slope is None:
            self.slope = self.slopeFact / np.hstack(self.mesh.h).min()

    @property
    def x(self):
        if getattr(self, '_x', None) is None:
            if self.mesh.dim == 1:
                self._x = [
                    self.mesh.gridCC if self.indActive is None else
                    self.mesh.gridCC[self.indActive]
                ][0]
            else:
                self._x = [
                    self.mesh.gridCC[:, 0] if self.indActive is None else
                    self.mesh.gridCC[self.indActive, 0]
                ][0]
        return self._x

    @property
    def y(self):
        if getattr(self, '_y', None) is None:
            if self.mesh.dim > 1:
                self._y = [
                    self.mesh.gridCC[:, 1] if self.indActive is None else
                    self.mesh.gridCC[self.indActive, 1]
                ][0]
            else:
                self._y = None
        return self._y

    @property
    def z(self):
        if getattr(self, '_z', None) is None:
            if self.mesh.dim > 2:
                self._z = [
                    self.mesh.gridCC[:, 2] if self.indActive is None else
                    self.mesh.gridCC[self.indActive, 2]
                ][0]
            else:
                self._z = None
        return self._z

<<<<<<< HEAD
    def _atanfct(self, xyz, xyzi, slope):
        return np.arctan(slope * (xyz - xyzi)) / np.pi + 0.5
=======
    def _atanfct(self, val, slope):
        return np.arctan(slope * val)/np.pi + 0.5
>>>>>>> d2843909

    def _atanfctDeriv(self, val, slope):
        # d/dx(atan(x)) = 1/(1+x**2)
        x = slope * val
        dx = - slope
        return (1. / (1 + x**2)) / np.pi * dx


class ParametricLayer(BaseParametric):
    """
        Parametric Layer Space

        .. code:: python

            m = [
                val_background,
                val_layer,
                layer_center,
                layer_thickness
            ]

        **Required**

        :param discretize.BaseMesh.BaseMesh mesh: SimPEG Mesh, 2D or 3D

        **Optional**

        :param float slopeFact: arctan slope factor - divided by the minimum h
                                spacing to give the slope of the arctan
                                functions
        :param float slope: slope of the arctan function
        :param numpy.ndarray indActive: bool vector with

    """

    def __init__(self, mesh, **kwargs):
        super(ParametricLayer, self).__init__(mesh, **kwargs)

    @property
    def nP(self):
        return 4

    @property
    def shape(self):
        if self.indActive is not None:
            return (sum(self.indActive), self.nP)
        return (self.mesh.nC, self.nP)

    def mDict(self, m):
        return {
            'val_background': m[0],
            'val_layer': m[1],
            'layer_center': m[2],
            'layer_thickness': m[3],
        }

    def _atanLayer(self, mDict):
        if self.mesh.dim == 2:
            z = self.y
        elif self.mesh.dim == 3:
            z = self.z

        layer_bottom = mDict['layer_center'] - mDict['layer_thickness'] / 2.
        layer_top = mDict['layer_center'] + mDict['layer_thickness'] / 2.

        return (
            self._atanfct(z - layer_bottom, self.slope) *
            self._atanfct(z - layer_top, -self.slope)
        )

    def _atanLayerDeriv_layer_center(self, mDict):
        if self.mesh.dim == 2:
            z = self.y
        elif self.mesh.dim == 3:
            z = self.z

        layer_bottom = mDict['layer_center'] - mDict['layer_thickness'] / 2.
        layer_top = mDict['layer_center'] + mDict['layer_thickness'] / 2.

        return (
            self._atanfctDeriv(z - layer_bottom, self.slope) *
            self._atanfct(z - layer_top, -self.slope) +
            self._atanfct(z - layer_bottom, self.slope) *
            self._atanfctDeriv(z - layer_top, -self.slope)
        )

    def _atanLayerDeriv_layer_thickness(self, mDict):
        if self.mesh.dim == 2:
            z = self.y
        elif self.mesh.dim == 3:
            z = self.z

        layer_bottom = mDict['layer_center'] - mDict['layer_thickness'] / 2.
        layer_top = mDict['layer_center'] + mDict['layer_thickness'] / 2.

        return (
<<<<<<< HEAD
            -0.5 * self._atanfctDeriv(z, layer_bottom, self.slope) *
            self._atanfct(z, layer_top, -self.slope) +
            0.5 * self._atanfct(z, layer_bottom, self.slope) *
            self._atanfctDeriv(z, layer_top, -self.slope)
=======
            -0.5*self._atanfctDeriv(z - layer_bottom, self.slope) *
            self._atanfct(z - layer_top, -self.slope) +
            0.5*self._atanfct(z - layer_bottom, self.slope) *
            self._atanfctDeriv(z - layer_top, -self.slope)
>>>>>>> d2843909
        )

    def layer_cont(self, mDict):
        return (
            mDict['val_background'] +
            (mDict['val_layer'] - mDict['val_background']) *
            self._atanLayer(mDict)
        )

    def _transform(self, m):
        mDict = self.mDict(m)
        return self.layer_cont(mDict)

    def _deriv_val_background(self, mDict):
        return np.ones_like(self.x) - self._atanLayer(mDict)

    def _deriv_val_layer(self, mDict):
        return self._atanLayer(mDict)

    def _deriv_layer_center(self, mDict):
        return ((mDict['val_layer'] - mDict['val_background']) *
                self._atanLayerDeriv_layer_center(mDict))

    def _deriv_layer_thickness(self, mDict):
        return (
            (mDict['val_layer'] - mDict['val_background']) *
            self._atanLayerDeriv_layer_thickness(mDict)
        )

    def deriv(self, m):

        mDict = self.mDict(m)

        return sp.csr_matrix(
            np.vstack([
                self._deriv_val_background(mDict),
                self._deriv_val_layer(mDict),
                self._deriv_layer_center(mDict),
                self._deriv_layer_thickness(mDict),
            ]).T)

class ParametricBlock(BaseParametric):
    """
        Parametric Block in a Homogeneous Space

        For 1D:

        .. code:: python

            m = [
                val_background,
                val_block,
                block_x0,
                block_dx,
            ]

        For 2D:

        .. code:: python

            m = [
                val_background,
                val_block,
                block_x0,
                block_dx,
                block_y0,
                block_dy
            ]

        For 3D:

        .. code:: python

            m = [
                val_background,
                val_block,
                block_x0,
                block_dx,
                block_y0,
                block_dy
                block_z0,
                block_dz
            ]

        **Required**

        :param discretize.BaseMesh.BaseMesh mesh: SimPEG Mesh, 2D or 3D

        **Optional**

        :param float slopeFact: arctan slope factor - divided by the minimum h
                                spacing to give the slope of the arctan
                                functions
        :param float slope: slope of the arctan function
        :param numpy.ndarray indActive: bool vector with active indices

    """

    epsilon = properties.Float(
        "epsilon value used in the ekblom representation of the block",
        default=1e-6
    )

    p = properties.Float(
        "p-value used in the ekblom representation of the block",
        default=10
    )

    def __init__(self, mesh, **kwargs):
        super(ParametricBlock, self).__init__(mesh, **kwargs)

    @property
    def nP(self):
        if self.mesh.dim == 1:
            return 4
        if self.mesh.dim == 2:
            return 6
        elif self.mesh.dim == 3:
            return 8

    @property
    def shape(self):
        if self.indActive is not None:
            return (sum(self.indActive), self.nP)
        return (self.mesh.nC, self.nP)

    def _mDict1d(self, m):
        return {
            'val_background': m[0],
            'val_block': m[1],
            'x0': m[2],
            'dx': m[3],
        }

    def _mDict2d(self, m):
        mDict = self._mDict1d(m)
        mDict.update({
            # 'theta_x': m[4],
            'y0': m[4],
            'dy': m[5],
            # 'theta_y': m[7]
        })
        return mDict

    def _mDict3d(self, m):
        mDict = self._mDict2d(m)
        mDict.update({
            'z0': m[6],
            'dz': m[7],
            # 'theta_z': m[10]
        })
        return mDict

    def mDict(self, m):
        return getattr(self, '_mDict{}d'.format(self.mesh.dim))(m)

<<<<<<< HEAD
    def xleft(self, mDict):
        return mDict['x0_block'] - 0.5 * mDict['dx_block']

    def xright(self, mDict):
        return mDict['x0_block'] + 0.5 * mDict['dx_block']

    def yleft(self, mDict):
        return mDict['y0_block'] - 0.5 * mDict['dy_block']

    def yright(self, mDict):
        return mDict['y0_block'] + 0.5 * mDict['dy_block']

    def zleft(self, mDict):
        return mDict['z0_block'] - 0.5 * mDict['dz_block']

    def zright(self, mDict):
        return mDict['z0_block'] + 0.5 * mDict['dz_block']

    def _atanBlock2d(self, mDict):
        return (
            self._atanfct(self.x, self.xleft(mDict), self.slope) *
            self._atanfct(self.x, self.xright(mDict), -self.slope) *
            self._atanfct(self.y, self.yleft(mDict), self.slope) *
            self._atanfct(self.y, self.yright(mDict), -self.slope)
=======
    def _ekblom(self, val):
        return (val**2 + self.epsilon**2)**(self.p/2.)

    def _ekblomDeriv(self, val):
        return (self.p/2)*(val**2 + self.epsilon**2)**((self.p/2) - 1)*2*val

    # def _rotation(self, mDict):
    #     if self.mesh.dim == 2:

    #     elif self.mesh.dim == 3:

    def _block1D(self, mDict):
        return 1 - (
            self._ekblom(
                (self.x - mDict['x0']) / (0.5*mDict['dx'])
            )
>>>>>>> d2843909
        )

    def _block2D(self, mDict):
        return 1 - (
            self._ekblom(
                (self.x - mDict['x0']) / (0.5*mDict['dx'])
            ) +
            self._ekblom(
                (self.y - mDict['y0']) / (0.5*mDict['dy'])
            )
        )

    def _block3D(self, mDict):
        return 1 - (
            self._ekblom(
                (self.x - mDict['x0']) / (0.5*mDict['dx'])
            ) +
            self._ekblom(
                (self.y - mDict['y0']) / (0.5*mDict['dy'])
            ) +
            self._ekblom(
                (self.z - mDict['z0']) / (0.5*mDict['dz'])
            )
        )

    def _transform(self, m):
        mDict = self.mDict(m)
        return (
            mDict['val_background'] +
            (mDict['val_block'] - mDict['val_background'])*self._atanfct(
                getattr(self, "_block{}D".format(self.mesh.dim))(mDict),
                slope=self.slope
            )
        )

    def _deriv_val_background(self, mDict):
        return (
            1 - self._atanfct(
                getattr(self, "_block{}D".format(self.mesh.dim))(mDict),
                slope=self.slope
            )
        )

    def _deriv_val_block(self, mDict):
        return self._atanfct(
            getattr(self, "_block{}D".format(self.mesh.dim))(mDict),
            slope=self.slope
        )

    def _deriv_center_block(self, mDict, orientation):
        x = getattr(self, orientation)
        x0 = mDict["{}0".format(orientation)]
        dx = mDict["d{}".format(orientation)]
        return (mDict['val_block'] - mDict['val_background'])*(
            self._atanfctDeriv(
                getattr(self, "_block{}D".format(self.mesh.dim))(mDict),
                slope=self.slope
            ) * (self._ekblomDeriv((x - x0) / (0.5*dx))) / -(0.5*dx)
        )

    def _deriv_width_block(self, mDict, orientation):
        x = getattr(self, orientation)
        x0 = mDict["{}0".format(orientation)]
        dx = mDict["d{}".format(orientation)]
        return (mDict['val_block'] - mDict['val_background'])*(
            self._atanfctDeriv(
                getattr(self, "_block{}D".format(self.mesh.dim))(mDict),
                slope=self.slope
            ) * (
                self._ekblomDeriv(
                    (x - x0) / (0.5*dx)) * (-(x - x0) / (0.5*dx**2)
                )
            )
        )

    def _deriv1D(self, mDict):
        return np.vstack([
            self._deriv_val_background(mDict),
            self._deriv_val_block(mDict),
            self._deriv_center_block(mDict, 'x'),
            self._deriv_width_block(mDict, 'x'),
        ]).T

    def _deriv2D(self, mDict):
        return np.vstack([
            self._deriv_val_background(mDict),
            self._deriv_val_block(mDict),
            self._deriv_center_block(mDict, 'x'),
            self._deriv_width_block(mDict, 'x'),
            self._deriv_center_block(mDict, 'y'),
            self._deriv_width_block(mDict, 'y'),
        ]).T

    def _deriv3D(self, mDict):
        return np.vstack([
            self._deriv_val_background(mDict),
            self._deriv_val_block(mDict),
            self._deriv_center_block(mDict, 'x'),
            self._deriv_width_block(mDict, 'x'),
            self._deriv_center_block(mDict, 'y'),
            self._deriv_width_block(mDict, 'y'),
            self._deriv_center_block(mDict, 'z'),
            self._deriv_width_block(mDict, 'z')
        ]).T

    def deriv(self, m):
        return sp.csr_matrix(
            getattr(self, '_deriv{}D'.format(self.mesh.dim))(self.mDict(m))
        )

class ParametricEllipsoid(ParametricBlock):

    # """
    #     Parametric Ellipsoid in a Homogeneous Space

    #     **Required**

    #     :param discretize.BaseMesh.BaseMesh mesh: SimPEG Mesh, 2D or 3D

    #     **Optional**

    #     :param float slopeFact: arctan slope factor - divided by the minimum h
    #                             spacing to give the slope of the arctan
    #                             functions
    #     :param float slope: slope of the arctan function
    #     :param numpy.ndarray indActive: bool vector with active indices

    # """

    def __init__(self, mesh, **kwargs):
        super(ParametricEllipsoid, self).__init__(mesh, p=2, **kwargs)

class ParametricCasingAndLayer(ParametricLayer):
    """
        Parametric layered space with casing.

        .. code:: python

            m = [val_background,
                 val_layer,
                 val_casing,
                 val_insideCasing,
                 layer_center,
                 layer_thickness,
                 casing_radius,
                 casing_thickness,
                 casing_bottom,
                 casing_top
            ]

    """

    def __init__(self, mesh, **kwargs):

        assert mesh._meshType == 'CYL', (
            'Parametric Casing in a layer map only works for a cyl mesh.')

        super(ParametricCasingAndLayer, self).__init__(mesh, **kwargs)

    @property
    def nP(self):
        return 10

    @property
    def shape(self):
        if self.indActive is not None:
            return (sum(self.indActive), self.nP)
        return (self.mesh.nC, self.nP)

    def mDict(self, m):
        # m = [val_background, val_layer, val_casing, val_insideCasing,
        #      layer_center, layer_thickness, casing_radius, casing_thickness,
        #      casing_bottom, casing_top]

        return {
            'val_background': m[0],
            'val_layer': m[1],
            'val_casing': m[2],
            'val_insideCasing': m[3],
            'layer_center': m[4],
            'layer_thickness': m[5],
            'casing_radius': m[6],
            'casing_thickness': m[7],
            'casing_bottom': m[8],
            'casing_top': m[9]
        }

    def casing_a(self, mDict):
        return mDict['casing_radius'] - 0.5 * mDict['casing_thickness']

    def casing_b(self, mDict):
        return mDict['casing_radius'] + 0.5 * mDict['casing_thickness']

    def _atanCasingLength(self, mDict):
        return (
            self._atanfct(self.z - mDict['casing_top'], -self.slope) *
            self._atanfct(self.z - mDict['casing_bottom'], self.slope)
        )

    def _atanCasingLengthDeriv_casing_top(self, mDict):
        return (
            self._atanfctDeriv(self.z - mDict['casing_top'], -self.slope) *
            self._atanfct(self.z - mDict['casing_bottom'], self.slope)
        )

    def _atanCasingLengthDeriv_casing_bottom(self, mDict):
        return (
            self._atanfct(self.z - mDict['casing_top'], -self.slope) *
            self._atanfctDeriv(self.z - mDict['casing_bottom'], self.slope)
        )

    def _atanInsideCasing(self, mDict):
        return (
            self._atanCasingLength(mDict) *
            self._atanfct(self.x - self.casing_a(mDict), -self.slope)
        )

    def _atanInsideCasingDeriv_casing_radius(self, mDict):
        return (
            self._atanCasingLength(mDict) *
            self._atanfctDeriv(self.x - self.casing_a(mDict), -self.slope)
        )

    def _atanInsideCasingDeriv_casing_thickness(self, mDict):
        return (
            self._atanCasingLength(mDict) * -0.5 *
            self._atanfctDeriv(self.x - self.casing_a(mDict), -self.slope)
        )

    def _atanInsideCasingDeriv_casing_top(self, mDict):
        return (
            self._atanCasingLengthDeriv_casing_top(mDict) *
            self._atanfct(self.x - self.casing_a(mDict), -self.slope)
        )

    def _atanInsideCasingDeriv_casing_bottom(self, mDict):
        return (
            self._atanCasingLengthDeriv_casing_bottom(mDict) *
            self._atanfct(self.x - self.casing_a(mDict), -self.slope)
        )

    def _atanCasing(self, mDict):
        return (
            self._atanCasingLength(mDict) *
            self._atanfct(self.x - self.casing_a(mDict), self.slope) *
            self._atanfct(self.x - self.casing_b(mDict), -self.slope)
        )

    def _atanCasingDeriv_casing_radius(self, mDict):
        return (
            self._atanCasingLength(mDict) *
            (
                self._atanfctDeriv(self.x - self.casing_a(mDict), self.slope) *
                self._atanfct(self.x - self.casing_b(mDict), -self.slope) +
                self._atanfct(self.x - self.casing_a(mDict), self.slope) *
                self._atanfctDeriv(self.x - self.casing_b(mDict), -self.slope)
            )
        )

    def _atanCasingDeriv_casing_thickness(self, mDict):
        return (
            self._atanCasingLength(mDict) *
            (
                -0.5 *
                self._atanfctDeriv(self.x - self.casing_a(mDict), self.slope) *
                self._atanfct(self.x - self.casing_b(mDict), -self.slope) +
                self._atanfct(self.x - self.casing_a(mDict), self.slope) *
                0.5 *
                self._atanfctDeriv(self.x - self.casing_b(mDict), -self.slope)
            )
        )

    def _atanCasingDeriv_casing_bottom(self, mDict):
        return (
            self._atanCasingLengthDeriv_casing_bottom(mDict) *
            self._atanfct(self.x - self.casing_a(mDict), self.slope) *
            self._atanfct(self.x - self.casing_b(mDict), -self.slope)
        )

    def _atanCasingDeriv_casing_top(self, mDict):
        return (
            self._atanCasingLengthDeriv_casing_top(mDict) *
            self._atanfct(self.x - self.casing_a(mDict), self.slope) *
            self._atanfct(self.x - self.casing_b(mDict), -self.slope)
        )

    def layer_cont(self, mDict):
        # contribution from the layered background
        return (
            mDict['val_background'] +
            (mDict['val_layer'] - mDict['val_background']) *
            self._atanLayer(mDict)
        )

    def _transform(self, m):

        mDict = self.mDict(m)

        # assemble the model
        layer = self.layer_cont(mDict)
        casing = (mDict['val_casing'] - layer) * self._atanCasing(mDict)
        insideCasing = (
            (mDict['val_insideCasing'] - layer) * self._atanInsideCasing(mDict)
        )

        return layer + casing + insideCasing

    def _deriv_val_background(self, mDict):
        # contribution from the layered background
        d_layer_cont_dval_background = 1. - self._atanLayer(mDict)
        d_casing_cont_dval_background = (
            -1. * d_layer_cont_dval_background * self._atanCasing(mDict)
        )
        d_insideCasing_cont_dval_background = (
            -1. * d_layer_cont_dval_background * self._atanInsideCasing(mDict)
        )
        return (
            d_layer_cont_dval_background +
            d_casing_cont_dval_background +
            d_insideCasing_cont_dval_background
        )

    def _deriv_val_layer(self, mDict):
        d_layer_cont_dval_layer = self._atanLayer(mDict)
        d_casing_cont_dval_layer = (
            -1. * d_layer_cont_dval_layer * self._atanCasing(mDict)
        )
        d_insideCasing_cont_dval_layer = (
            -1. * d_layer_cont_dval_layer * self._atanInsideCasing(mDict)
        )
        return (
            d_layer_cont_dval_layer +
            d_casing_cont_dval_layer +
            d_insideCasing_cont_dval_layer
        )

    def _deriv_val_casing(self, mDict):
        d_layer_cont_dval_casing = 0.
        d_casing_cont_dval_casing = self._atanCasing(mDict)
        d_insideCasing_cont_dval_casing = 0.
        return (
            d_layer_cont_dval_casing +
            d_casing_cont_dval_casing +
            d_insideCasing_cont_dval_casing
        )

    def _deriv_val_insideCasing(self, mDict):
        d_layer_cont_dval_insideCasing = 0.
        d_casing_cont_dval_insideCasing = 0.
        d_insideCasing_cont_dval_insideCasing = self._atanInsideCasing(mDict)
        return (
            d_layer_cont_dval_insideCasing +
            d_casing_cont_dval_insideCasing +
            d_insideCasing_cont_dval_insideCasing
        )

    def _deriv_layer_center(self, mDict):
        d_layer_cont_dlayer_center = (
            (mDict['val_layer'] - mDict['val_background']) *
            self._atanLayerDeriv_layer_center(mDict)
        )
        d_casing_cont_dlayer_center = (
            - d_layer_cont_dlayer_center * self._atanCasing(mDict)
        )
        d_insideCasing_cont_dlayer_center = (
            - d_layer_cont_dlayer_center * self._atanInsideCasing(mDict)
        )
        return (
            d_layer_cont_dlayer_center +
            d_casing_cont_dlayer_center +
            d_insideCasing_cont_dlayer_center
        )

    def _deriv_layer_thickness(self, mDict):
        d_layer_cont_dlayer_thickness = (
            (mDict['val_layer'] - mDict['val_background']) *
            self._atanLayerDeriv_layer_thickness(mDict)
        )
        d_casing_cont_dlayer_thickness = (
            - d_layer_cont_dlayer_thickness * self._atanCasing(mDict)
        )
        d_insideCasing_cont_dlayer_thickness = (
            - d_layer_cont_dlayer_thickness * self._atanInsideCasing(mDict)
        )
        return (
            d_layer_cont_dlayer_thickness +
            d_casing_cont_dlayer_thickness +
            d_insideCasing_cont_dlayer_thickness
        )

    def _deriv_casing_radius(self, mDict):
        layer = self.layer_cont(mDict)
        d_layer_cont_dcasing_radius = 0.
        d_casing_cont_dcasing_radius = (
            (mDict['val_casing'] - layer) *
            self._atanCasingDeriv_casing_radius(mDict)
        )
        d_insideCasing_cont_dcasing_radius = (
            (mDict['val_insideCasing'] - layer) *
            self._atanInsideCasingDeriv_casing_radius(mDict)
        )
        return (
            d_layer_cont_dcasing_radius +
            d_casing_cont_dcasing_radius +
            d_insideCasing_cont_dcasing_radius
        )

    def _deriv_casing_thickness(self, mDict):
        d_layer_cont_dcasing_thickness = 0.
        d_casing_cont_dcasing_thickness = (
            (mDict['val_casing'] - self.layer_cont(mDict)) *
            self._atanCasingDeriv_casing_thickness(mDict)
        )
        d_insideCasing_cont_dcasing_thickness = (
            (mDict['val_insideCasing'] - self.layer_cont(mDict)) *
            self._atanInsideCasingDeriv_casing_thickness(mDict)
        )
        return (
            d_layer_cont_dcasing_thickness +
            d_casing_cont_dcasing_thickness +
            d_insideCasing_cont_dcasing_thickness
        )

    def _deriv_casing_bottom(self, mDict):
        d_layer_cont_dcasing_bottom = 0.
        d_casing_cont_dcasing_bottom = (
            (mDict['val_casing'] - self.layer_cont(mDict)) *
            self._atanCasingDeriv_casing_bottom(mDict)
        )
        d_insideCasing_cont_dcasing_bottom = (
            (mDict['val_insideCasing'] - self.layer_cont(mDict)) *
            self._atanInsideCasingDeriv_casing_bottom(mDict)
        )
        return (
            d_layer_cont_dcasing_bottom +
            d_casing_cont_dcasing_bottom +
            d_insideCasing_cont_dcasing_bottom
        )

    def _deriv_casing_top(self, mDict):
        d_layer_cont_dcasing_top = 0.
        d_casing_cont_dcasing_top = (
            (mDict['val_casing'] - self.layer_cont(mDict)) *
            self._atanCasingDeriv_casing_top(mDict)
        )
        d_insideCasing_cont_dcasing_top = (
            (mDict['val_insideCasing'] - self.layer_cont(mDict)) *
            self._atanInsideCasingDeriv_casing_top(mDict)
        )
        return (
            d_layer_cont_dcasing_top +
            d_casing_cont_dcasing_top +
            d_insideCasing_cont_dcasing_top
        )

    def deriv(self, m):

        mDict = self.mDict(m)

        return sp.csr_matrix(np.vstack([
            self._deriv_val_background(mDict),
            self._deriv_val_layer(mDict),
            self._deriv_val_casing(mDict),
            self._deriv_val_insideCasing(mDict),
            self._deriv_layer_center(mDict),
            self._deriv_layer_thickness(mDict),
            self._deriv_casing_radius(mDict),
            self._deriv_casing_thickness(mDict),
            self._deriv_casing_bottom(mDict),
            self._deriv_casing_top(mDict),
        ]).T)


class ParametricBlockInLayer(ParametricLayer):
    """
        Parametric Block in a Layered Space

        For 2D:

        .. code:: python

            m = [val_background,
                 val_layer,
                 val_block,
                 layer_center,
                 layer_thickness,
                 block_x0,
                 block_dx
            ]

        For 3D:

        .. code:: python

            m = [val_background,
                 val_layer,
                 val_block,
                 layer_center,
                 layer_thickness,
                 block_x0,
                 block_y0,
                 block_dx,
                 block_dy
            ]

        **Required**

        :param discretize.BaseMesh.BaseMesh mesh: SimPEG Mesh, 2D or 3D

        **Optional**

        :param float slopeFact: arctan slope factor - divided by the minimum h
                                spacing to give the slope of the arctan
                                functions
        :param float slope: slope of the arctan function
        :param numpy.ndarray indActive: bool vector with

    """

    def __init__(self, mesh, **kwargs):

        super(ParametricBlockInLayer, self).__init__(mesh, **kwargs)

    @property
    def nP(self):
        if self.mesh.dim == 2:
            return 7
        elif self.mesh.dim == 3:
            return 9

    @property
    def shape(self):
        if self.indActive is not None:
            return (sum(self.indActive), self.nP)
        return (self.mesh.nC, self.nP)

    def _mDict2d(self, m):
        return{
            'val_background': m[0],
            'val_layer': m[1],
            'val_block': m[2],
            'layer_center': m[3],
            'layer_thickness': m[4],
            'x0': m[5],
            'dx': m[6]
        }

    def _mDict3d(self, m):
        return{
            'val_background': m[0],
            'val_layer': m[1],
            'val_block': m[2],
            'layer_center': m[3],
            'layer_thickness': m[4],
            'x0': m[5],
            'y0': m[6],
            'dx': m[7],
            'dy': m[8]
        }

    def mDict(self, m):
        if self.mesh.dim == 2:
            return self._mDict2d(m)
        elif self.mesh.dim == 3:
            return self._mDict3d(m)

    def xleft(self, mDict):
<<<<<<< HEAD
        return mDict['x0_block'] - 0.5 * mDict['dx_block']

    def xright(self, mDict):
        return mDict['x0_block'] + 0.5 * mDict['dx_block']

    def yleft(self, mDict):
        return mDict['y0_block'] - 0.5 * mDict['dy_block']

    def yright(self, mDict):
        return mDict['y0_block'] + 0.5 * mDict['dy_block']
=======
        return mDict['x0'] - 0.5*mDict['dx']

    def xright(self, mDict):
        return mDict['x0'] + 0.5*mDict['dx']

    def yleft(self, mDict):
        return mDict['y0'] - 0.5*mDict['dy']

    def yright(self, mDict):
        return mDict['y0'] + 0.5*mDict['dy']
>>>>>>> d2843909

    def _atanBlock2d(self, mDict):
        return (
            self._atanLayer(mDict) *
            self._atanfct(self.x - self.xleft(mDict), self.slope) *
            self._atanfct(self.x - self.xright(mDict), -self.slope)
        )

    def _atanBlock2dDeriv_layer_center(self, mDict):
        return (
            self._atanLayerDeriv_layer_center(mDict) *
            self._atanfct(self.x - self.xleft(mDict), self.slope) *
            self._atanfct(self.x - self.xright(mDict), -self.slope)
        )

    def _atanBlock2dDeriv_layer_thickness(self, mDict):
        return (
            self._atanLayerDeriv_layer_thickness(mDict) *
            self._atanfct(self.x - self.xleft(mDict), self.slope) *
            self._atanfct(self.x - self.xright(mDict), -self.slope)
        )

    def _atanBlock2dDeriv_x0(self, mDict):
        return (
            self._atanLayer(mDict) *
            (
                (
                    self._atanfctDeriv(self.x - self.xleft(mDict), self.slope) *
                    self._atanfct(self.x - self.xright(mDict), -self.slope)
                ) +
                (
                    self._atanfct(self.x - self.xleft(mDict), self.slope) *
                    self._atanfctDeriv(self.x - self.xright(mDict), -self.slope)
                )
            )
        )

    def _atanBlock2dDeriv_dx(self, mDict):
        return (
            self._atanLayer(mDict) *
            (
                (
                    self._atanfctDeriv(self.x - self.xleft(mDict), self.slope) *
                    -0.5 *
                    self._atanfct(self.x - self.xright(mDict), -self.slope)
                ) +
                (
                    self._atanfct(self.x - self.xleft(mDict), self.slope) *
                    0.5 *
                    self._atanfctDeriv(self.x - self.xright(mDict), -self.slope)
                )
            )
        )

    def _atanBlock3d(self, mDict):
        return (
            self._atanLayer(mDict) *
            self._atanfct(self.x - self.xleft(mDict), self.slope) *
            self._atanfct(self.x - self.xright(mDict), -self.slope) *
            self._atanfct(self.y - self.yleft(mDict), self.slope) *
            self._atanfct(self.y - self.yright(mDict), -self.slope)
        )

    def _atanBlock3dDeriv_layer_center(self, mDict):
        return (
            self._atanLayerDeriv_layer_center(mDict) *
            self._atanfct(self.x - self.xleft(mDict), self.slope) *
            self._atanfct(self.x - self.xright(mDict), -self.slope) *
            self._atanfct(self.y - self.yleft(mDict), self.slope) *
            self._atanfct(self.y - self.yright(mDict), -self.slope)
        )

    def _atanBlock3dDeriv_layer_thickness(self, mDict):
        return (
            self._atanLayerDeriv_layer_thickness(mDict) *
            self._atanfct(self.x - self.xleft(mDict), self.slope) *
            self._atanfct(self.x - self.xright(mDict), -self.slope) *
            self._atanfct(self.y - self.yleft(mDict), self.slope) *
            self._atanfct(self.y - self.yright(mDict), -self.slope)
        )

    def _atanBlock3dDeriv_x0(self, mDict):
        return (
            self._atanLayer(mDict) *
            (
                (
                    self._atanfctDeriv(self.x- self.xleft(mDict), self.slope) *
                    self._atanfct(self.x - self.xright(mDict), -self.slope) *
                    self._atanfct(self.y - self.yleft(mDict), self.slope) *
                    self._atanfct(self.y - self.yright(mDict), -self.slope)
                ) +
                (
                    self._atanfct(self.x - self.xleft(mDict), self.slope) *
                    self._atanfctDeriv(
                        self.x - self.xright(mDict), -self.slope
                    ) *
                    self._atanfct(self.y - self.yleft(mDict), self.slope) *
                    self._atanfct(self.y - self.yright(mDict), -self.slope)
                )
            )
        )

    def _atanBlock3dDeriv_y0(self, mDict):
        return (
            self._atanLayer(mDict) *
            (
                (
                    self._atanfct(self.x - self.xleft(mDict), self.slope) *
                    self._atanfct(self.x - self.xright(mDict), -self.slope) *
                    self._atanfctDeriv(self.y - self.yleft(mDict), self.slope) *
                    self._atanfct(self.y - self.yright(mDict), -self.slope)
                ) +
                (
                    self._atanfct(self.x - self.xleft(mDict), self.slope) *
                    self._atanfct(self.x - self.xright(mDict), -self.slope) *
                    self._atanfct(self.y - self.yleft(mDict), self.slope) *
                    self._atanfctDeriv(self.y - self.yright(mDict), -self.slope)
                )
            )
        )

    def _atanBlock3dDeriv_dx(self, mDict):
        return (
            self._atanLayer(mDict) *
            (
                (
                    self._atanfctDeriv(self.x - self.xleft(mDict), self.slope) *
                    -0.5 *
                    self._atanfct(self.x - self.xright(mDict), -self.slope) *
                    self._atanfct(self.y - self.yleft(mDict), self.slope) *
                    self._atanfct(self.y - self.yright(mDict), -self.slope)
                ) +
                (
                    self._atanfct(self.x - self.xleft(mDict), self.slope) *
                    self._atanfctDeriv(
                        self.x - self.xright(mDict), -self.slope
                    ) *
                    0.5 *
                    self._atanfct(self.y - self.yleft(mDict), self.slope) *
                    self._atanfct(self.y - self.yright(mDict), -self.slope)
                )
            )
        )

    def _atanBlock3dDeriv_dy(self, mDict):
        return (
            self._atanLayer(mDict) *
            (
                (
                    self._atanfct(self.x - self.xleft(mDict), self.slope) *
                    self._atanfct(self.x - self.xright(mDict), -self.slope) *
                    self._atanfctDeriv(self.y - self.yleft(mDict), self.slope) *
                    -0.5 *
                    self._atanfct(self.y - self.yright(mDict), -self.slope)
                ) +
                (
                    self._atanfct(self.x - self.xleft(mDict), self.slope) *
                    self._atanfct(self.x - self.xright(mDict), -self.slope) *
                    self._atanfct(self.y - self.yleft(mDict), self.slope) *
                    self._atanfctDeriv(
                        self.y - self.yright(mDict), -self.slope
                    ) *
                    0.5
                )
            )
        )

    def _transform2d(self, m):
        mDict = self.mDict(m)
        # assemble the model
        # contribution from the layered background
        layer_cont = (
            mDict['val_background'] +
            (
                mDict['val_layer'] - mDict['val_background']
            ) * self._atanLayer(mDict)
        )

        # perturbation due to the blocks
        block_cont = (
            mDict['val_block'] - layer_cont
        ) * self._atanBlock2d(mDict)

        return layer_cont + block_cont

    def _deriv2d_val_background(self, mDict):
        d_layer_dval_background = np.ones_like(self.x) - self._atanLayer(mDict)
        d_block_dval_background = (
            (-d_layer_dval_background) * self._atanBlock2d(mDict)
        )
        return d_layer_dval_background + d_block_dval_background

    def _deriv2d_val_layer(self, mDict):
        d_layer_dval_layer = self._atanLayer(mDict)
        d_block_dval_layer = (-d_layer_dval_layer) * self._atanBlock2d(mDict)
        return d_layer_dval_layer + d_block_dval_layer

    def _deriv2d_val_block(self, mDict):
        d_layer_dval_block = 0.
        d_block_dval_block = (1. - d_layer_dval_block) * \
            self._atanBlock2d(mDict)
        return d_layer_dval_block + d_block_dval_block

    def _deriv2d_layer_center(self, mDict):
        d_layer_dlayer_center = (
            (mDict['val_layer'] - mDict['val_background']) *
            self._atanLayerDeriv_layer_center(mDict)
        )
        d_block_dlayer_center = (
            (mDict['val_block'] - self.layer_cont(mDict)) *
            self._atanBlock2dDeriv_layer_center(mDict) -
            d_layer_dlayer_center * self._atanBlock2d(mDict)
        )
        return d_layer_dlayer_center + d_block_dlayer_center

    def _deriv2d_layer_thickness(self, mDict):
        d_layer_dlayer_thickness = (
            (mDict['val_layer'] - mDict['val_background']) *
            self._atanLayerDeriv_layer_thickness(mDict)
        )
        d_block_dlayer_thickness = (
            (mDict['val_block'] - self.layer_cont(mDict)) *
            self._atanBlock2dDeriv_layer_thickness(mDict) -
            d_layer_dlayer_thickness * self._atanBlock2d(mDict)
        )
        return d_layer_dlayer_thickness + d_block_dlayer_thickness

    def _deriv2d_x0(self, mDict):
        d_layer_dx0 = 0.
        d_block_dx0 = (
            (mDict['val_block'] - self.layer_cont(mDict)) *
            self._atanBlock2dDeriv_x0(mDict)
        )
        return d_layer_dx0 + d_block_dx0

    def _deriv2d_dx(self, mDict):
        d_layer_ddx = 0.
        d_block_ddx = (
            (mDict['val_block'] - self.layer_cont(mDict)) *
            self._atanBlock2dDeriv_dx(mDict)
        )
        return d_layer_ddx + d_block_ddx

    def _deriv2d(self, m):
        mDict = self.mDict(m)

        return np.vstack([
            self._deriv2d_val_background(mDict),
            self._deriv2d_val_layer(mDict),
            self._deriv2d_val_block(mDict),
            self._deriv2d_layer_center(mDict),
            self._deriv2d_layer_thickness(mDict),
            self._deriv2d_x0(mDict),
            self._deriv2d_dx(mDict)
        ]).T

    def _transform3d(self, m):
        # parse model
        mDict = self.mDict(m)

        # assemble the model
        # contribution from the layered background
        layer_cont = (
            mDict['val_background'] +
            (mDict['val_layer'] - mDict['val_background']) *
            self._atanLayer(mDict)
        )
        # perturbation due to the block
        block_cont = (
            (mDict['val_block'] - layer_cont) * self._atanBlock3d(mDict)
        )

        return layer_cont + block_cont

    def _deriv3d_val_background(self, mDict):
        d_layer_dval_background = np.ones_like(self.x) - self._atanLayer(mDict)
        d_block_dval_background = (
            (-d_layer_dval_background) * self._atanBlock3d(mDict)
        )
        return d_layer_dval_background + d_block_dval_background

    def _deriv3d_val_layer(self, mDict):
        d_layer_dval_layer = self._atanLayer(mDict)
        d_block_dval_layer = (-d_layer_dval_layer) * self._atanBlock3d(mDict)
        return d_layer_dval_layer + d_block_dval_layer

    def _deriv3d_val_block(self, mDict):
        d_layer_dval_block = 0.
        d_block_dval_block = (1. - d_layer_dval_block) * \
            self._atanBlock3d(mDict)
        return d_layer_dval_block + d_block_dval_block

    def _deriv3d_layer_center(self, mDict):
        d_layer_dlayer_center = (
            (mDict['val_layer'] - mDict['val_background']) *
            self._atanLayerDeriv_layer_center(mDict)
        )
        d_block_dlayer_center = (
            (mDict['val_block'] - self.layer_cont(mDict)) *
            self._atanBlock3dDeriv_layer_center(mDict) -
            d_layer_dlayer_center * self._atanBlock3d(mDict)
        )
        return d_layer_dlayer_center + d_block_dlayer_center

    def _deriv3d_layer_thickness(self, mDict):
        d_layer_dlayer_thickness = (
            (mDict['val_layer'] - mDict['val_background']) *
            self._atanLayerDeriv_layer_thickness(mDict)
        )
        d_block_dlayer_thickness = (
            (mDict['val_block'] - self.layer_cont(mDict)) *
            self._atanBlock3dDeriv_layer_thickness(mDict) -
            d_layer_dlayer_thickness * self._atanBlock3d(mDict)
        )
        return d_layer_dlayer_thickness + d_block_dlayer_thickness

    def _deriv3d_x0(self, mDict):
        d_layer_dx0 = 0.
        d_block_dx0 = (
            (mDict['val_block'] - self.layer_cont(mDict)) *
            self._atanBlock3dDeriv_x0(mDict)
        )
        return d_layer_dx0 + d_block_dx0

    def _deriv3d_y0(self, mDict):
        d_layer_dy0 = 0.
        d_block_dy0 = (
            (mDict['val_block'] - self.layer_cont(mDict)) *
            self._atanBlock3dDeriv_y0(mDict)
        )
        return d_layer_dy0 + d_block_dy0

    def _deriv3d_dx(self, mDict):
        d_layer_ddx = 0.
        d_block_ddx = (
            (mDict['val_block'] - self.layer_cont(mDict)) *
            self._atanBlock3dDeriv_dx(mDict)
        )
        return d_layer_ddx + d_block_ddx

    def _deriv3d_dy(self, mDict):
        d_layer_ddy = 0.
        d_block_ddy = (
            (mDict['val_block'] - self.layer_cont(mDict)) *
            self._atanBlock3dDeriv_dy(mDict)
        )
        return d_layer_ddy + d_block_ddy

    def _deriv3d(self, m):

        mDict = self.mDict(m)

        return np.vstack([
            self._deriv3d_val_background(mDict),
            self._deriv3d_val_layer(mDict),
            self._deriv3d_val_block(mDict),
            self._deriv3d_layer_center(mDict),
            self._deriv3d_layer_thickness(mDict),
            self._deriv3d_x0(mDict),
            self._deriv3d_y0(mDict),
            self._deriv3d_dx(mDict),
            self._deriv3d_dy(mDict),
        ]).T

    def _transform(self, m):

        if self.mesh.dim == 2:
            return self._transform2d(m)
        elif self.mesh.dim == 3:
            return self._transform3d(m)

    def deriv(self, m):

        if self.mesh.dim == 2:
            return sp.csr_matrix(self._deriv2d(m))
        elif self.mesh.dim == 3:
            return sp.csr_matrix(self._deriv3d(m))<|MERGE_RESOLUTION|>--- conflicted
+++ resolved
@@ -2174,13 +2174,8 @@
                 self._z = None
         return self._z
 
-<<<<<<< HEAD
-    def _atanfct(self, xyz, xyzi, slope):
-        return np.arctan(slope * (xyz - xyzi)) / np.pi + 0.5
-=======
     def _atanfct(self, val, slope):
         return np.arctan(slope * val)/np.pi + 0.5
->>>>>>> d2843909
 
     def _atanfctDeriv(self, val, slope):
         # d/dx(atan(x)) = 1/(1+x**2)
@@ -2277,17 +2272,10 @@
         layer_top = mDict['layer_center'] + mDict['layer_thickness'] / 2.
 
         return (
-<<<<<<< HEAD
-            -0.5 * self._atanfctDeriv(z, layer_bottom, self.slope) *
-            self._atanfct(z, layer_top, -self.slope) +
-            0.5 * self._atanfct(z, layer_bottom, self.slope) *
-            self._atanfctDeriv(z, layer_top, -self.slope)
-=======
             -0.5*self._atanfctDeriv(z - layer_bottom, self.slope) *
             self._atanfct(z - layer_top, -self.slope) +
             0.5*self._atanfct(z - layer_bottom, self.slope) *
             self._atanfctDeriv(z - layer_top, -self.slope)
->>>>>>> d2843909
         )
 
     def layer_cont(self, mDict):
@@ -2444,32 +2432,6 @@
     def mDict(self, m):
         return getattr(self, '_mDict{}d'.format(self.mesh.dim))(m)
 
-<<<<<<< HEAD
-    def xleft(self, mDict):
-        return mDict['x0_block'] - 0.5 * mDict['dx_block']
-
-    def xright(self, mDict):
-        return mDict['x0_block'] + 0.5 * mDict['dx_block']
-
-    def yleft(self, mDict):
-        return mDict['y0_block'] - 0.5 * mDict['dy_block']
-
-    def yright(self, mDict):
-        return mDict['y0_block'] + 0.5 * mDict['dy_block']
-
-    def zleft(self, mDict):
-        return mDict['z0_block'] - 0.5 * mDict['dz_block']
-
-    def zright(self, mDict):
-        return mDict['z0_block'] + 0.5 * mDict['dz_block']
-
-    def _atanBlock2d(self, mDict):
-        return (
-            self._atanfct(self.x, self.xleft(mDict), self.slope) *
-            self._atanfct(self.x, self.xright(mDict), -self.slope) *
-            self._atanfct(self.y, self.yleft(mDict), self.slope) *
-            self._atanfct(self.y, self.yright(mDict), -self.slope)
-=======
     def _ekblom(self, val):
         return (val**2 + self.epsilon**2)**(self.p/2.)
 
@@ -2486,7 +2448,6 @@
             self._ekblom(
                 (self.x - mDict['x0']) / (0.5*mDict['dx'])
             )
->>>>>>> d2843909
         )
 
     def _block2D(self, mDict):
@@ -3054,18 +3015,6 @@
             return self._mDict3d(m)
 
     def xleft(self, mDict):
-<<<<<<< HEAD
-        return mDict['x0_block'] - 0.5 * mDict['dx_block']
-
-    def xright(self, mDict):
-        return mDict['x0_block'] + 0.5 * mDict['dx_block']
-
-    def yleft(self, mDict):
-        return mDict['y0_block'] - 0.5 * mDict['dy_block']
-
-    def yright(self, mDict):
-        return mDict['y0_block'] + 0.5 * mDict['dy_block']
-=======
         return mDict['x0'] - 0.5*mDict['dx']
 
     def xright(self, mDict):
@@ -3076,7 +3025,6 @@
 
     def yright(self, mDict):
         return mDict['y0'] + 0.5*mDict['dy']
->>>>>>> d2843909
 
     def _atanBlock2d(self, mDict):
         return (
