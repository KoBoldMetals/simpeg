from __future__ import print_function

import numpy as np
import scipy.sparse as sp
from six import string_types

from .Utils.SolverUtils import *
from . import Utils

norm = np.linalg.norm


__all__ = [
    'Minimize', 'Remember', 'SteepestDescent', 'BFGS', 'GaussNewton',
    'InexactGaussNewton', 'ProjectedGradient', 'NewtonRoot',
    'StoppingCriteria', 'IterationPrinters'
]

SolverICG = SolverWrapI(sp.linalg.cg, checkAccuracy=False)


class StoppingCriteria(object):
    """docstring for StoppingCriteria"""

    iteration = {
        "str": "%d : maxIter   =     %3d    <= iter          =    %3d",
        "left": lambda M: M.maxIter, "right": lambda M: M.iter,
        "stopType": "critical"
    }

    iterationLS = {
        "str": "%d : maxIterLS =     %3d    <= iterLS          =    %3d",
        "left": lambda M: M.maxIterLS, "right": lambda M: M.iterLS,
        "stopType": "critical"
    }

    armijoGoldstein = {
        "str": "%d :    ft     = %1.4e <= alp*descent     = %1.4e",
        "left": lambda M: M._LS_ft,
        "right": lambda M: M.f + M.LSreduction * M._LS_descent,
        "stopType": "optimal"
    }

    tolerance_f = {
        "str": "%d : |fc-fOld| = %1.4e <= tolF*(1+|f0|) = %1.4e",
        "left": lambda M: 1 if M.iter==0 else abs(M.f-M.f_last),
        "right": lambda M: 0 if M.iter==0 else M.tolF*(1+abs(M.f0)),
        "stopType": "optimal"
    }

    moving_x = {
        "str": "%d : |xc-x_last| = %1.4e <= tolX*(1+|x0|) = %1.4e",
        "left": lambda M: 1 if M.iter==0 else norm(M.xc-M.x_last),
        "right": lambda M: 0 if M.iter==0 else M.tolX*(1+norm(M.x0)),
        "stopType": "optimal"
    }

    tolerance_g = {
        "str": "%d : |proj(x-g)-x|    = %1.4e <= tolG          = %1.4e",
        "left": lambda M: norm(M.projection(M.xc - M.g) - M.xc),
        "right": lambda M: M.tolG,
        "stopType": "optimal"
    }

    norm_g = {
        "str": "%d : |proj(x-g)-x|    = %1.4e <= 1e3*eps       = %1.4e",
        "left": lambda M: norm(M.projection(M.xc - M.g) - M.xc),
        "right": lambda M: 1e3*M.eps,
        "stopType": "critical"
    }

    bindingSet = {
        "str": "%d : probSize  =    %3d   <= bindingSet      =    %3d",
        "left": lambda M: M.xc.size,
        "right": lambda M: np.sum(M.bindingSet(M.xc)),
        "stopType": "critical"
    }

    bindingSet_LS = {
        "str": "%d : probSize  =    %3d   <= bindingSet      =    %3d",
        "left": lambda M: M._LS_xt.size,
        "right": lambda M: np.sum(M.bindingSet(M._LS_xt)),
        "stopType": "critical"
    }

    phi_d_target_Minimize = {
        "str": "%d : phi_d  = %1.4e <= phi_d_target  = %1.4e ",
        "left": lambda M: M.parent.phi_d,
        "right": lambda M: M.parent.phi_d_target,
        "stopType": "critical"
    }

    phi_d_target_Inversion = {
        "str": "%d : phi_d  = %1.4e <= phi_d_target  = %1.4e ",
        "left": lambda I: I.phi_d, "right": lambda I: I.phi_d_target,
        "stopType": "critical"
    }


class IterationPrinters(object):
    """docstring for IterationPrinters"""

    iteration = {
        "title": "#", "value": lambda M: M.iter, "width": 5, "format": "%3d"
    }
    f = {
        "title": "f", "value": lambda M: M.f, "width": 10, "format": "%1.2e"
    }
    norm_g = {
        "title": "|proj(x-g)-x|",
        "value": lambda M: norm(M.projection(M.xc - M.g) - M.xc),
        "width": 15, "format": "%1.2e"
    }
    totalLS = {
        "title": "LS", "value": lambda M: M.iterLS, "width": 5, "format": "%d"
    }

    iterationLS = {
        "title": "#", "value": lambda M: (M.iter, M.iterLS), "width": 5,
        "format": "%3d.%d"
    }
    LS_ft = {
        "title": "ft", "value": lambda M: M._LS_ft, "width": 10,
        "format": "%1.2e"
    }
    LS_t = {
        "title": "t", "value": lambda M: M._LS_t, "width": 10,
        "format": "%0.5f"
    }
    LS_armijoGoldstein = {
        "title": "f + alp*g.T*p",
        "value": lambda M: M.f + M.LSreduction*M._LS_descent, "width": 16,
        "format": "%1.2e"
    }

    itType = {
        "title": "itType", "value": lambda M: M._itType, "width": 8,
        "format": "%s"
    }
    aSet = {
        "title": "aSet", "value": lambda M: np.sum(M.activeSet(M.xc)),
        "width": 8, "format": "%d"
    }
    bSet = {
        "title": "bSet", "value": lambda M: np.sum(M.bindingSet(M.xc)),
        "width": 8, "format": "%d"
    }
    comment = {
        "title": "Comment", "value": lambda M: M.comment, "width": 12,
        "format": "%s"
    }

    beta = {
        "title": "beta", "value": lambda M: M.parent.beta, "width": 10,
        "format":   "%1.2e"
    }
    phi_d = {
        "title": "phi_d", "value": lambda M: M.parent.phi_d, "width": 10,
        "format":   "%1.2e"
    }
    phi_m = {
        "title": "phi_m", "value": lambda M: M.parent.phi_m, "width": 10,
        "format":   "%1.2e"
    }


class Minimize(object):
    """
        Minimize is a general class for derivative based optimization.
    """

    name = "General Optimization Algorithm"  #: The name of the optimization algorithm

    maxIter = 20  #: Maximum number of iterations
    maxIterLS = 10  #: Maximum number of iterations for the line-search
    maxStep = np.inf  #: Maximum step possible, used in scaling before the line-search.
    LSreduction = 1e-4  #: Expected decrease in the line-search
    LSshorten = 0.5  #: Line-search step is shortened by this amount each time.
    tolF = 1e-1  #: Tolerance on function value decrease
    tolX = 1e-1  #: Tolerance on norm(x) movement
    tolG = 1e-1  #: Tolerance on gradient norm
    eps = 1e-5  #: Small value

    stopNextIteration = False #: Stops the optimization program nicely.

    debug   = False  #: Print debugging information
    debugLS = False  #: Print debugging information for the line-search

    comment = ''  #: Used by some functions to indicate what is going on in the algorithm
    counter = None  #: Set this to a SimPEG.Utils.Counter() if you want to count things
    parent = None  #: This is the parent of the optimization routine.

    def __init__(self, **kwargs):
        self.stoppers = [
            StoppingCriteria.tolerance_f, StoppingCriteria.moving_x,
            StoppingCriteria.tolerance_g, StoppingCriteria.norm_g,
            StoppingCriteria.iteration
        ]
        self.stoppersLS = [
            StoppingCriteria.armijoGoldstein, StoppingCriteria.iterationLS
        ]

        self.printers = [
            IterationPrinters.iteration, IterationPrinters.f,
            IterationPrinters.norm_g, IterationPrinters.totalLS
        ]
        self.printersLS = [
            IterationPrinters.iterationLS, IterationPrinters.LS_ft,
            IterationPrinters.LS_t, IterationPrinters.LS_armijoGoldstein
        ]

        Utils.setKwargs(self, **kwargs)

    @property
    def callback(self):
        return getattr(self, '_callback', None)

    @callback.setter
    def callback(self, value):
        if self.callback is not None:
            print(
                'The callback on the {0!s} Optimization was '
                'replaced.'.format(self.__class__.__name__)
            )
        self._callback = value


    @Utils.timeIt
    def minimize(self, evalFunction, x0):
        """minimize(evalFunction, x0)

        Minimizes the function (evalFunction) starting at the location x0.

        :param callable evalFunction: function handle that evaluates: f, g, H = F(x)
        :param numpy.ndarray x0: starting location
        :rtype: numpy.ndarray
        :return: x, the last iterate of the optimization algorithm

        evalFunction is a function handle::

            (f[, g][, H]) = evalFunction(x, return_g=False, return_H=False )

            def evalFunction(x, return_g=False, return_H=False):
                out = (f,)
                if return_g:
                    out += (g,)
                if return_H:
                    out += (H,)
                return out if len(out) > 1 else out[0]


        The algorithm for general minimization is as follows::

            startup(x0)
            printInit()

            while True:
                doStartIteration()
                f, g, H = evalFunction(xc)
                printIter()
                if stoppingCriteria(): break
                p = findSearchDirection()
                p = scaleSearchDirection(p)
                xt, passLS = modifySearchDirection(p)
                if not passLS:
                    xt, caught = modifySearchDirectionBreak(p)
                    if not caught: return xc
                doEndIteration(xt)

            printDone()
            finish()
            return xc
        """
        self.evalFunction = evalFunction
        self.startup(x0)
        self.printInit()
        print('x0 has any nan: {:b}'.format(np.any(np.isnan(x0))))
        while True:
            self.doStartIteration()
            self.f, self.g, self.H = evalFunction(
                self.xc, return_g=True, return_H=True
            )
            self.printIter()
            if self.stoppingCriteria():
                break
            self.searchDirection = self.findSearchDirection()
            del self.H #: Doing this saves memory, as it is not needed in the rest of the computations.
            p = self.scaleSearchDirection(self.searchDirection)
            xt, passLS = self.modifySearchDirection(p)
            if not passLS:
                xt, caught = self.modifySearchDirectionBreak(p)
                if not caught:
                    return self.xc
            self.doEndIteration(xt)
            if self.stopNextIteration:
                break

        self.printDone()
        self.finish()

        return self.xc

    @Utils.callHooks('startup')
    def startup(self, x0):
        """
            **startup** is called at the start of any new minimize call.

            This will set::

                x0 = x0
                xc = x0
                iter = iterLS = 0

            :param numpy.ndarray x0: initial x
            :rtype: None
            :return: None
        """

        self.iter = 0
        self.iterLS = 0
        self.stopNextIteration = False

        x0 = self.projection(x0)  # ensure that we start of feasible.
        self.x0 = x0
        self.xc = x0
        self.f_last = np.nan
        self.x_last = x0

    @Utils.count
    @Utils.callHooks('doStartIteration')
    def doStartIteration(self):
        """doStartIteration()

            **doStartIteration** is called at the start of each minimize
            iteration.

            :rtype: None
            :return: None
        """
        pass


    def printInit(self, inLS=False):
        """
            **printInit** is called at the beginning of the optimization
            routine.

            If there is a parent object, printInit will check for a
            parent.printInit function and call that.

        """
        pad = ' '*10 if inLS else ''
        name = self.name if not inLS else self.nameLS
        Utils.printTitles(
            self, self.printers if not inLS else self.printersLS, name, pad
        )

    @Utils.callHooks('printIter')
    def printIter(self, inLS=False):
        """
            **printIter** is called directly after function evaluations.

            If there is a parent object, printIter will check for a
            parent.printIter function and call that.

        """
        pad = ' '*10 if inLS else ''
        Utils.printLine(
            self, self.printers if not inLS else self.printersLS, pad=pad
        )

    def printDone(self, inLS=False):
        """
            **printDone** is called at the end of the optimization routine.

            If there is a parent object, printDone will check for a
            parent.printDone function and call that.

        """
        pad = ' '*10 if inLS else ''
        stop, done = (
            (' STOP! ', ' DONE! ') if not inLS else
            ('----------------', ' End Linesearch ')
        )
        stoppers = self.stoppers if not inLS else self.stoppersLS
        Utils.printStoppers(self, stoppers, pad='', stop=stop, done=done)


    @Utils.callHooks('finish')
    def finish(self):
        """finish()

            **finish** is called at the end of the optimization.

            :rtype: None
            :return: None

        """
        pass

    def stoppingCriteria(self, inLS=False):
        if self.iter == 0:
            self.f0 = self.f
            self.g0 = self.g
        return Utils.checkStoppers(
            self, self.stoppers if not inLS else self.stoppersLS
        )

    @Utils.timeIt
    @Utils.callHooks('projection')
    def projection(self, p):
        """projection(p)

            projects the search direction.

            by default, no projection is applied.

            :param numpy.ndarray p: searchDirection
            :rtype: numpy.ndarray
            :return: p, projected search direction
        """
        return p

    @Utils.timeIt
    def findSearchDirection(self):
        """findSearchDirection()

            **findSearchDirection** should return an approximation of:

            .. math::

                H p = - g

            Where you are solving for the search direction, p

            The default is:

            .. math::

                H = I

                p = - g

            And corresponds to SteepestDescent.

            The latest function evaluations are present in::

                self.f, self.g, self.H

            :rtype: numpy.ndarray
            :return: p, Search Direction
        """
        return -self.g

    @Utils.count
    def scaleSearchDirection(self, p):
        """scaleSearchDirection(p)

            **scaleSearchDirection** should scale the search direction if
            appropriate.

            Set the parameter **maxStep** in the minimize object, to scale back
            the gradient to a maximum size.

            :param numpy.ndarray p: searchDirection
            :rtype: numpy.ndarray
            :return: p, Scaled Search Direction
        """

        if self.maxStep < np.abs(p.max()):
            p = self.maxStep*p/np.abs(p.max())
        return p

    nameLS = "Armijo linesearch" #: The line-search name

    @Utils.timeIt
    def modifySearchDirection(self, p):
        """modifySearchDirection(p)

            **modifySearchDirection** changes the search direction based on
            some sort of linesearch or trust-region criteria.

            By default, an Armijo backtracking linesearch is preformed with the
            following parameters:

                * maxIterLS, the maximum number of linesearch iterations
                * LSreduction, the expected reduction expected, default: 1e-4
                * LSshorten, how much the step is reduced, default: 0.5

            If the linesearch is completed, and a descent direction is found,
            passLS is returned as True.

            Else, a modifySearchDirectionBreak call is preformed.

            :param numpy.ndarray p: searchDirection
            :rtype: tuple
            :return: (xt, passLS) numpy.ndarray, bool
        """
        # Projected Armijo linesearch
        self._LS_t = 1
        self.iterLS = 0
        while self.iterLS < self.maxIterLS:
            self._LS_xt = self.projection(self.xc + self._LS_t*p)
            self._LS_ft = self.evalFunction(
                self._LS_xt, return_g=False, return_H=False
            )
            self._LS_descent = np.inner(self.g, self._LS_xt - self.xc)  # this takes into account multiplying by t, but is important for projection.
            if self.stoppingCriteria(inLS=True):
                break
            self.iterLS += 1
            self._LS_t = self.LSshorten*self._LS_t
            if self.debugLS:
                if self.iterLS == 1: self.printInit(inLS=True)
                self.printIter(inLS=True)

        if self.debugLS and self.iterLS > 0:
            self.printDone(inLS=True)

        return self._LS_xt, self.iterLS < self.maxIterLS

    @Utils.count
    def modifySearchDirectionBreak(self, p):
        """modifySearchDirectionBreak(p)

            Code is called if modifySearchDirection fails
            to find a descent direction.

            The search direction is passed as input and
            this function must pass back both a new searchDirection,
            and if the searchDirection break has been caught.

            By default, no additional work is done, and the
            evalFunction returns a False indicating the break was not caught.

            :param numpy.ndarray p: searchDirection
            :rtype: tuple
            :return: (xt, breakCaught) numpy.ndarray, bool
        """
        self.printDone(inLS=True)
        print('The linesearch got broken. Boo.')
        return p, False

    @Utils.count
    @Utils.callHooks('doEndIteration')
    def doEndIteration(self, xt):
        """doEndIteration(xt)

            **doEndIteration** is called at the end of each minimize iteration.

            By default, function values and x locations are shuffled to store 1
            past iteration in memory.

            self.xc must be updated in this code.

            :param numpy.ndarray xt: tested new iterate that ensures a descent direction.
            :rtype: None
            :return: None
        """
        # store old values
        self.f_last = self.f
        self.x_last, self.xc = self.xc, xt
        self.iter += 1
        if self.debug:
            self.printDone()

        if self.callback is not None:
            self.callback(xt)

    def save(self, group):
        group.setArray('searchDirection', self.searchDirection)

        if getattr(self, 'parent', None) is None:
            group.setArray('x', self.xc)
        else: # Assume inversion is the parent
            group.attrs['phi_d'] = self.parent.phi_d
            group.attrs['phi_m'] = self.parent.phi_m
            group.attrs['beta'] = self.parent.beta
            group.setArray('m', self.xc)
            group.setArray('dpred', self.parent.dpred)


class Remember(object):
    """
        This mixin remembers all the things you tend to forget.

        You can remember parameters directly, naming the str in Minimize,
        or pass a tuple with the name and the function that takes Minimize.

        For Example::

            opt.remember('f',('norm_g', lambda M: np.linalg.norm(M.g)))

            opt.minimize(evalFunction, x0)

            opt.recall('f')

        The param name (str) can also be located in the parent (if no conflicts),
        and it will be looked up by default.
    """

    _rememberThese = []

    def remember(self, *args):
        self._rememberThese = args

    def recall(self, param):
        assert param in self._rememberList, (
            "You didn't tell me to remember " + param +
            ", you gotta tell me what to remember!"
        )
        return self._rememberList[param]

    def _startupRemember(self, x0):
        self._rememberList = {}
        for param in self._rememberThese:
            if isinstance(param, string_types):
                self._rememberList[param] = []
            elif isinstance(param, tuple):
                self._rememberList[param[0]] = []

    def _doEndIterationRemember(self, *args):
        for param in self._rememberThese:
            if isinstance(param, string_types):
                if self.debug: print('Remember is remembering: ' + param)
                val = getattr(self, param, None)
                if val is None and getattr(self, 'parent', None) is not None:
                    # Look to the parent for the param if not found here.
                    val = getattr(self.parent, param, None)
                self._rememberList[param].append( val )
            elif isinstance(param, tuple):
                if self.debug: print('Remember is remembering: ' + param[0])
                self._rememberList[param[0]].append( param[1](self) )


class ProjectedGradient(Minimize, Remember):
    name = 'Projected Gradient'

    maxIterCG = 5
    tolCG = 1e-1

    lower = -np.inf
    upper = np.inf

    def __init__(self,**kwargs):
        super(ProjectedGradient, self).__init__(**kwargs)

        self.stoppers.append(StoppingCriteria.bindingSet)
        self.stoppersLS.append(StoppingCriteria.bindingSet_LS)

        self.printers.extend([
            IterationPrinters.itType, IterationPrinters.aSet,
            IterationPrinters.bSet, IterationPrinters.comment
        ])

    def _startup(self, x0):
        # ensure bound vectors are the same size as the model
        if type(self.lower) is not np.ndarray:
            self.lower = np.ones_like(x0)*self.lower
        if type(self.upper) is not np.ndarray:
            self.upper = np.ones_like(x0)*self.upper

        self.explorePG = True
        self.exploreCG = False
        self.stopDoingPG = False

        self._itType = 'SD'
        self.comment = ''

        self.aSet_prev = self.activeSet(x0)

    @Utils.count
    def projection(self, x):
        """projection(x)

            Make sure we are feasible.

        """
        return np.median(np.c_[self.lower, x, self.upper], axis=1)

    @Utils.count
    def activeSet(self, x):
        """activeSet(x)

            If we are on a bound

        """
        return np.logical_or(x == self.lower, x == self.upper)

    @Utils.count
    def inactiveSet(self, x):
        """inactiveSet(x)

            The free variables.

        """
        return np.logical_not(self.activeSet(x))

    @Utils.count
    def bindingSet(self, x):
        """bindingSet(x)

            If we are on a bound and the negative gradient points away from the
            feasible set.

            Optimality condition. (Satisfies Kuhn-Tucker) MoreToraldo91

        """
        bind_up  = np.logical_and(x == self.lower, self.g >= 0)
        bind_low = np.logical_and(x == self.upper, self.g <= 0)
        return np.logical_or(bind_up, bind_low)

    @Utils.timeIt
    def findSearchDirection(self):
        """findSearchDirection()

            Finds the search direction based on either CG or steepest descent.
        """
        self.aSet_prev = self.activeSet(self.xc)
        allBoundsAreActive = sum(self.aSet_prev) == self.xc.size

        if self.debug:
            print('findSearchDirection: stopDoingPG: ', self.stopDoingPG)
        if self.debug:
            print('findSearchDirection: explorePG: ', self.explorePG)
        if self.debug:
            print('findSearchDirection: exploreCG: ', self.exploreCG)
        if self.debug:
            print('findSearchDirection: aSet', np.sum(self.activeSet(self.xc)))
        if self.debug:
            print(
                'findSearchDirection: bSet', np.sum(self.bindingSet(self.xc))
            )
        if self.debug:
            print(
                'findSearchDirection: allBoundsAreActive: ', allBoundsAreActive
            )

        if self.explorePG or not self.exploreCG or allBoundsAreActive:
            if self.debug:
                print('findSearchDirection.PG: doingPG')
            self._itType = 'SD'
            p = -self.g
        else:
            if self.debug:
                print('findSearchDirection.CG: doingCG')
            # Reset the max decrease each time you do a CG iteration
            self.f_decrease_max = -np.inf

            self._itType = '.CG.'

            iSet  = self.inactiveSet(self.xc)  # The inactive set (free variables)
            bSet = self.bindingSet(self.xc)
            shape = (self.xc.size, np.sum(iSet))
            v = np.ones(shape[1])
            i = np.where(iSet)[0]
            j = np.arange(shape[1])
            if self.debug:
                print('findSearchDirection.CG: Z.shape', shape)
            Z = sp.csr_matrix((v, (i, j)), shape=shape)

            def reduceHess(v):
                # Z is tall and skinny
                return Z.T*(self.H*(Z*v))
            operator = sp.linalg.LinearOperator(
                (shape[1], shape[1]), reduceHess, dtype=self.xc.dtype
            )
            p, info = sp.linalg.cg(
                operator, -Z.T*self.g, tol=self.tolCG, maxiter=self.maxIterCG
            )
            p = Z*p  # bring up to full size
            # aSet_after = self.activeSet(self.xc+p)
        return p

    @Utils.timeIt
    def _doEndIteration_ProjectedGradient(self, xt):
        """_doEndIteration_ProjectedGradient(xt)"""
        aSet = self.activeSet(xt)
        bSet = self.bindingSet(xt)

        self.explorePG = not np.all(aSet == self.aSet_prev) # explore proximal gradient
        self.exploreCG = np.all(aSet == bSet) # explore conjugate gradient

        f_current_decrease = self.f_last - self.f
        self.comment = ''
        if self.iter < 1:
            # Note that this is reset on every CG iteration.
            self.f_decrease_max = -np.inf
        else:
            self.f_decrease_max = max(self.f_decrease_max, f_current_decrease)
            self.stopDoingPG = f_current_decrease < 0.25 * self.f_decrease_max
            if self.stopDoingPG:
                self.comment = 'Stop SD'
                self.explorePG = False
                self.exploreCG = True
        # implement 3.8, MoreToraldo91
        # self.eta_2 * max_decrease where max decrease
        # if true go to CG
        # don't do too many steps of PG in a row.

        if self.debug:
            print(
                'doEndIteration.ProjGrad, f_current_decrease: ',
                f_current_decrease
            )
        if self.debug:
            print(
                'doEndIteration.ProjGrad, f_decrease_max: ',
                self.f_decrease_max
            )
        if self.debug:
            print('doEndIteration.ProjGrad, stopDoingSD: ', self.stopDoingPG)


class BFGS(Minimize, Remember):
    name = 'BFGS'
    nbfgs = 10

    def __init__(self, **kwargs):
        Minimize.__init__(self, **kwargs)

    @property
    def bfgsH0(self):
        """
            Approximate Hessian used in preconditioning the problem.

            Must be a SimPEG.Solver
        """
        if getattr(self, '_bfgsH0', None) is None:
            print("""
                Default solver: SolverDiag is being used in bfgsH0
                """
            )
            self._bfgsH0 = SolverDiag(sp.identity(self.xc.size))
        return self._bfgsH0

    @bfgsH0.setter
    def bfgsH0(self, value):
        self._bfgsH0 = value

    def _startup_BFGS(self, x0):
        self._bfgscnt = -1
        self._bfgsY = np.zeros((x0.size, self.nbfgs))
        self._bfgsS = np.zeros((x0.size, self.nbfgs))
        if not np.any([p is IterationPrinters.comment for p in self.printers]):
            self.printers.append(IterationPrinters.comment)

    def bfgs(self, d):
        n = self._bfgscnt
        nn = ktop = min(self._bfgsS.shape[1], n)
        return self.bfgsrec(ktop, n, nn, self._bfgsS, self._bfgsY, d)

    def bfgsrec(self, k, n, nn, S, Y, d):
        """BFGS recursion"""
        if k < 0:
            d = self.bfgsH0 * d  # Assume that bfgsH0 is a SimPEG.Solver
        else:
            khat = 0 if nn is 0 else np.mod(n-nn+k,nn)
            gamma = np.vdot(S[:, khat], d)/np.vdot(Y[:, khat], S[:, khat])
            d = d - gamma*Y[:, khat]
            d = self.bfgsrec(k-1, n, nn, S, Y, d)
            d = d + (
                gamma - np.vdot(Y[:, khat], d)/np.vdot(Y[:, khat], S[:, khat])
            ) * S[:, khat]
        return d

    def findSearchDirection(self):
        return self.bfgs(-self.g)

    def _doEndIteration_BFGS(self, xt):
        if self.iter is 0:
            self.g_last = self.g
            return

        yy = self.g - self.g_last
        ss = self.xc - xt
        self.g_last = self.g

        if yy.dot(ss) > 0:
            self._bfgscnt += 1
            ktop = np.mod(self._bfgscnt, self.nbfgs)
            self._bfgsY[:, ktop] = yy
            self._bfgsS[:, ktop] = ss
            self.comment = ''
        else:
            self.comment = 'Skip BFGS'


class GaussNewton(Minimize, Remember):
    name = 'Gauss Newton'

    def __init__(self, **kwargs):
        Minimize.__init__(self, **kwargs)

    @Utils.timeIt
    def findSearchDirection(self):
        return Solver(self.H) * (-self.g)


class InexactGaussNewton(BFGS, Minimize, Remember):
    """
        Minimizes using CG as the inexact solver of

        .. math::

            \mathbf{H p = -g}

        By default BFGS is used as the preconditioner.

        Use *nbfgs* to set the memory limitation of BFGS.

        To set the initial H0 to be used in BFGS, set *bfgsH0* to be a
        SimPEG.Solver

    """

    def __init__(self, **kwargs):
        Minimize.__init__(self, **kwargs)

    name = 'Inexact Gauss Newton'

    maxIterCG = 5
    tolCG = 1e-1

    @property
    def approxHinv(self):
        """
            The approximate Hessian inverse is used to precondition CG.

            Default uses BFGS, with an initial H0 of *bfgsH0*.

            Must be a scipy.sparse.linalg.LinearOperator
        """
        _approxHinv = getattr(self, '_approxHinv', None)
        if _approxHinv is None:
            M = sp.linalg.LinearOperator(
                (self.xc.size, self.xc.size), self.bfgs, dtype=self.xc.dtype
            )
            return M
        return _approxHinv

    @approxHinv.setter
    def approxHinv(self, value):
        self._approxHinv = value

    @Utils.timeIt
    def findSearchDirection(self):
        Hinv = SolverICG(
            self.H, M=self.approxHinv, tol=self.tolCG, maxiter=self.maxIterCG
        )
        p = Hinv * (-self.g)
        return p


class SteepestDescent(Minimize, Remember):
    name = 'Steepest Descent'

    def __init__(self, **kwargs):
        Minimize.__init__(self, **kwargs)

    @Utils.timeIt
    def findSearchDirection(self):
        return -self.g


class NewtonRoot(object):
    """
        Newton Method - Root Finding

        root = newtonRoot(fun,x);

        Where fun is the function that returns the function value as well as
        the gradient.

        For iterative solving of dh = -J\\r, use O.solveTol = TOL. For direct
        solves, use SOLVETOL = 0 (default)

        Rowan Cockett
        16-May-2013 16:29:51
        University of British Columbia
        rcockett@eos.ubc.ca

    """

    tol = 1.000e-06
    maxIter = 20
    stepDcr = 0.5
    maxLS = 30
    comments = False
    doLS = True

    Solver = Solver
    solverOpts = {}

    def __init__(self, **kwargs):
        Utils.setKwargs(self, **kwargs)

    def root(self, fun, x):
        """root(fun, x)

        Function Should have the form::

            def evalFunction(x, return_g=False):
                    out = (f,)
                    if return_g:
                        out += (g,)
                    return out if len(out) > 1 else out[0]

        """
        if self.comments:
            print('Newton Method:\n')

        self.iter = 0
        while True:

            r, J = fun(x, return_g=True)

            Jinv = self.Solver(J, **self.solverOpts)
            dh = - (Jinv * r)

            muLS = 1.
            LScnt  = 1
            xt = x + dh
            rt = fun(xt, return_g=False)

            if self.comments and self.doLS:
                print('\tLinesearch:\n')
            # Enter Linesearch
            while True and self.doLS:
                if self.comments:
                    print('\t\tResid: {0:e}\n'.format(norm(rt)))
                if norm(rt) <= norm(r) or norm(rt) < self.tol:
                    break

                muLS = muLS*self.stepDcr
                LScnt = LScnt + 1
                print('.')
                if LScnt > self.maxLS:
                    print('Newton Method: Line search break.')
                    return None
                xt = x + muLS*dh
                rt = fun(xt, return_g=False)

            x = xt
            self.iter += 1
            if norm(rt) < self.tol:
                break
            if self.iter > self.maxIter:
                print(
                    'NewtonRoot stopped by maxIters ({0:d}). '
                    'norm: {1:4.4e}'.format(self.maxIter, norm(rt))
                )
                break

        return x


class ProjectedGNCG(BFGS, Minimize, Remember):

    def __init__(self, **kwargs):
        Minimize.__init__(self, **kwargs)
        BFGS.__init__(self, **kwargs)

    name = 'Projected GNCG'

    maxIterCG = 5
    tolCG = 1e-1
<<<<<<< HEAD


    # perturbation of the inactive set off the bounds
    stepOffBoundsFact = 1e-8
    lower = [-np.inf]
    upper = [np.inf]

    ComboObjFun = False
    LSalwaysPass = False

=======
    cg_count = 0
    stepOffBoundsFact = 1e-2 # perturbation of the inactive set off the bounds
    stepActiveset = True
    lower = -np.inf
    upper = np.inf
>>>>>>> 18336c10

    def _startup(self, x0):

        # ensure bound vectors are the same size as the model
        if type(self.lower) is not np.ndarray:

            self.lower = np.ones_like(x0)*self.lower

        if type(self.upper) is not np.ndarray:

            self.upper = np.ones_like(x0)*self.upper

        assert self.lower.shape[0] == x0.shape[0], "Lower bound must be a list or vector"
        assert self.upper.shape[0] == x0.shape[0], "Upper bound must be a list or vector"

    @Utils.count
    def projection(self, x):
        """projection(x)

            Make sure we are feasible.

        """
        return np.median(np.c_[self.lower, x, self.upper], axis=1)

    @Utils.count
    def activeSet(self, x):
        """activeSet(x)

            If we are on a bound

        """
        return np.logical_or(x <= self.lower, x >= self.upper)

    @property
    def approxHinv(self):
        """
            The approximate Hessian inverse is used to precondition CG.

            Default uses BFGS, with an initial H0 of *bfgsH0*.

            Must be a scipy.sparse.linalg.LinearOperator
        """
        _approxHinv = getattr(self, '_approxHinv', None)
        if _approxHinv is None:
            M = sp.linalg.LinearOperator(
                (self.xc.size, self.xc.size), self.bfgs, dtype=self.xc.dtype
            )
            return M
        return _approxHinv

    @approxHinv.setter
    def approxHinv(self, value):
        self._approxHinv = value

    @Utils.timeIt
    def findSearchDirection(self):
        """
            findSearchDirection()
            Finds the search direction based on projected CG
        """

        Active = self.activeSet(self.xc)
        temp = sum((np.ones_like(self.xc.size)-Active))

<<<<<<< HEAD
        delx = np.zeros(self.g.size)
        resid = -(1-Active) * self.g

        r = (resid - (1-Active)*(self.H * delx))
=======
        step = np.zeros(self.g.size)
        resid = -(1-Active) * self.g

        r = (resid - (1-Active)*(self.H * step))
>>>>>>> 18336c10

        p = self.approxHinv*r

        sold = np.dot(r, p)
<<<<<<< HEAD
        s0 = sold

        count = 0

        while np.all([np.linalg.norm(r) > self.tolCG, count < self.maxIterCG]):
=======

        count = 0

        while np.all([
            np.linalg.norm(r) > self.tolCG,
            count < self.maxIterCG
        ]):
>>>>>>> 18336c10

            count += 1

            q = (1-Active)*(self.H * p)

            alpha = sold / (np.dot(p, q))

<<<<<<< HEAD
            delx += alpha * p
=======
            step += alpha * p
>>>>>>> 18336c10

            r -= alpha * q

            h = self.approxHinv * r

            snew = np.dot(r, h)

            p = h + (snew / sold * p)

            sold = snew
            # End CG Iterations
<<<<<<< HEAD

        if self.ComboObjFun:

            reg = self.parent.reg.objfcts[1]
            if reg.space == 'spherical':

                # Check if the angle update is larger than pi/2
                max_ang = np.max(np.abs(reg.mapping*delx))
                if max_ang > np.pi/2.:

                    delx = delx/max_ang*np.pi/2.
=======
        self.cg_count += count
>>>>>>> 18336c10

        # Take a gradient step on the active cells if exist
        if temp != self.xc.size:

            rhs_a = (Active) * -self.g

<<<<<<< HEAD
            dm_i = max(abs(delx))
=======
            dm_i = max(abs(step))
>>>>>>> 18336c10
            dm_a = max(abs(rhs_a))

            # perturb inactive set off of bounds so that they are included
            # in the step
<<<<<<< HEAD
            delx = delx + self.stepOffBoundsFact * (rhs_a * dm_i / dm_a)
=======
            step = step + self.stepOffBoundsFact * (rhs_a * dm_i / dm_a)
>>>>>>> 18336c10

        # Only keep gradients going in the right direction on the active
        # set
        indx = (
<<<<<<< HEAD
            ((self.xc <= self.lower) & (delx < 0)) |
            ((self.xc >= self.upper) & (delx > 0))
        )
        delx[indx] = 0.

        return delx
=======
            ((self.xc <= self.lower) & (step < 0)) |
            ((self.xc >= self.upper) & (step > 0))
        )
        step[indx] = 0.

        return step
>>>>>>> 18336c10
<|MERGE_RESOLUTION|>--- conflicted
+++ resolved
@@ -1058,44 +1058,23 @@
 
     def __init__(self, **kwargs):
         Minimize.__init__(self, **kwargs)
-        BFGS.__init__(self, **kwargs)
 
     name = 'Projected GNCG'
 
     maxIterCG = 5
     tolCG = 1e-1
-<<<<<<< HEAD
-
-
-    # perturbation of the inactive set off the bounds
-    stepOffBoundsFact = 1e-8
-    lower = [-np.inf]
-    upper = [np.inf]
-
-    ComboObjFun = False
-    LSalwaysPass = False
-
-=======
     cg_count = 0
     stepOffBoundsFact = 1e-2 # perturbation of the inactive set off the bounds
     stepActiveset = True
     lower = -np.inf
     upper = np.inf
->>>>>>> 18336c10
 
     def _startup(self, x0):
-
         # ensure bound vectors are the same size as the model
         if type(self.lower) is not np.ndarray:
-
             self.lower = np.ones_like(x0)*self.lower
-
         if type(self.upper) is not np.ndarray:
-
             self.upper = np.ones_like(x0)*self.upper
-
-        assert self.lower.shape[0] == x0.shape[0], "Lower bound must be a list or vector"
-        assert self.upper.shape[0] == x0.shape[0], "Upper bound must be a list or vector"
 
     @Utils.count
     def projection(self, x):
@@ -1146,28 +1125,14 @@
         Active = self.activeSet(self.xc)
         temp = sum((np.ones_like(self.xc.size)-Active))
 
-<<<<<<< HEAD
-        delx = np.zeros(self.g.size)
-        resid = -(1-Active) * self.g
-
-        r = (resid - (1-Active)*(self.H * delx))
-=======
         step = np.zeros(self.g.size)
         resid = -(1-Active) * self.g
 
         r = (resid - (1-Active)*(self.H * step))
->>>>>>> 18336c10
 
         p = self.approxHinv*r
 
         sold = np.dot(r, p)
-<<<<<<< HEAD
-        s0 = sold
-
-        count = 0
-
-        while np.all([np.linalg.norm(r) > self.tolCG, count < self.maxIterCG]):
-=======
 
         count = 0
 
@@ -1175,7 +1140,6 @@
             np.linalg.norm(r) > self.tolCG,
             count < self.maxIterCG
         ]):
->>>>>>> 18336c10
 
             count += 1
 
@@ -1183,11 +1147,7 @@
 
             alpha = sold / (np.dot(p, q))
 
-<<<<<<< HEAD
-            delx += alpha * p
-=======
             step += alpha * p
->>>>>>> 18336c10
 
             r -= alpha * q
 
@@ -1199,57 +1159,26 @@
 
             sold = snew
             # End CG Iterations
-<<<<<<< HEAD
-
-        if self.ComboObjFun:
-
-            reg = self.parent.reg.objfcts[1]
-            if reg.space == 'spherical':
-
-                # Check if the angle update is larger than pi/2
-                max_ang = np.max(np.abs(reg.mapping*delx))
-                if max_ang > np.pi/2.:
-
-                    delx = delx/max_ang*np.pi/2.
-=======
         self.cg_count += count
->>>>>>> 18336c10
 
         # Take a gradient step on the active cells if exist
         if temp != self.xc.size:
 
             rhs_a = (Active) * -self.g
 
-<<<<<<< HEAD
-            dm_i = max(abs(delx))
-=======
             dm_i = max(abs(step))
->>>>>>> 18336c10
             dm_a = max(abs(rhs_a))
 
             # perturb inactive set off of bounds so that they are included
             # in the step
-<<<<<<< HEAD
-            delx = delx + self.stepOffBoundsFact * (rhs_a * dm_i / dm_a)
-=======
             step = step + self.stepOffBoundsFact * (rhs_a * dm_i / dm_a)
->>>>>>> 18336c10
 
         # Only keep gradients going in the right direction on the active
         # set
         indx = (
-<<<<<<< HEAD
-            ((self.xc <= self.lower) & (delx < 0)) |
-            ((self.xc >= self.upper) & (delx > 0))
-        )
-        delx[indx] = 0.
-
-        return delx
-=======
             ((self.xc <= self.lower) & (step < 0)) |
             ((self.xc >= self.upper) & (step > 0))
         )
         step[indx] = 0.
 
-        return step
->>>>>>> 18336c10
+        return step