from __future__ import print_function
from . import Utils
from . import Maps
from . import Mesh
import numpy as np
import scipy.sparse as sp
from SimPEG.Utils import sdiag, speye, kron3

class RegularizationMesh(object):
    """
    **Regularization Mesh**

    This contains the operators used in the regularization. Note that these
    are not necessarily true differential operators, but are constructed from
    a SimPEG Mesh.

    :param BaseMesh mesh: problem mesh
    :param numpy.array indActive: bool array, size nC, that is True where we have active cells. Used to reduce the operators so we regularize only on active cells
    """

    def __init__(self, mesh, indActive=None):
        self.mesh = mesh
        assert indActive is None or indActive.dtype == 'bool', 'indActive needs to be None or a bool'
        self.indActive = indActive

    @property
    def vol(self):
        """
        reduced volume vector
        :rtype: numpy.array
        :return: reduced cell volume
        """
        if getattr(self, '_vol', None) is None:
            self._vol = self._Pac.T * self.mesh.vol
        return self._vol

    @property
    def nC(self):
        """
        reduced number of cells
        :rtype: int
        :return: number of cells being regularized
        """
        if getattr(self, '_nC', None) is None:
            if self.indActive is None:
                self._nC = self.mesh.nC
            else:
                self._nC = int(sum(self.indActive))
        return self._nC

    @property
    def dim(self):
        """
        dimension of regularization mesh (1D, 2D, 3D)
        :rtype: int
        :return: dimension
        """
        if getattr(self, '_dim', None) is None:
            self._dim = self.mesh.dim
        return self._dim


    @property
    def _Pac(self):
        """
        projection matrix that takes from the reduced space of active cells to full modelling space (ie. nC x nindActive)
        :rtype: scipy.sparse.csr_matrix
        :return: active cell projection matrix
        """
        if getattr(self, '__Pac', None) is None:
            if self.indActive is None:
                self.__Pac = Utils.speye(self.mesh.nC)
            else:
                self.__Pac = Utils.speye(self.mesh.nC)[:,self.indActive]
        return self.__Pac

    @property
    def _Pafx(self):
        """
        projection matrix that takes from the reduced space of active x-faces to full modelling space (ie. nFx x nindActive_Fx )
        :rtype: scipy.sparse.csr_matrix
        :return: active face-x projection matrix
        """
        if getattr(self, '__Pafx', None) is None:
            if self.indActive is None:
                self.__Pafx = Utils.speye(self.mesh.nFx)
            else:
                indActive_Fx = (self.mesh.aveFx2CC.T * self.indActive) == 1
                self.__Pafx = Utils.speye(self.mesh.nFx)[:,indActive_Fx]
        return self.__Pafx

    @property
    def _Pafy(self):
        """
        projection matrix that takes from the reduced space of active y-faces to full modelling space (ie. nFy x nindActive_Fy )
        :rtype: scipy.sparse.csr_matrix
        :return: active face-y projection matrix
        """
        if getattr(self, '__Pafy', None) is None:
            if self.indActive is None:
                self.__Pafy = Utils.speye(self.mesh.nFy)
            else:
                indActive_Fy = (self.mesh.aveFy2CC.T * self.indActive) == 1
                self.__Pafy = Utils.speye(self.mesh.nFy)[:,indActive_Fy]
        return self.__Pafy

    @property
    def _Pafz(self):
        """
        projection matrix that takes from the reduced space of active z-faces to full modelling space (ie. nFz x nindActive_Fz )
        :rtype: scipy.sparse.csr_matrix
        :return: active face-z projection matrix
        """
        if getattr(self, '__Pafz', None) is None:
            if self.indActive is None:
                self.__Pafz = Utils.speye(self.mesh.nFz)
            else:
                indActive_Fz = (self.mesh.aveFz2CC.T * self.indActive) == 1
                self.__Pafz = Utils.speye(self.mesh.nFz)[:,indActive_Fz]
        return self.__Pafz

    @property
    def aveFx2CC(self):
        """
        averaging from active cell centers to active x-faces
        :rtype: scipy.sparse.csr_matrix
        :return: averaging from active cell centers to active x-faces
        """
        if getattr(self, '_aveFx2CC', None) is None:
            self._aveFx2CC =  self._Pac.T * self.mesh.aveFx2CC * self._Pafx
        return self._aveFx2CC

    @property
    def aveCC2Fx(self):
        """
        averaging from active x-faces to active cell centers
        :rtype: scipy.sparse.csr_matrix
        :return: averaging matrix from active x-faces to active cell centers
        """
        if getattr(self, '_aveCC2Fx', None) is None:
            self._aveCC2Fx =  Utils.sdiag(1./(self.aveFx2CC.T).sum(1)) * self.aveFx2CC.T
        return self._aveCC2Fx

    @property
    def aveFy2CC(self):
        """
        averaging from active cell centers to active y-faces
        :rtype: scipy.sparse.csr_matrix
        :return: averaging from active cell centers to active y-faces
        """
        if getattr(self, '_aveFy2CC', None) is None:
            self._aveFy2CC = self._Pac.T * self.mesh.aveFy2CC * self._Pafy
        return self._aveFy2CC

    @property
    def aveCC2Fy(self):
        """
        averaging from active y-faces to active cell centers
        :rtype: scipy.sparse.csr_matrix
        :return: averaging matrix from active y-faces to active cell centers
        """
        if getattr(self, '_aveCC2Fy', None) is None:
            self._aveCC2Fy =  Utils.sdiag(1./(self.aveFy2CC.T).sum(1)) * self.aveFy2CC.T
        return self._aveCC2Fy

    @property
    def aveFz2CC(self):
        """
        averaging from active cell centers to active z-faces
        :rtype: scipy.sparse.csr_matrix
        :return: averaging from active cell centers to active z-faces
        """
        if getattr(self, '_aveFz2CC', None) is None:
            self._aveFz2CC = self._Pac.T * self.mesh.aveFz2CC * self._Pafz
        return self._aveFz2CC

    @property
    def aveCC2Fz(self):
        """
        averaging from active z-faces to active cell centers
        :rtype: scipy.sparse.csr_matrix
        :return: averaging matrix from active z-faces to active cell centers
        """
        if getattr(self, '_aveCC2Fz', None) is None:
            self._aveCC2Fz =  Utils.sdiag(1./(self.aveFz2CC.T).sum(1)) * self.aveFz2CC.T
        return self._aveCC2Fz

    @property
    def cellDiffx(self):
        """
        cell centered difference in the x-direction
        :rtype: scipy.sparse.csr_matrix
        :return: differencing matrix for active cells in the x-direction
        """
        if getattr(self, '_cellDiffx', None) is None:
            self._cellDiffx = self._Pafx.T * self.mesh.cellGradx * self._Pac
        return self._cellDiffx

    @property
    def cellDiffy(self):
        """
        cell centered difference in the y-direction
        :rtype: scipy.sparse.csr_matrix
        :return: differencing matrix for active cells in the y-direction
        """
        if getattr(self, '_cellDiffy', None) is None:
            self._cellDiffy = self._Pafy.T * self.mesh.cellGrady * self._Pac
        return self._cellDiffy

    @property
    def cellDiffz(self):
        """
        cell centered difference in the z-direction
        :rtype: scipy.sparse.csr_matrix
        :return: differencing matrix for active cells in the z-direction
        """
        if getattr(self, '_cellDiffz', None) is None:
            self._cellDiffz = self._Pafz.T * self.mesh.cellGradz * self._Pac
        return self._cellDiffz

    @property
    def faceDiffx(self):
        """
        x-face differences
        :rtype: scipy.sparse.csr_matrix
        :return: differencing matrix for active faces in the x-direction
        """
        if getattr(self, '_faceDiffx', None) is None:
            self._faceDiffx = self._Pac.T * self.mesh.faceDivx * self._Pafx
        return self._faceDiffx

    @property
    def faceDiffy(self):
        """
        y-face differences
        :rtype: scipy.sparse.csr_matrix
        :return: differencing matrix for active faces in the y-direction
        """
        if getattr(self, '_faceDiffy', None) is None:
            self._faceDiffy = self._Pac.T * self.mesh.faceDivy * self._Pafy
        return self._faceDiffy

    @property
    def faceDiffz(self):
        """
        z-face differences
        :rtype: scipy.sparse.csr_matrix
        :return: differencing matrix for active faces in the z-direction
        """
        if getattr(self, '_faceDiffz', None) is None:
            self._faceDiffz = self._Pac.T * self.mesh.faceDivz * self._Pafz
        return self._faceDiffz

    @property
    def cellDiffxStencil(self):
        """
        cell centered difference stencil (no cell lengths include) in the x-direction
        :rtype: scipy.sparse.csr_matrix
        :return: differencing matrix for active cells in the x-direction
        """
        if getattr(self, '_cellDiffxStencil', None) is None:

            self._cellDiffxStencil = self._Pafx.T * self.mesh._cellGradxStencil() * self._Pac
        return self._cellDiffxStencil

    @property
    def cellDiffyStencil(self):
        """
        cell centered difference stencil (no cell lengths include) in the y-direction
        :rtype: scipy.sparse.csr_matrix
        :return: differencing matrix for active cells in the y-direction
        """
        if self.dim < 2: return None
        if getattr(self, '_cellDiffyStencil', None) is None:

            self._cellDiffyStencil = self._Pafy.T * self.mesh._cellGradyStencil() * self._Pac
        return self._cellDiffyStencil

    @property
    def cellDiffzStencil(self):
        """
        cell centered difference stencil (no cell lengths include) in the y-direction
        :rtype: scipy.sparse.csr_matrix
        :return: differencing matrix for active cells in the y-direction
        """
        if self.dim < 3: return None
        if getattr(self, '_cellDiffzStencil', None) is None:

            self._cellDiffzStencil = self._Pafz.T * self.mesh._cellGradzStencil() * self._Pac
        return self._cellDiffzStencil


class BaseRegularization(object):
    """
    **Base Regularization Class**

    This is used to regularize the model space::

        reg = Regularization(mesh)

    """

    counter = None

    mapPair = Maps.IdentityMap    #: A SimPEG.Map Class

    mapping = None    #: A SimPEG.Map instance.
    mesh    = None    #: A SimPEG.Mesh instance.
    mref    = None    #: Reference model.

    def __init__(self, mesh=None, nP=None, mapping=None, indActive=None, **kwargs):
        Utils.setKwargs(self, **kwargs)
        assert isinstance(mesh, Mesh.BaseMesh), "mesh must be a SimPEG.Mesh object."
        if indActive is not None and indActive.dtype != 'bool':
            tmp = indActive
            indActive = np.zeros(mesh.nC, dtype=bool)
            indActive[tmp] = True
        if indActive is not None and mapping is None:
            mapping = Maps.IdentityMap(nP=indActive.nonzero()[0].size)

        if mesh is None and nP is None:
            raise Exception('either Mesh or number of parameters must be '
                            'provided to the BaseRegularization')

        self.regmesh = RegularizationMesh(mesh, indActive)
        self.indActive = indActive

        if mesh is not None and nP is None:
            nP = self.regmesh.nC
        self.nP = nP

        self.mapping = mapping or self.mapPair(nP=self.nP)
        self.mapping._assertMatchesPair(self.mapPair)

    @property
    def parent(self):
        """This is the parent of the regularization."""
        return getattr(self,'_parent',None)
    @parent.setter
    def parent(self, p):
        if getattr(self,'_parent',None) is not None:
            print('Regularization has switched to a new parent!')
        self._parent = p

    @property
    def inv(self): return self.parent.inv
    @property
    def invProb(self): return self.parent
    @property
    def reg(self): return self
    @property
    def opt(self): return self.parent.opt
    @property
    def prob(self): return self.parent.prob
    @property
    def survey(self): return self.parent.survey


    @property
    def W(self):
        """Full regularization weighting matrix W."""
        return sp.identity(self.nP)

    @Utils.timeIt
    def eval(self, m):
        r = self.W * ( self.mapping * (m - self.mref) )
        return 0.5*r.dot(r)

    @Utils.timeIt
    def evalDeriv(self, m):
        """

        The regularization is:

        .. math::

            R(m) = \\frac{1}{2}\mathbf{(m-m_\\text{ref})^\\top W^\\top W(m-m_\\text{ref})}

        So the derivative is straight forward:

        .. math::

            R(m) = \mathbf{W^\\top W (m-m_\\text{ref})}

        """
        mD = self.mapping.deriv(m - self.mref)
        r = self.W * ( self.mapping * (m - self.mref) )
        return  mD.T * ( self.W.T * r )

    @Utils.timeIt
    def eval2Deriv(self, m, v=None):
        """
        Second derivative

        :param numpy.array m: geophysical model
        :param numpy.array v: vector to multiply
        :rtype: scipy.sparse.csr_matrix
        :return: WtW, or if v is supplied WtW*v (numpy.ndarray)

        The regularization is:

        .. math::

            R(m) = \\frac{1}{2}\mathbf{(m-m_\\text{ref})^\\top W^\\top W(m-m_\\text{ref})}

        So the second derivative is straight forward:

        .. math::

            R(m) = \mathbf{W^\\top W}

        """
        mD = self.mapping.deriv(m - self.mref)
        if v is None:
            return mD.T * self.W.T * self.W * mD

        return mD.T * ( self.W.T * ( self.W * ( mD * v) ) )

class Simple(BaseRegularization):
    """
    Simple regularization that does not include length scales in the derivatives.
    """

    mrefInSmooth = False  #: include mref in the smoothness?
    alpha_s      = Utils.dependentProperty('_alpha_s', 1.0, ['_W', '_Wsmall'], "Smallness weight")
    alpha_x      = Utils.dependentProperty('_alpha_x', 1.0, ['_W', '_Wx'],     "Weight for the first derivative in the x direction")
    alpha_y      = Utils.dependentProperty('_alpha_y', 1.0, ['_W', '_Wy'],     "Weight for the first derivative in the y direction")
    alpha_z      = Utils.dependentProperty('_alpha_z', 1.0, ['_W', '_Wz'],     "Weight for the first derivative in the z direction")
    cell_weights = 1.

    def __init__(self, mesh, mapping=None, indActive=None, **kwargs):
        BaseRegularization.__init__(self, mesh, mapping=mapping, indActive=indActive, **kwargs)

        if isinstance(self.cell_weights,float):
            self.cell_weights = np.ones(self.regmesh.nC) * self.cell_weights

    @property
    def Wsmall(self):
        """Regularization matrix Wsmall"""
        if getattr(self,'_Wsmall', None) is None:
            self._Wsmall = Utils.sdiag((self.alpha_s*self.cell_weights)**0.5)
        return self._Wsmall

    @property
    def Wx(self):
        """Regularization matrix Wx"""
        if getattr(self, '_Wx', None) is None:
            self._Wx = Utils.sdiag((self.alpha_x * (self.regmesh.aveCC2Fx*self.cell_weights))**0.5)*self.regmesh.cellDiffxStencil
        return self._Wx

    @property
    def Wy(self):
        """Regularization matrix Wy"""
        if getattr(self, '_Wy', None) is None:
            self._Wy = Utils.sdiag((self.alpha_y * (self.regmesh.aveCC2Fy*self.cell_weights))**0.5)*self.regmesh.cellDiffyStencil
        return self._Wy

    @property
    def Wz(self):
        """Regularization matrix Wz"""
        if getattr(self, '_Wz', None) is None:
            self._Wz = Utils.sdiag((self.alpha_z * (self.regmesh.aveCC2Fz*self.cell_weights))**0.5)*self.regmesh.cellDiffzStencil
        return self._Wz

    @property
    def Wsmooth(self):
        """Full smoothness regularization matrix W"""
        if getattr(self, '_Wsmooth', None) is None:
            wlist = (self.Wx,)
            if self.regmesh.dim > 1:
                wlist += (self.Wy,)
            if self.regmesh.dim > 2:
                wlist += (self.Wz,)
            self._Wsmooth = sp.vstack(wlist)
        return self._Wsmooth


    @property
    def W(self):
        """Full regularization matrix W"""
        if getattr(self, '_W', None) is None:
            wlist = (self.Wsmall, self.Wsmooth)
            self._W = sp.vstack(wlist)
        return self._W



    @Utils.timeIt
    def _evalSmall(self, m):
        r = self.Wsmall * ( self.mapping * (m - self.mref) )
        return 0.5 * r.dot(r)

    @Utils.timeIt
    def _evalSmallDeriv(self, m):
        r = self.Wsmall * ( self.mapping * (m - self.mref) )
        return r.T * ( self.Wsmall * self.mapping.deriv(m - self.mref) )

    @Utils.timeIt
    def _evalSmall2Deriv(self, m, v = None):
        rDeriv = self.Wsmall * ( self.mapping.deriv(m - self.mref) )
        if v is not None:
            return rDeriv.T * (rDeriv * v)
        return rDeriv.T * rDeriv

    @Utils.timeIt
    def _evalSmoothx(self, m):
        if self.mrefInSmooth == True:
            r = self.Wx * ( self.mapping * (m - self.mref) )
        elif self.mrefInSmooth == False:
            r = self.Wx * ( self.mapping * (m) )
        return 0.5 * r.dot(r)

    @Utils.timeIt
    def _evalSmoothy(self, m):
        if self.mrefInSmooth == True:
            r = self.Wy * ( self.mapping * (m - self.mref) )
        elif self.mrefInSmooth == False:
            r = self.Wy * ( self.mapping * (m) )
        return 0.5 * r.dot(r)

    @Utils.timeIt
    def _evalSmoothz(self, m):
        if self.mrefInSmooth == True:
            r = self.Wz * ( self.mapping * (m - self.mref) )
        elif self.mrefInSmooth == False:
            r = self.Wz * ( self.mapping * (m) )
        return 0.5 * r.dot(r)

    @Utils.timeIt
    def _evalSmooth(self, m):
        phiSmooth = self._evalSmoothx(m)
        if self.regmesh.dim > 1:
            phiSmooth += self._evalSmoothy(m)
        if self.regmesh.dim > 2:
            phiSmooth += self._evalSmoothz(m)
        return phiSmooth

    @Utils.timeIt
    def _evalSmoothxDeriv(self, m):
        if self.mrefInSmooth == True:
            r = self.Wx * ( self.mapping * ( m - self.mref ) )
            return r.T * ( self.Wx * self.mapping.deriv(m - self.mref) )
        elif self.mrefInSmooth == False:
            r = self.Wx * ( self.mapping * m )
            return r.T * ( self.Wx * self.mapping.deriv(m) )

    @Utils.timeIt
    def _evalSmoothx2Deriv(self, m, v=None):
        if self.mrefInSmooth == True:
            rDeriv = self.Wx * ( self.mapping.deriv( m - self.mref ) )
        elif self.mrefInSmooth == False:
            rDeriv = self.Wx * ( self.mapping.deriv(m) )

        if v is not None:
            return rDeriv.T * ( rDeriv * v )
        return rDeriv.T * rDeriv

    @Utils.timeIt
    def _evalSmoothyDeriv(self, m):
        if self.mrefInSmooth == True:
            r = self.Wy * ( self.mapping * ( m - self.mref ) )
            return r.T * ( self.Wy * self.mapping.deriv(m - self.mref) )
        elif self.mrefInSmooth == False:
            r = self.Wy * ( self.mapping * m )
            return r.T * ( self.Wy * self.mapping.deriv(m) )

    @Utils.timeIt
    def _evalSmoothy2Deriv(self, m, v=None):
        if self.mrefInSmooth == True:
            rDeriv = self.Wy * ( self.mapping.deriv( m - self.mref ) )
        elif self.mrefInSmooth == False:
            rDeriv = self.Wy * ( self.mapping.deriv(m) )

        if v is not None:
            return rDeriv.T * ( rDeriv * v )
        return rDeriv.T * rDeriv

    @Utils.timeIt
    def _evalSmoothzDeriv(self, m):
        if self.mrefInSmooth == True:
            r = self.Wz * ( self.mapping * ( m - self.mref ) )
            return r.T * ( self.Wz * self.mapping.deriv(m - self.mref) )
        elif self.mrefInSmooth == False:
            r = self.Wz * ( self.mapping * m )
            return r.T * ( self.Wz * self.mapping.deriv(m) )

    @Utils.timeIt
    def _evalSmoothz2Deriv(self, m, v=None):
        if self.mrefInSmooth == True:
            rDeriv = self.Wz * ( self.mapping.deriv( m - self.mref ) )
        elif self.mrefInSmooth == False:
            rDeriv = self.Wz * ( self.mapping.deriv(m) )

        if v is not None:
            return rDeriv.T * ( rDeriv * v )
        return rDeriv.T * rDeriv

    @Utils.timeIt
    def _evalSmoothDeriv(self, m):
        deriv = self._evalSmoothxDeriv(m)
        if self.regmesh.dim > 1:
            deriv += self._evalSmoothyDeriv(m)
        if self.regmesh.dim > 2:
            deriv += self._evalSmoothzDeriv(m)
        return deriv

    @Utils.timeIt
    def _evalSmooth2Deriv(self, m, v=None):
        deriv = self._evalSmoothx2Deriv(m, v)
        if self.regmesh.dim > 1:
            deriv += self._evalSmoothy2Deriv(m, v)
        if self.regmesh.dim > 2:
            deriv += self._evalSmoothz2Deriv(m, v)
        return deriv


    @Utils.timeIt
    def eval(self, m):
        return self._evalSmall(m) + self._evalSmooth(m)

    @Utils.timeIt
    def evalDeriv(self, m):
        """
        The regularization is:

        .. math::

            R(m) = \\frac{1}{2}\mathbf{(m-m_\\text{ref})^\\top W^\\top W(m-m_\\text{ref})}

        So the derivative is straight forward:

        .. math::

            R(m) = \mathbf{W^\\top W (m-m_\\text{ref})}

        """
        return self._evalSmallDeriv(m) + self._evalSmoothDeriv(m)

    @Utils.timeIt
    def eval2Deriv(self, m, v=None):
        return self._evalSmall2Deriv(m, v) + self._evalSmooth2Deriv(m, v)



class Tikhonov(Simple):
    """
    L2 Tikhonov regularization with both smallness and smoothness (first order
    derivative) contributions.

    .. math::
        \phi_m(\mathbf{m}) = \\alpha_s \| W_s (\mathbf{m} - \mathbf{m_{ref}} ) \|^2
        + \\alpha_x \| W_x \\frac{\partial}{\partial x} (\mathbf{m} - \mathbf{m_{ref}} ) \|^2
        + \\alpha_y \| W_y \\frac{\partial}{\partial y} (\mathbf{m} - \mathbf{m_{ref}} ) \|^2
        + \\alpha_z \| W_z \\frac{\partial}{\partial z} (\mathbf{m} - \mathbf{m_{ref}} ) \|^2

    Note if the key word argument `mrefInSmooth` is False, then mref is not
    included in the smoothness contribution.

    :param BaseMesh mesh: SimPEG mesh
    :param IdentityMap mapping: regularization mapping, takes the model from model space to the thing you want to regularize
    :param numpy.ndarray indActive: active cell indices for reducing the size of differential operators in the definition of a regularization mesh
    :param bool mrefInSmooth: (default = False) put mref in the smoothness component?
    :param float alpha_s: (default 1e-6) smallness weight
    :param float alpha_x: (default 1) smoothness weight for first derivative in the x-direction
    :param float alpha_y: (default 1) smoothness weight for first derivative in the y-direction
    :param float alpha_z: (default 1) smoothness weight for first derivative in the z-direction
    :param float alpha_xx: (default 1) smoothness weight for second derivative in the x-direction
    :param float alpha_yy: (default 1) smoothness weight for second derivative in the y-direction
    :param float alpha_zz: (default 1) smoothness weight for second derivative in the z-direction
    """
    mrefInSmooth = False  # put mref in the smoothness contribution
    alpha_s      = Utils.dependentProperty('_alpha_s', 1e-6, ['_W', '_Wsmall'], "Smallness weight")
    alpha_x      = Utils.dependentProperty('_alpha_x',  1.0, ['_W', '_Wx'],     "Weight for the first derivative in the x direction")
    alpha_y      = Utils.dependentProperty('_alpha_y',  1.0, ['_W', '_Wy'],     "Weight for the first derivative in the y direction")
    alpha_z      = Utils.dependentProperty('_alpha_z',  1.0, ['_W', '_Wz'],     "Weight for the first derivative in the z direction")
    alpha_xx     = Utils.dependentProperty('_alpha_xx', 0.0, ['_W', '_Wxx'],    "Weight for the second derivative in the x direction")
    alpha_yy     = Utils.dependentProperty('_alpha_yy', 0.0, ['_W', '_Wyy'],    "Weight for the second derivative in the y direction")
    alpha_zz     = Utils.dependentProperty('_alpha_zz', 0.0, ['_W', '_Wzz'],    "Weight for the second derivative in the z direction")

    def __init__(self, mesh, mapping=None, indActive=None, **kwargs):
        BaseRegularization.__init__(self, mesh, mapping=mapping, indActive=indActive, **kwargs)

    @property
    def Wsmall(self):
        """Regularization matrix Wsmall"""
        if getattr(self,'_Wsmall', None) is None:
            self._Wsmall = Utils.sdiag((self.regmesh.vol*self.alpha_s)**0.5)
        return self._Wsmall

    @property
    def Wx(self):
        """Regularization matrix Wx"""
        if getattr(self, '_Wx', None) is None:
            Ave_x_vol = self.regmesh.aveCC2Fx * self.regmesh.vol
            self._Wx = Utils.sdiag((Ave_x_vol*self.alpha_x)**0.5)*self.regmesh.cellDiffx
        return self._Wx

    @property
    def Wy(self):
        """Regularization matrix Wy"""
        if getattr(self, '_Wy', None) is None:
            Ave_y_vol = self.regmesh.aveCC2Fy * self.regmesh.vol
            self._Wy = Utils.sdiag((Ave_y_vol*self.alpha_y)**0.5)*self.regmesh.cellDiffy
        return self._Wy

    @property
    def Wz(self):
        """Regularization matrix Wz"""
        if getattr(self, '_Wz', None) is None:
            Ave_z_vol = self.regmesh.aveCC2Fz * self.regmesh.vol
            self._Wz = Utils.sdiag((Ave_z_vol*self.alpha_z)**0.5)*self.regmesh.cellDiffz
        return self._Wz

    @property
    def Wxx(self):
        """Regularization matrix Wxx"""
        if getattr(self, '_Wxx', None) is None:
            self._Wxx = Utils.sdiag((self.regmesh.vol*self.alpha_xx)**0.5)*self.regmesh.faceDiffx*self.regmesh.cellDiffx
        return self._Wxx

    @property
    def Wyy(self):
        """Regularization matrix Wyy"""
        if getattr(self, '_Wyy', None) is None:
            self._Wyy = Utils.sdiag((self.regmesh.vol*self.alpha_yy)**0.5)*self.regmesh.faceDiffy*self.regmesh.cellDiffy
        return self._Wyy

    @property
    def Wzz(self):
        """Regularization matrix Wzz"""
        if getattr(self, '_Wzz', None) is None:
            self._Wzz = Utils.sdiag((self.regmesh.vol*self.alpha_zz)**0.5)*self.regmesh.faceDiffz*self.regmesh.cellDiffz
        return self._Wzz


    @property
    def Wsmooth2(self):
        """Full smoothness regularization matrix W"""
        if getattr(self, '_Wsmooth', None) is None:
            wlist = (self.Wxx)
            if self.regmesh.dim > 1:
                wlist += (self.Wyy)
            if self.regmesh.dim > 2:
                wlist += (self.Wzz)
            self._Wsmooth = sp.vstack(wlist)
        return self._Wsmooth

    @Utils.timeIt
    def _evalSmoothxx(self, m):
        if self.mrefInSmooth == True:
            r = self.Wxx * ( self.mapping * (m - self.mref) )
        elif self.mrefInSmooth == False:
            r = self.Wxx * ( self.mapping * (m) )
        return 0.5 * r.dot(r)

    @Utils.timeIt
    def _evalSmoothyy(self, m):
        if self.mrefInSmooth == True:
            r = self.Wyy * ( self.mapping * (m - self.mref) )
        elif self.mrefInSmooth == False:
            r = self.Wyy * ( self.mapping * (m) )
        return 0.5 * r.dot(r)

    @Utils.timeIt
    def _evalSmoothzz(self, m):
        if self.mrefInSmooth == True:
            r = self.Wzz * ( self.mapping * (m - self.mref) )
        elif self.mrefInSmooth == False:
            r = self.Wzz * ( self.mapping * (m) )
        return 0.5 * r.dot(r)

    @Utils.timeIt
    def _evalSmooth2(self, m):
        phiSmooth2 = self._evalSmoothxx(m)
        if self.regmesh.dim > 1:
            phiSmooth2 += self._evalSmoothyy(m)
        if self.regmesh.dim > 2:
            phiSmooth2 += self._evalSmoothzz(m)
        return phiSmooth2

    @Utils.timeIt
    def _evalSmoothxxDeriv(self, m):
        if self.mrefInSmooth == True:
            r = self.Wxx * ( self.mapping * ( m - self.mref ) )
            return r.T * ( self.Wxx * self.mapping.deriv(m - self.mref) )
        elif self.mrefInSmooth == False:
            r = self.Wxx * ( self.mapping * m )
            return r.T * ( self.Wxx * self.mapping.deriv(m) )

    @Utils.timeIt
    def _evalSmoothyyDeriv(self, m):
        if self.mrefInSmooth == True:
            r = self.Wyy * ( self.mapping * ( m - self.mref ) )
            return r.T * ( self.Wyy * self.mapping.deriv(m - self.mref) )
        elif self.mrefInSmooth == False:
            r = self.Wyy * ( self.mapping * m )
            return r.T * ( self.Wyy * self.mapping.deriv(m) )

    @Utils.timeIt
    def _evalSmoothzzDeriv(self, m):
        if self.mrefInSmooth == True:
            r = self.Wzz * ( self.mapping * ( m - self.mref ) )
            return r.T * ( self.Wzz * self.mapping.deriv(m - self.mref) )
        elif self.mrefInSmooth == False:
            r = self.Wzz * ( self.mapping * m )
            return r.T * ( self.Wzz * self.mapping.deriv(m) )

    @Utils.timeIt
    def _evalSmoothxx2Deriv(self, m, v=None):
        if self.mrefInSmooth == True:
            rDeriv = self.Wxx * ( self.mapping.deriv( m - self.mref ) )
        elif self.mrefInSmooth == False:
            rDeriv = self.Wxx * self.mapping.deriv(m)
        if v is not None:
            return rDeriv.T * (rDeriv * v)
        return rDeriv.T * rDeriv

    @Utils.timeIt
    def _evalSmoothyy2Deriv(self, m, v=None):
        if self.mrefInSmooth == True:
            rDeriv = self.Wyy * ( self.mapping.deriv( m - self.mref ) )
        elif self.mrefInSmooth == False:
            rDeriv = self.Wyy * self.mapping.deriv(m)
        if v is not None:
            return rDeriv.T * (rDeriv * v)
        return rDeriv.T * rDeriv

    @Utils.timeIt
    def _evalSmoothzz2Deriv(self, m, v=None):
        if self.mrefInSmooth == True:
            rDeriv = self.Wzz * ( self.mapping.deriv( m - self.mref ) )
        elif self.mrefInSmooth == False:
            rDeriv = self.Wzz * self.mapping.deriv(m)
        if v is not None:
            return rDeriv.T * (rDeriv * v)
        return rDeriv.T * rDeriv

    @Utils.timeIt
    def _evalSmoothDeriv2(self, m):
        deriv = self._evalSmoothxxDeriv(m)
        if self.regmesh.dim > 1:
            deriv += self._evalSmoothyyDeriv(m)
        if self.regmesh.dim > 2:
            deriv += self._evalSmoothzzDeriv(m)
        return deriv

    @Utils.timeIt
    def _evalSmooth2Deriv2(self, m, v=None):
        deriv = self._evalSmoothxx2Deriv(m, v)
        if self.regmesh.dim > 1:
            deriv += self._evalSmoothyy2Deriv(m, v)
        if self.regmesh.dim > 2:
            deriv += self._evalSmoothzz2Deriv(m, v)
        return deriv


    @Utils.timeIt
    def eval(self, m):
        return self._evalSmall(m) + self._evalSmooth(m) + self._evalSmooth2(m)

    @Utils.timeIt
    def evalDeriv(self, m):
        """
        The regularization is:

        .. math::

            R(m) = \\frac{1}{2}\mathbf{(m-m_\\text{ref})^\\top W^\\top W(m-m_\\text{ref})}

        So the derivative is straight forward:

        .. math::

            R(m) = \mathbf{W^\\top W (m-m_\\text{ref})}

        """
        return self._evalSmallDeriv(m) + self._evalSmoothDeriv(m) + self._evalSmoothDeriv2(m)

    def eval2Deriv(self, m, v=None):
        """
        The regularization is:

        .. math::

            R(m) = \\frac{1}{2}\mathbf{(m-m_\\text{ref})^\\top W^\\top W(m-m_\\text{ref})}

        So the derivative is straight forward:

        .. math::

            R(m) = \mathbf{W^\\top W (m-m_\\text{ref})}

        """
        return self._evalSmall2Deriv(m, v) + self._evalSmooth2Deriv(m, v) + self._evalSmooth2Deriv2(m, v)



class Sparse(Simple):
    """
        The regularization is:

        .. math::

            R(m) = \\frac{1}{2}\mathbf{(m-m_\\text{ref})^\\top W^\\top R^\\top R W(m-m_\\text{ref})}

        where the IRLS weight

        .. math::

            R = \eta TO FINISH LATER!!!

        So the derivative is straight forward:

        .. math::

            R(m) = \mathbf{W^\\top R^\\top R W (m-m_\\text{ref})}

        The IRLS weights are recomputed after each beta solves.
        It is strongly recommended to do a few Gauss-Newton iterations
        before updating.
    """

    # set default values
    eps_p = [None, None, None]        # Threshold value for the model norm
    eps_q = [None, None, None]        # Threshold value for the model gradient norm
    alpha_s = [1., 1., 1.]
    alpha_x = [1., 1., 1.]
    alpha_y = [1., 1., 1.]
    alpha_z = [1., 1., 1.]

    model = None     # Requires model to compute the weights

    l2model = None
    gamma = 1.          # Model norm scaling to smooth out convergence
    norms = [2., 2., 2., 2.] # Values for norm on (m, dmdx, dmdy, dmdz)
    cell_weights = 1.        # Consider overwriting with sensitivity weights
    nSpace = 1 # Number of models

    # Switch for either "linear" | "spherical" space
    mspace = ['lin', 'lin', 'lin']
    # For spherical space, angles are reduced to coterminal [-pi < theta < pi]

    def __init__(self, mesh, mapping=None, indActive=None, **kwargs):
        Simple.__init__(self, mesh, mapping=mapping, indActive=indActive, **kwargs)

        if isinstance(self.cell_weights, float):

            cell_weights = []
            for ii in range(nSpace):

                cell_weights.append(np.ones(self.regmesh.nC) * self.cell_weights)


            self.cell_weights = np.asarray(cell_weights)

        # if getattr(self, 'model', None) is None:
        #             self.model = np.ones(self.regmesh.nC)

        # if self.regmesh.nC != len(self.model):

        #     nmod = len(self.model)/self.regmesh.nC

        #     assert np.mod(nmod, 1) > 1e-8, 'Mismatch between model and mesh'

        #     self.nSpace = int(nmod)



    @property
    def Gx(self):

        n = [self.prob.mesh.nCx, self.prob.mesh.nCy, self.prob.mesh.nCz]
        self._Gx = kron3(speye(n[2]), speye(n[1]), ddxCellGrad(n[0]))

        return self._Gx

    @property
    def Gy(self):

        n = [self.prob.mesh.nCx, self.prob.mesh.nCy, self.prob.mesh.nCz]
        self._Gy = kron3(speye(n[2]), ddxCellGrad(n[1]), speye(n[0]))

        return self._Gy

    @property
    def Gz(self):

        n = [self.prob.mesh.nCx, self.prob.mesh.nCy, self.prob.mesh.nCz]
        self._Gz = kron3(ddxCellGrad(n[2]), speye(n[1]), speye(n[0]))

        return self._Gz

    @property
    def Wsmall(self):
        """Regularization matrix Wsmall"""
        if getattr(self, '_Wsmall', None) is None:
            blocks = []
            for im in range(self.nSpace):
                indl, indu = im*self.regmesh.nC, (im+1)*self.regmesh.nC
                Ws = Utils.sdiag((self.alpha_s[im] * self.gamma *
                                  self.cell_weights[indl:indu])**0.5*self.Rs[im])

                blocks.append(Ws)

            self._Wsmall = sp.block_diag(blocks)

        return self._Wsmall

    @property
    def Wx(self):
        """Regularization matrix Wx"""
        if getattr(self, '_Wx', None) is None:
            blocks = []
            for im in range(self.nSpace):
                indl, indu = im*self.regmesh.nC, (im+1)*self.regmesh.nC

                #Ave_x_vol = self.regmesh.aveCC2Fx * self.regmesh.vol
                Wx = Utils.sdiag((self.alpha_x[im] * self.gamma *
                                  (self.cell_weights[indl:indu]))**0.5*self.Rx[im])

                blocks.append(Wx)

            self._Wx = blocks

        return self._Wx

    @property
    def Wy(self):
        """Regularization matrix Wy"""
        if getattr(self, '_Wy', None) is None:
            blocks = []
            for im in range(self.nSpace):
                indl, indu = im*self.regmesh.nC, (im+1)*self.regmesh.nC
                #Ave_y_vol = self.regmesh.aveCC2Fy * self.regmesh.vol
                Wy = Utils.sdiag((self.alpha_y[im] * self.gamma *
                                 (self.cell_weights[indl:indu]))**0.5*self.Ry[im])

                blocks.append(Wy)

            self._Wy = blocks

        return self._Wy

    @property
    def Wz(self):
        """Regularization matrix Wz"""
        if getattr(self, '_Wz', None) is None:
            blocks = []
            for im in range(self.nSpace):
                indl, indu = im*self.regmesh.nC, (im+1)*self.regmesh.nC
                #Ave_z_vol = self.regmesh.aveCC2Fz * self.regmesh.vol
                Wz = Utils.sdiag((self.alpha_z[im] * self.gamma *
                                  (self.cell_weights[indl:indu]))**0.5*self.Rz[im])

                blocks.append(Wz)

            self._Wz = blocks

        return self._Wz

    @property
    def Rs(self):
        if getattr(self, '_Rs', None) is None:
            if getattr(self, 'model', None) is None:
                m = np.ones(self.mapping.shape[0])

            else:
                m = self.mapping * (self.model)

            mref = self.mapping * (self.reg.mref)
            blocks = []
            for im in range(self.nSpace):

                indl, indu = im*self.regmesh.nC, (im+1)*self.regmesh.nC

                f_m = (m[indl:indu] - mref[indl:indu])
                Rs = self.R(f_m, self.eps_p[im], self.norms[0])
                blocks.append(Rs)

            self._Rs = blocks

            print('UPDATED RS')
        return self._Rs

    @property
    def Rx(self):
        if getattr(self, '_Rx', None) is None:
            if getattr(self, 'model', None) is None:
                m = np.ones(self.mapping.shape[0])

            else:
                m = self.mapping * (self.model)

            blocks = []
            for im in range(self.nSpace):

                indl, indu = im*self.regmesh.nC, (im+1)*self.regmesh.nC
                x = m[indl:indu]
                # Grab the right model parameters
                f_m = self.Gx * x

                if self.mspace[im] == "sph":
                    f_m = coterminal(f_m)

                Rx = self.R(f_m, self.eps_q[im], self.norms[2])
                blocks.append(Rx)

<<<<<<< HEAD
                #Ave_x_vol = self.regmesh.aveCC2Fx * self.regmesh.vol
                Wx = Utils.sdiag((self.alpha_x[im] * self.gamma *
                                  (self.cell_weights[indl:indu]))**0.5*self.rx)
=======
            self._Rx = blocks
>>>>>>> 76ec288a

        return self._Rx

    @property
    def Ry(self):
        if getattr(self, '_Ry', None) is None:
            if getattr(self, 'model', None) is None:
                m = np.ones(self.mapping.shape[0])

            else:
                m = self.mapping * (self.model)

            blocks = []
            for im in range(self.nSpace):

                indl, indu = im*self.regmesh.nC, (im+1)*self.regmesh.nC
                x = m[indl:indu]
                # Grab the right model parameters
                f_m = self.Gy * x

                if self.mspace[im] == "sph":
                    f_m = coterminal(f_m)

                Ry = self.R(f_m, self.eps_q[im], self.norms[2])
                blocks.append(Ry)

<<<<<<< HEAD
                #Ave_y_vol = self.regmesh.aveCC2Fy * self.regmesh.vol
                Wy = Utils.sdiag((self.alpha_y[im] * self.gamma *
                                 (self.cell_weights[indl:indu]))**0.5*self.ry)
=======
            self._Ry = blocks
>>>>>>> 76ec288a

        return self._Ry

    @property
    def Rz(self):
        if getattr(self, '_Rz', None) is None:
            if getattr(self, 'model', None) is None:
                m = np.ones(self.mapping.shape[0])

            else:
                m = self.mapping * (self.model)

            blocks = []
            for im in range(self.nSpace):

                indl, indu = im*self.regmesh.nC, (im+1)*self.regmesh.nC
                x = m[indl:indu]
                # Grab the right model parameters
                f_m = self.Gz * x

                if self.mspace[im] == "sph":
                    f_m = coterminal(f_m)

<<<<<<< HEAD
                self.rz = self.R(f_m, self.eps_q[im], self.norms[3])

                #Ave_z_vol = self.regmesh.aveCC2Fz * self.regmesh.vol
                Wz = Utils.sdiag((self.alpha_z[im] * self.gamma *
                                  (self.cell_weights[indl:indu]))**0.5*self.rz)

                blocks.append(Wz)
=======
                Rz = self.R(f_m, self.eps_q[im], self.norms[2])
                blocks.append(Rz)
>>>>>>> 76ec288a

            self._Rz = blocks

        return self._Rz

    def Smoothx(self):

        blocks = []
        for Wx in self.Wx:

            blocks.append(Wx * self.Gx)

        return blocks

    def Smoothy(self):

        blocks = []
        for Wy in self.Wy:

            blocks.append(Wy * self.Gy)

        return blocks

    def Smoothz(self):

        blocks = []
        for Wz in self.Wz:

            blocks.append(Wz * self.Gz)

        return blocks

    @Utils.timeIt
    def _evalSmoothxDeriv(self, m):

        if self.mrefInSmooth:
            m = self.mapping * (m - self.mref)
            dmm = self.mapping.deriv(m - self.mref)

        else:
            m = self.mapping * (m)
            dmm = self.mapping.deriv(m)

        rVec = []
        for im in range(self.nSpace):

            indl, indu = im*self.regmesh.nC, (im+1)*self.regmesh.nC

            x = m[indl:indu]

            f_m = (self.Gx * x)

            if self.mspace[im] == "sph":
                f_m = coterminal(f_m)

            r = self.Wx[im] * f_m

            rVec.append(r.T * (self.Wx[im] *
                               (self.Gx)))

        return np.hstack(rVec) * dmm

    @Utils.timeIt
    def _evalSmoothx2Deriv(self, m, v=None):

        if self.mrefInSmooth:
            m = self.mapping * (m - self.mref)
            dmm = self.mapping.deriv(m - self.mref)

        else:
            m = self.mapping * (m)
            dmm = self.mapping.deriv(m)

        blocks = []
        for im in range(self.nSpace):

            rDeriv = self.Wx[im]*self.Gx

            blocks.append(rDeriv.T * rDeriv)

        if v is not None:
            return dmm.T * sp.block_diag(blocks) * dmm * v

        return dmm.T * sp.block_diag(blocks) * dmm

    @Utils.timeIt
    def _evalSmoothyDeriv(self, m):

        if self.mrefInSmooth:
            m = self.mapping * (m - self.mref)
            dmm = self.mapping.deriv(m - self.mref)

        else:
            m = self.mapping * (m)
            dmm = self.mapping.deriv(m)
        rVec = []
        for im in range(self.nSpace):
            indl, indu = im*self.regmesh.nC, (im+1)*self.regmesh.nC

            x = m[indl:indu]

            f_m = (self.Gy * x)

            if self.mspace[im] == "sph":
                f_m = coterminal(f_m)

            r = self.Wy[im] * f_m

            rVec.append(r.T *
                        (self.Wy[im] * (self.Gy)))

        return np.hstack(rVec) * dmm

    @Utils.timeIt
    def _evalSmoothy2Deriv(self, m, v=None):

        if self.mrefInSmooth:
            m = self.mapping * (m - self.mref)
            dmm = self.mapping.deriv(m - self.mref)

        else:
            m = self.mapping * (m)
            dmm = self.mapping.deriv(m)

        blocks = []
        for im in range(self.nSpace):

            rDeriv = self.Wy[im] * self.Gy

            blocks.append(rDeriv.T * rDeriv)

        if v is not None:
            return dmm.T * sp.block_diag(blocks) * dmm * v

        return dmm.T * sp.block_diag(blocks) * dmm

    @Utils.timeIt
    def _evalSmoothzDeriv(self, m):
        if self.mrefInSmooth:
            m = self.mapping * (m - self.mref)
            dmm = self.mapping.deriv(m - self.mref)

        else:
            m = self.mapping * (m)
            dmm = self.mapping.deriv(m)

        rVec = []
        for im in range(self.nSpace):

            indl, indu = im*self.regmesh.nC, (im+1)*self.regmesh.nC
            x = m[indl:indu]

            f_m = (self.Gz * x)

            if self.mspace[im] == "sph":
                f_m = coterminal(f_m)

            r = self.Wz[im] * f_m

            rVec.append(r.T *
                        (self.Wz[im] * (self.Gz)))

        return np.hstack(rVec) * dmm

    @Utils.timeIt
    def _evalSmoothz2Deriv(self, m, v=None):

        if self.mrefInSmooth:
            m = self.mapping * (m - self.mref)
            dmm = self.mapping.deriv(m - self.mref)

        else:
            m = self.mapping * (m)
            dmm = self.mapping.deriv(m)

        blocks = []
        for im in range(self.nSpace):
            indl, indu = im*self.regmesh.nC, (im+1)*self.regmesh.nC

            rDeriv = self.Wz[im] * self.Gz

            blocks.append(rDeriv.T * rDeriv)

        if v is not None:
            return dmm.T * sp.block_diag(blocks) * dmm * v

        return dmm.T * sp.block_diag(blocks) * dmm

    @Utils.timeIt
    def _evalSmoothx(self, m):
        if self.mrefInSmooth:
            m = self.mapping * (m - self.mref)

        else:
            m = self.mapping * (m)

        phix = 0.
        for im in range(self.nSpace):
            indl, indu = im*self.regmesh.nC, (im+1)*self.regmesh.nC
            x = m[indl:indu]

            f_m = self.Gx * x

            if self.mspace[im] == "sph":
                f_m = coterminal(f_m)

            r = self.Wx[im] * f_m

            phix += 0.5 * r.dot(r)

        return phix

    @Utils.timeIt
    def _evalSmoothy(self, m):
        if self.mrefInSmooth:
            m = self.mapping * (m - self.mref)

        else:
            m = self.mapping * (m)

        phiy = 0.
        for im in range(self.nSpace):
            indl, indu = im*self.regmesh.nC, (im+1)*self.regmesh.nC
            x = m[indl:indu]

            f_m = self.Gy * x

            if self.mspace[im] == "sph":
                f_m = coterminal(f_m)

            r = self.Wy[im] * f_m

            phiy += 0.5 * r.dot(r)

        return phiy

    @Utils.timeIt
    def _evalSmoothz(self, m):
        if self.mrefInSmooth:
            m = self.mapping * (m - self.mref)

        else:
            m = self.mapping * (m)

        phiz = 0.
        for im in range(self.nSpace):
            indl, indu = im*self.regmesh.nC, (im+1)*self.regmesh.nC
            x = m[indl:indu]

            f_m = self.Gz * x

            if self.mspace[im] == "sph":
                f_m = coterminal(f_m)

            r = self.Wz[im] * f_m

            phiz += 0.5 * r.dot(r)

        return phiz

    @property
    def Wsmooth(self):
        """Full smoothness regularization matrix W"""
        if getattr(self, '_Wsmooth', None) is None:

            wlist = (sp.block_diag(self.Smoothx()),)
            if self.regmesh.dim > 1:
                wlist += (sp.block_diag(self.Smoothy()),)
            if self.regmesh.dim > 2:
                wlist += (sp.block_diag(self.Smoothz()),)
            self._Wsmooth = sp.vstack(wlist)
        return self._Wsmooth

    def R(self, f_m, eps, exponent):

        # Eta scaling is important for mix-norms...do not mess with it

        if eps is None:
            eps = 1.

        eta = (eps**(1.-exponent/2.))**0.5
        r = eta / (f_m**2. + eps**2.)**((1.-exponent/2.)/2.)

        return r


def coterminal(theta):
    """ Compute coterminal angle so that [-pi < theta < pi]"""

    sub = theta[np.abs(theta) > np.pi]
    sub = -np.sign(sub) * (2*np.pi-np.abs(sub))

    theta[np.abs(theta) > np.pi] = sub

    return theta

def ddxCellGrad(n):

    D = sp.spdiags((np.ones((n+1, 1))*[-1, 1]).T, [-1, 0], n, n,
               format="csr")

    D[0, 1] = -1.

    return D<|MERGE_RESOLUTION|>--- conflicted
+++ resolved
@@ -1105,13 +1105,7 @@
                 Rx = self.R(f_m, self.eps_q[im], self.norms[2])
                 blocks.append(Rx)
 
-<<<<<<< HEAD
-                #Ave_x_vol = self.regmesh.aveCC2Fx * self.regmesh.vol
-                Wx = Utils.sdiag((self.alpha_x[im] * self.gamma *
-                                  (self.cell_weights[indl:indu]))**0.5*self.rx)
-=======
             self._Rx = blocks
->>>>>>> 76ec288a
 
         return self._Rx
 
@@ -1138,13 +1132,7 @@
                 Ry = self.R(f_m, self.eps_q[im], self.norms[2])
                 blocks.append(Ry)
 
-<<<<<<< HEAD
-                #Ave_y_vol = self.regmesh.aveCC2Fy * self.regmesh.vol
-                Wy = Utils.sdiag((self.alpha_y[im] * self.gamma *
-                                 (self.cell_weights[indl:indu]))**0.5*self.ry)
-=======
             self._Ry = blocks
->>>>>>> 76ec288a
 
         return self._Ry
 
@@ -1168,18 +1156,8 @@
                 if self.mspace[im] == "sph":
                     f_m = coterminal(f_m)
 
-<<<<<<< HEAD
-                self.rz = self.R(f_m, self.eps_q[im], self.norms[3])
-
-                #Ave_z_vol = self.regmesh.aveCC2Fz * self.regmesh.vol
-                Wz = Utils.sdiag((self.alpha_z[im] * self.gamma *
-                                  (self.cell_weights[indl:indu]))**0.5*self.rz)
-
-                blocks.append(Wz)
-=======
                 Rz = self.R(f_m, self.eps_q[im], self.norms[2])
                 blocks.append(Rz)
->>>>>>> 76ec288a
 
             self._Rz = blocks
 
