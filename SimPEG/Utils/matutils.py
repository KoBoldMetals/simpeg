--- conflicted
+++ resolved
@@ -83,16 +83,6 @@
     return unqM, unqInd, invInd
 
 
-<<<<<<< HEAD
-def atp2xyz(m):
-    """ Convert from spherical to cartesian """
-
-    nC = int(len(m)/3)
-
-    a = m[:nC]
-    t = m[nC:2*nC]
-    p = m[2*nC:]
-=======
 def cartesian2spherical(m):
     """ Convert from cartesian to spherical """
 
@@ -121,7 +111,6 @@
     a = m[:, 0] + 1e-8
     t = m[:, 1]
     p = m[:, 2]
->>>>>>> 18336c10
 
     m_xyz = np.r_[a*np.cos(t)*np.cos(p),
                   a*np.cos(t)*np.sin(p),
@@ -130,28 +119,6 @@
     return m_xyz
 
 
-<<<<<<< HEAD
-def xyz2atp(m):
-    """ Convert from cartesian to spherical """
-
-    nC = int(len(m)/3)
-
-    x = m[:nC]
-    y = m[nC:2*nC]
-    z = m[2*nC:]
-
-    a = (x**2. + y**2. + z**2.)**0.5
-
-    t = np.zeros(nC)
-    t[a > 0] = np.arcsin(z[a > 0]/a[a > 0])
-
-    p = np.zeros(nC)
-    p[a > 0] = np.arctan2(y[a > 0], x[a > 0])
-
-    m_atp = np.r_[a, t, p]
-
-    return m_atp
-=======
 def dip_azimuth2cartesian(dip, azm_N):
     """
     dip_azimuth2cartesian(dip,azm_N)
@@ -201,5 +168,4 @@
 
     theta[np.abs(theta) >= np.pi] = sub
 
-    return theta
->>>>>>> 18336c10
+    return theta