from __future__ import print_function
from __future__ import absolute_import

# import discretize as Mesh
import discretize
from discretize import Tests as tests

<<<<<<< HEAD
from .data import Data, SyntheticData
from . import data_misfit
from . import directives
from . import maps
from . import models
from . import inverse_problem
from . import inversion
from . import regularization
from . import survey
from . import simulation
=======
from . import Maps
from . import Models
from . import Problem
from . import Survey
from . import regularization as Regularization
from . import DataMisfit
from . import InvProblem
from . import Optimization
from . import Directives
from . import Inversion
from . import Tests
>>>>>>> 4af6cfaf

from . import utils
from .utils import mkvc
from .utils import Versions
from .utils.SolverUtils import (
    _checkAccuracy, SolverWrapD, SolverWrapI,
    Solver, SolverCG, SolverDiag, SolverLU, SolverBiCG,
)
__version__   = '0.12.0'
__author__    = 'SimPEG Team'
__license__   = 'MIT'
__copyright__ = '2013 - 2019, SimPEG Team, http://simpeg.xyz'<|MERGE_RESOLUTION|>--- conflicted
+++ resolved
@@ -5,7 +5,6 @@
 import discretize
 from discretize import Tests as tests
 
-<<<<<<< HEAD
 from .data import Data, SyntheticData
 from . import data_misfit
 from . import directives
@@ -16,19 +15,6 @@
 from . import regularization
 from . import survey
 from . import simulation
-=======
-from . import Maps
-from . import Models
-from . import Problem
-from . import Survey
-from . import regularization as Regularization
-from . import DataMisfit
-from . import InvProblem
-from . import Optimization
-from . import Directives
-from . import Inversion
-from . import Tests
->>>>>>> 4af6cfaf
 
 from . import utils
 from .utils import mkvc
