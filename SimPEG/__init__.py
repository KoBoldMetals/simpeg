from __future__ import print_function
from __future__ import absolute_import

# import discretize as Mesh
import discretize
from discretize import Tests as tests

from .data import Data, SyntheticData
from . import data_misfit
from . import directives
from . import maps
from . import models
from . import inverse_problem
from . import inversion
from . import regularization
from . import survey
from . import simulation

<<<<<<< HEAD
from . import Utils
from .Utils import mkvc
from .Utils import Report
from .Utils.SolverUtils import (
=======
from . import utils
from .utils import mkvc
from .utils import Versions
from .utils.SolverUtils import (
>>>>>>> e36d0853
    _checkAccuracy, SolverWrapD, SolverWrapI,
    Solver, SolverCG, SolverDiag, SolverLU, SolverBiCG,
)
__version__   = '0.14.0b0'
__author__    = 'SimPEG Team'
__license__   = 'MIT'
__copyright__ = '2013 - 2019, SimPEG Team, http://simpeg.xyz'<|MERGE_RESOLUTION|>--- conflicted
+++ resolved
@@ -16,17 +16,10 @@
 from . import survey
 from . import simulation
 
-<<<<<<< HEAD
-from . import Utils
-from .Utils import mkvc
-from .Utils import Report
-from .Utils.SolverUtils import (
-=======
 from . import utils
 from .utils import mkvc
-from .utils import Versions
+from .utils import Report
 from .utils.SolverUtils import (
->>>>>>> e36d0853
     _checkAccuracy, SolverWrapD, SolverWrapI,
     Solver, SolverCG, SolverDiag, SolverLU, SolverBiCG,
 )
