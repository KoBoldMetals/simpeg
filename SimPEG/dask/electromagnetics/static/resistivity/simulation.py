from .....electromagnetics.static.resistivity.simulation import BaseDCSimulation as Sim
from .....utils import Zero, mkvc
from .....data import Data
from ....utils import compute_chunk_sizes
import dask
import dask.array as da
from dask.distributed import Future
import numpy as np
import zarr
import os
import shutil
import numcodecs

numcodecs.blosc.use_threads = False

Sim.sensitivity_path = './sensitivity/'


def dask_fields(self, m=None, return_Ainv=False):
    if m is not None:
        self.model = m


    A = self.getA()
    Ainv = self.solver(A, **self.solver_opts)
    RHS = self.getRHS()

    f = self.fieldsPair(self, shape=RHS.shape)
    f[:, self._solutionType] = Ainv * RHS

    if return_Ainv:
        return (f, Ainv)
    else:
        del Ainv
        return (f,)


Sim.fields = dask_fields


def dask_getJtJdiag(self, m, W=None):
    """
        Return the diagonal of JtJ
    """
    self.model = m
    if self.gtgdiag is None:
        if isinstance(self.Jmatrix, Future):
            self.Jmatrix  # Wait to finish
        # Need to check if multiplying weights makes sense
        if W is None:
            self.gtgdiag = da.sum(self.Jmatrix ** 2, axis=0).compute()
        else:
            w = da.from_array(W.diagonal(), chunks='auto')[:, None]
            self.gtgdiag = da.sum((w * self.Jmatrix) ** 2, axis=0).compute()

    return self.gtgdiag


Sim.getJtJdiag = dask_getJtJdiag


def dask_Jvec(self, m, v):
    """
        Compute sensitivity matrix (J) and vector (v) product.
    """
    self.model = m
    if isinstance(self.Jmatrix, Future):
        self.Jmatrix  # Wait to finish

    return da.dot(self.Jmatrix, v)


Sim.Jvec = dask_Jvec


def dask_Jtvec(self, m, v):
    """
        Compute adjoint sensitivity matrix (J^T) and vector (v) product.
    """
    self.model = m
    if isinstance(self.Jmatrix, Future):
        self.Jmatrix  # Wait to finish

    return da.dot(v, self.Jmatrix)


Sim.Jtvec = dask_Jtvec


def compute_J(self, f=None, Ainv=None):

    if f is None:
        f, Ainv = self.fields(self.model, return_Ainv=True)

    m_size = self.model.size
    row_chunks = int(np.ceil(
        float(self.survey.nD) / np.ceil(float(m_size) * self.survey.nD * 8. * 1e-6 / self.max_chunk_size)
    ))

    n_blocks = int(self.max_ram * 1e+3 / self.max_chunk_size)
    row_blocks = row_chunks * n_blocks
    # rowChunk, colChunk = compute_chunk_sizes(self.survey.nD, m_size, 128)
    # if os.path.exists(self.sensitivity_path + f"J.zarr"):
    #     shutil.rmtree(self.sensitivity_path + f"J.zarr")
    # synchronizer = zarr.ProcessSynchronizer('data/example.sync')
    Jmatrix = zarr.open(
        self.sensitivity_path + f"J.zarr",
        mode='w',
        shape=(self.survey.nD, m_size),
        chunks=(row_chunks, m_size)
    )

    blocks = []
    count = 0
    block_count = 0
    dask_arrays = []
    for source in self.survey.source_list:
        u_source = f[source, self._solutionType]

        for rx in source.receiver_list:

            PTv = rx.getP(self.mesh, rx.projGLoc(f)).toarray().T

            for dd in range(int(np.ceil(PTv.shape[1] / row_chunks))):
                start, end = dd*row_chunks, np.min([(dd+1)*row_chunks, PTv.shape[1]])
                df_duTFun = getattr(f, "_{0!s}Deriv".format(rx.projField), None)
                df_duT, df_dmT = df_duTFun(source, None, PTv[:, start:end], adjoint=True)
                ATinvdf_duT = Ainv * df_duT
                dA_dmT = self.getADeriv(u_source, ATinvdf_duT, adjoint=True)
                dRHS_dmT = self.getRHSDeriv(source, ATinvdf_duT, adjoint=True)
                du_dmT = -dA_dmT
                if not isinstance(dRHS_dmT, Zero):
                    du_dmT += dRHS_dmT
                if not isinstance(df_dmT, Zero):
                    du_dmT += df_dmT

                #
                du_dmT = du_dmT.T.reshape((-1, m_size))

                if len(blocks) == 0:
                    blocks = du_dmT
                else:
                    blocks = np.vstack([blocks, du_dmT])

                while blocks.shape[0] >= row_chunks:
                    # dask_arrays += [
                    #     da.to_zarr(
                    #         da.from_array(blocks, chunks=(row_chunks, m_size)),
                    #         self.sensitivity_path + f"J{block_count}.zarr",
                    #         overwrite=True, return_stored=True, compute=True
                    #     )
                    # ]
                    Jmatrix.set_orthogonal_selection(
                        (np.arange(count, count + row_chunks), slice(None)),
                        blocks[:row_chunks, :]
                    )
                    blocks = blocks[row_chunks:, :]
                    block_count += 1
                    count += row_chunks

                del df_duT, ATinvdf_duT, dA_dmT, dRHS_dmT, du_dmT

    if len(blocks) != 0:
        # dask_arrays += [
        #     da.to_zarr(
        #         da.from_array(blocks, chunks=(row_chunks, m_size)),
        #         self.sensitivity_path + f"J{block_count}.zarr",
        #         overwrite=True, return_stored=True, compute=True
        #     )
        # ]
        Jmatrix.set_orthogonal_selection(
            (np.arange(count, self.survey.nD), slice(None)),
            blocks
        )
    else:
        block_count -= 1

    self.block_count = block_count

    del Jmatrix
    Ainv.clean()

    # print("Computing Jvec")
    # da.dot(Jmatrix, np.ones(m_size)).compute()
    #
    # print("Computing Jtvec")
    # da.dot(np.ones(Jmatrix.shape[0]), Jmatrix).compute()
    # print("Done")
    return da.from_zarr(self.sensitivity_path + f"J.zarr")


Sim.compute_J = compute_J


# This could technically be handled by dask.simulation, but doesn't seem to register
@dask.delayed
def dask_dpred(self, m=None, f=None, compute_J=False):
    """
    dpred(m, f=None)
    Create the projected data from a model.
    The fields, f, (if provided) will be used for the predicted data
    instead of recalculating the fields (which may be expensive!).

    .. math::

        d_\\text{pred} = P(f(m))

    Where P is a projection of the fields onto the data space.
    """
    if self.survey is None:
        raise AttributeError(
            "The survey has not yet been set and is required to compute "
            "data. Please set the survey for the simulation: "
            "simulation.survey = survey"
        )

    if f is None:
        if m is None:
            m = self.model
        f, Ainv = self.fields(m, return_Ainv=True)

    data = Data(self.survey)
    for src in self.survey.source_list:
        for rx in src.receiver_list:
            data[src, rx] = rx.eval(src, self.mesh, f)

    if compute_J:
        Jmatrix = self.compute_J(f=f, Ainv=Ainv)
        return (mkvc(data), Jmatrix)

    Ainv.clean()
    return mkvc(data)


Sim.dpred = dask_dpred


def dask_getSourceTerm(self):
    """
    Evaluates the sources, and puts them in matrix form
    :rtype: tuple
    :return: q (nC or nN, nSrc)
    """

    if getattr(self, "_q", None) is None:


        if self._mini_survey is not None:
            Srcs = self._mini_survey.source_list
        else:
            Srcs = self.survey.source_list

        if self._formulation == "EB":
            n = self.mesh.nN
            # return NotImplementedError

        elif self._formulation == "HJ":
            n = self.mesh.nC

        q = np.zeros((n, len(Srcs)), order="F")

        for i, source in enumerate(Srcs):
            q[:, i] = source.eval(self)

        self._q = q

    return self._q

<<<<<<< HEAD
Sim.getSourceTerm = dask_getSourceTerm
=======
# def dask_Jvec(self, m, v, f=None):
#     """
#         Compute sensitivity matrix (J) and vector (v) product.
#     """

#     if f is None:
#         f = self.fields(m)

#     if self.storeJ:
#         J = self.getJ(m, f=f)
#         return J.dot(v)

#     self.model = m

#     if self._mini_survey is not None:
#         survey = self._mini_survey
#     else:
#         survey = self.survey

#     Jv = []
#     for source in survey.source_list:
#         u_source = f[source, self._solutionType]  # solution vector
#         dA_dm_v = self.getADeriv(u_source, v)
#         dRHS_dm_v = self.getRHSDeriv(source, v)
#         du_dm_v = self.Ainv * (-dA_dm_v + dRHS_dm_v)
#         for rx in source.receiver_list:
#             df_dmFun = getattr(f, "_{0!s}Deriv".format(rx.projField), None)
#             df_dm_v = df_dmFun(source, du_dm_v, v, adjoint=False)
#             Jv.append(rx.evalDeriv(source, self.mesh, f, df_dm_v))
#     Jv = np.hstack(Jv)
#     return self._mini_survey_data(Jv)


# def J_func(src_list, rx_list_per_source):
#     func_nD = sum([rx.nD for rx in rx_list_per_source])
#     J = np.empty((func_nD, len(m)))
#
#     for source, rx_list in zip(src_list, rx_list_per_source):
#         if f is not None:
#             u_source = f[source, self._solutionType]
#         else:
#             u_source = Ainv*source.eval(self)
#         PT_src = np.empty(np.sum([rx.nD for rx in rx_list]), len(m), order='F')
#         start = 0
#         for rx in rx_list:
#             # wrt f, need possibility wrt m
#             PTv = rx.getP(self.mesh, rx.projGLoc(f)).toarray().T
#
#             df_duTFun = getattr(f, '_{0!s}Deriv'.format(rx.projField),
#                                 None)
#             df_duT, df_dmT = df_duTFun(source, None, PTv, adjoint=True)
#             end = start+rx.nD
#             PT_src[start:end] = df_dmT.reshape((rx.nD, len(m)), order='F')
#             start = end
#
#         ATinvdf_duT = self.Ainv * PT_src
#
#         dA_dmT = self.getADeriv(u_source, ATinvdf_duT, adjoint=True)
#         dRHS_dmT = self.getRHSDeriv(source, ATinvdf_duT, adjoint=True)
#         du_dmT = -dA_dmT + dRHS_dmT
#
#     return J
>>>>>>> 42841227
<|MERGE_RESOLUTION|>--- conflicted
+++ resolved
@@ -266,69 +266,5 @@
 
     return self._q
 
-<<<<<<< HEAD
-Sim.getSourceTerm = dask_getSourceTerm
-=======
-# def dask_Jvec(self, m, v, f=None):
-#     """
-#         Compute sensitivity matrix (J) and vector (v) product.
-#     """
-
-#     if f is None:
-#         f = self.fields(m)
-
-#     if self.storeJ:
-#         J = self.getJ(m, f=f)
-#         return J.dot(v)
-
-#     self.model = m
-
-#     if self._mini_survey is not None:
-#         survey = self._mini_survey
-#     else:
-#         survey = self.survey
-
-#     Jv = []
-#     for source in survey.source_list:
-#         u_source = f[source, self._solutionType]  # solution vector
-#         dA_dm_v = self.getADeriv(u_source, v)
-#         dRHS_dm_v = self.getRHSDeriv(source, v)
-#         du_dm_v = self.Ainv * (-dA_dm_v + dRHS_dm_v)
-#         for rx in source.receiver_list:
-#             df_dmFun = getattr(f, "_{0!s}Deriv".format(rx.projField), None)
-#             df_dm_v = df_dmFun(source, du_dm_v, v, adjoint=False)
-#             Jv.append(rx.evalDeriv(source, self.mesh, f, df_dm_v))
-#     Jv = np.hstack(Jv)
-#     return self._mini_survey_data(Jv)
-
-
-# def J_func(src_list, rx_list_per_source):
-#     func_nD = sum([rx.nD for rx in rx_list_per_source])
-#     J = np.empty((func_nD, len(m)))
-#
-#     for source, rx_list in zip(src_list, rx_list_per_source):
-#         if f is not None:
-#             u_source = f[source, self._solutionType]
-#         else:
-#             u_source = Ainv*source.eval(self)
-#         PT_src = np.empty(np.sum([rx.nD for rx in rx_list]), len(m), order='F')
-#         start = 0
-#         for rx in rx_list:
-#             # wrt f, need possibility wrt m
-#             PTv = rx.getP(self.mesh, rx.projGLoc(f)).toarray().T
-#
-#             df_duTFun = getattr(f, '_{0!s}Deriv'.format(rx.projField),
-#                                 None)
-#             df_duT, df_dmT = df_duTFun(source, None, PTv, adjoint=True)
-#             end = start+rx.nD
-#             PT_src[start:end] = df_dmT.reshape((rx.nD, len(m)), order='F')
-#             start = end
-#
-#         ATinvdf_duT = self.Ainv * PT_src
-#
-#         dA_dmT = self.getADeriv(u_source, ATinvdf_duT, adjoint=True)
-#         dRHS_dmT = self.getRHSDeriv(source, ATinvdf_duT, adjoint=True)
-#         du_dmT = -dA_dmT + dRHS_dmT
-#
-#     return J
->>>>>>> 42841227
+
+Sim.getSourceTerm = dask_getSourceTerm