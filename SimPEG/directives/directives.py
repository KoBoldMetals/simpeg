import numpy as np
import matplotlib.pyplot as plt
import warnings
import os
import scipy.sparse as sp
from ..data_misfit import BaseDataMisfit
from ..objective_function import ComboObjectiveFunction
from ..maps import IdentityMap, Wires
from ..regularization import (
    WeightedLeastSquares,
    BaseRegularization,
    BaseSparse,
    Smallness,
    Sparse,
    SparseSmallness,
    PGIsmallness,
    PGIwithNonlinearRelationshipsSmallness,
    SmoothnessFirstOrder,
    SparseSmoothnessFirstOrder,
    BaseSimilarityMeasure,
)
from ..utils import (
    mkvc,
    set_kwargs,
    sdiag,
    diagEst,
    spherical2cartesian,
    cartesian2spherical,
    Zero,
    eigenvalue_by_power_iteration,
    validate_string,
)
from ..utils.code_utils import (
    deprecate_property,
    validate_type,
    validate_integer,
    validate_float,
    validate_ndarray_with_shape,
)
<<<<<<< HEAD
from ..utils.code_utils import deprecate_property

from .. import optimization
=======
>>>>>>> b859b56b


class InversionDirective:
    """InversionDirective"""

    _REGISTRY = {}

    _regPair = [WeightedLeastSquares, BaseRegularization, ComboObjectiveFunction]
    _dmisfitPair = [BaseDataMisfit, ComboObjectiveFunction]

    def __init__(self, inversion=None, dmisfit=None, reg=None, verbose=False, **kwargs):
        self.inversion = inversion
        self.dmisfit = dmisfit
        self.reg = reg
        debug = kwargs.pop("debug", None)
        if debug is not None:
            self.debug = debug
        else:
            self.verbose = verbose
        set_kwargs(self, **kwargs)

    @property
    def verbose(self):
        """Whether to print debug information.

        Returns
        -------
        bool
        """
        return self._verbose

    @verbose.setter
    def verbose(self, value):
        self._verbose = validate_type("verbose", value, bool)

    debug = deprecate_property(verbose, "debug", "verbose", removal_version="0.19.0")

    @property
    def inversion(self):
        """This is the inversion of the InversionDirective instance."""
        if not hasattr(self, "_inversion"):
            return None
        return self._inversion

    @inversion.setter
    def inversion(self, i):
        if getattr(self, "_inversion", None) is not None:
            warnings.warn(
                "InversionDirective {0!s} has switched to a new inversion.".format(
                    self.__class__.__name__
                )
            )
        self._inversion = i

    @property
    def invProb(self):
        return self.inversion.invProb

    @property
    def opt(self):
        return self.invProb.opt

    @property
    def reg(self):
        if getattr(self, "_reg", None) is None:
            self.reg = self.invProb.reg  # go through the setter
        return self._reg

    @reg.setter
    def reg(self, value):
        if value is not None:
            assert any(
                [isinstance(value, regtype) for regtype in self._regPair]
            ), "Regularization must be in {}, not {}".format(self._regPair, type(value))

            if isinstance(value, WeightedLeastSquares):
                value = 1 * value  # turn it into a combo objective function
        self._reg = value

    @property
    def dmisfit(self):
        if getattr(self, "_dmisfit", None) is None:
            self.dmisfit = self.invProb.dmisfit  # go through the setter
        return self._dmisfit

    @dmisfit.setter
    def dmisfit(self, value):
        if value is not None:

            assert any(
                [isinstance(value, dmisfittype) for dmisfittype in self._dmisfitPair]
            ), "Misfit must be in {}, not {}".format(self._dmisfitPair, type(value))

            if not isinstance(value, ComboObjectiveFunction):
                value = 1 * value  # turn it into a combo objective function
        self._dmisfit = value

    @property
    def survey(self):
        """
        Assuming that dmisfit is always a ComboObjectiveFunction,
        return a list of surveys for each dmisfit [survey1, survey2, ... ]
        """
        return [objfcts.simulation.survey for objfcts in self.dmisfit.objfcts]

    @property
    def simulation(self):
        """
        Assuming that dmisfit is always a ComboObjectiveFunction,
        return a list of problems for each dmisfit [prob1, prob2, ...]
        """
        return [objfcts.simulation for objfcts in self.dmisfit.objfcts]

    def initialize(self):
        pass

    def endIter(self):
        pass

    def finish(self):
        pass

    def validate(self, directiveList=None):
        return True


class DirectiveList(object):
    def __init__(self, *directives, inversion=None, debug=False, **kwargs):
        super().__init__(**kwargs)
        self.dList = []
        for d in directives:
            assert isinstance(
                d, InversionDirective
            ), "All directives must be InversionDirectives not {}".format(type(d))
            self.dList.append(d)

        self.inversion = inversion
        self.verbose = debug

    @property
    def debug(self):
        return getattr(self, "_debug", False)

    @debug.setter
    def debug(self, value):
        for d in self.dList:
            d.debug = value
        self._debug = value

    @property
    def inversion(self):
        """This is the inversion of the InversionDirective instance."""
        return getattr(self, "_inversion", None)

    @inversion.setter
    def inversion(self, i):
        if self.inversion is i:
            return
        if getattr(self, "_inversion", None) is not None:
            warnings.warn(
                "{0!s} has switched to a new inversion.".format(self.__class__.__name__)
            )
        for d in self.dList:
            d.inversion = i
        self._inversion = i

    def call(self, ruleType):
        if self.dList is None:
            if self.verbose:
                print("DirectiveList is None, no directives to call!")
            return

        directives = ["initialize", "endIter", "finish"]
        assert ruleType in directives, 'Directive type must be in ["{0!s}"]'.format(
            '", "'.join(directives)
        )
        for r in self.dList:
            getattr(r, ruleType)()

    def validate(self):
        [directive.validate(self) for directive in self.dList]
        return True


class BetaEstimate_ByEig(InversionDirective):
    """
    Estimate the trade-off parameter beta between the data misfit(s) and the
    regularization as a multiple of the ratio between the highest eigenvalue of the
    data misfit term and the highest eigenvalue of the regularization.
    The highest eigenvalues are estimated through power iterations and Rayleigh quotient.

    """

    def __init__(self, beta0_ratio=1.0, n_pw_iter=4, seed=None, **kwargs):
        super().__init__(**kwargs)
        self.beta0_ratio = beta0_ratio
        self.n_pw_iter = n_pw_iter
        self.seed = seed

    @property
    def beta0_ratio(self):
        """The estimated ratio is multiplied by this to obtain beta.

        Returns
        -------
        float
        """
        return self._beta0_ratio

    @beta0_ratio.setter
    def beta0_ratio(self, value):
        self._beta0_ratio = validate_float(
            "beta0_ratio", value, min_val=0.0, inclusive_min=False
        )

    @property
    def n_pw_iter(self):
        """Number of power iterations for estimation.

        Returns
        -------
        int
        """
        return self._n_pw_iter

    @n_pw_iter.setter
    def n_pw_iter(self, value):
        self._n_pw_iter = validate_integer("n_pw_iter", value, min_val=1)

    @property
    def seed(self):
        """Random seed to initialize with

        Returns
        -------
        int
        """
        return self._seed

    @seed.setter
    def seed(self, value):
        if value is not None:
            value = validate_integer("seed", value, min_val=1)
        self._seed = value

    def initialize(self):
        r"""
        The initial beta is calculated by comparing the estimated
        eigenvalues of JtJ and WtW.
        To estimate the eigenvector of **A**, we will use one iteration
        of the *Power Method*:

        .. math::
            \mathbf{x_1 = A x_0}

        Given this (very course) approximation of the eigenvector, we can
        use the *Rayleigh quotient* to approximate the largest eigenvalue.

        .. math::
            \lambda_0 = \frac{\mathbf{x^\top A x}}{\mathbf{x^\top x}}

        We will approximate the largest eigenvalue for both JtJ and WtW,
        and use some ratio of the quotient to estimate beta0.

        .. math::
            \beta_0 =
                \gamma
                \frac{
                    \mathbf{x^\top J^\top J x}
                }{
                    \mathbf{x^\top W^\top W x}
                }

        :rtype: float
        :return: beta0
        """
        if self.seed is not None:
            np.random.seed(self.seed)

        if self.verbose:
            print("Calculating the beta0 parameter.")

        m = self.invProb.model

        dm_eigenvalue = eigenvalue_by_power_iteration(
            self.dmisfit,
            m,
            n_pw_iter=self.n_pw_iter,
        )
        reg_eigenvalue = eigenvalue_by_power_iteration(
            self.reg,
            m,
            n_pw_iter=self.n_pw_iter,
        )

        self.ratio = dm_eigenvalue / reg_eigenvalue
        self.beta0 = self.beta0_ratio * self.ratio

        self.invProb.beta = self.beta0


class BetaSchedule(InversionDirective):
    """BetaSchedule"""

    def __init__(self, coolingFactor=8.0, coolingRate=3, **kwargs):
        super().__init__(**kwargs)
        self.coolingFactor = coolingFactor
        self.coolingRate = coolingRate

    @property
    def coolingFactor(self):
        """Beta is divided by this value every `coolingRate` iterations.

        Returns
        -------
        float
        """
        return self._coolingFactor

    @coolingFactor.setter
    def coolingFactor(self, value):
        self._coolingFactor = validate_float(
            "coolingFactor", value, min_val=0.0, inclusive_min=False
        )

    @property
    def coolingRate(self):
        """Cool after this number of iterations.

        Returns
        -------
        int
        """
        return self._coolingRate

    @coolingRate.setter
    def coolingRate(self, value):
        self._coolingRate = validate_integer("coolingRate", value, min_val=1)

    def endIter(self):
        if self.opt.iter > 0 and self.opt.iter % self.coolingRate == 0:
            if self.verbose:
                print(
                    "BetaSchedule is cooling Beta. Iteration: {0:d}".format(
                        self.opt.iter
                    )
                )
            self.invProb.beta /= self.coolingFactor


class AlphasSmoothEstimate_ByEig(InversionDirective):
    """
    Estimate the alphas multipliers for the smoothness terms of the regularization
    as a multiple of the ratio between the highest eigenvalue of the
    smallness term and the highest eigenvalue of each smoothness term of the regularization.
    The highest eigenvalue are estimated through power iterations and Rayleigh quotient.
    """

    def __init__(self, alpha0_ratio=1.0, n_pw_iter=4, seed=None, **kwargs):
        super().__init__(**kwargs)
        self.alpha0_ratio = alpha0_ratio
        self.n_pw_iter = n_pw_iter
        self.seed = seed

    @property
    def alpha0_ratio(self):
        """the estimated Alpha_smooth is multiplied by this ratio (int or array)

        Returns
        -------
        numpy.ndarray
        """
        return self._alpha0_ratio

    @alpha0_ratio.setter
    def alpha0_ratio(self, value):
        self._alpha0_ratio = validate_ndarray_with_shape(
            "alpha0_ratio", value, shape=("*",)
        )

    @property
    def n_pw_iter(self):
        """Number of power iterations for estimation.

        Returns
        -------
        int
        """
        return self._n_pw_iter

    @n_pw_iter.setter
    def n_pw_iter(self, value):
        self._n_pw_iter = validate_integer("n_pw_iter", value, min_val=1)

    @property
    def seed(self):
        """Random seed to initialize with

        Returns
        -------
        int
        """
        return self._seed

    @seed.setter
    def seed(self, value):
        if value is not None:
            value = validate_integer("seed", value, min_val=1)
        self._seed = value

    def initialize(self):
        """"""
        if self.seed is not None:
            np.random.seed(self.seed)

        smoothness = []
        smallness = []
        parents = {}
        for regobjcts in self.reg.objfcts:

            if isinstance(regobjcts, ComboObjectiveFunction):
                objfcts = regobjcts.objfcts
            else:
                objfcts = [regobjcts]

            for obj in objfcts:

                if isinstance(
                    obj,
                    (
                        Smallness,
                        SparseSmallness,
                        PGIsmallness,
                        PGIwithNonlinearRelationshipsSmallness,
                    ),
                ):
                    smallness += [obj]

                elif isinstance(obj, (SmoothnessFirstOrder, SparseSmoothnessFirstOrder)):
                    parents[obj] = regobjcts
                    smoothness += [obj]

        if len(smallness) == 0:
            raise UserWarning(
                "Directive 'AlphasSmoothEstimate_ByEig' requires a regularization with at least one Small instance."
            )

        smallness_eigenvalue = eigenvalue_by_power_iteration(
            smallness[0],
            self.invProb.model,
            n_pw_iter=self.n_pw_iter,
        )

        self.alpha0_ratio = self.alpha0_ratio * np.ones(len(smoothness))

        if len(self.alpha0_ratio) != len(smoothness):
            raise ValueError(
                f"Input values for 'alpha0_ratio' should be of len({len(smoothness)}). Provided {self.alpha0_ratio}"
            )

        alphas = []
        for user_alpha, obj in zip(self.alpha0_ratio, smoothness):
            smooth_i_eigenvalue = eigenvalue_by_power_iteration(
                obj,
                self.invProb.model,
                n_pw_iter=self.n_pw_iter,
            )
            ratio = smallness_eigenvalue / smooth_i_eigenvalue

            mtype = obj._multiplier_pair

            new_alpha = getattr(parents[obj], mtype) * user_alpha * ratio
            setattr(parents[obj], mtype, new_alpha)
            alphas += [new_alpha]

        if self.verbose:
            print(f"Alpha scales: {alphas}")


class ScalingMultipleDataMisfits_ByEig(InversionDirective):
    """
    For multiple data misfits only: multiply each data misfit term
    by the inverse of its highest eigenvalue and then
    normalize the sum of the data misfit multipliers to one.
    The highest eigenvalue are estimated through power iterations and Rayleigh quotient.
    """

    def __init__(self, chi0_ratio=None, n_pw_iter=4, seed=None, **kwargs):
        super().__init__(**kwargs)
        self.chi0_ratio = chi0_ratio
        self.n_pw_iter = n_pw_iter
        self.seed = seed

    @property
    def chi0_ratio(self):
        """the estimated Alpha_smooth is multiplied by this ratio (int or array)

        Returns
        -------
        numpy.ndarray
        """
        return self._chi0_ratio

    @chi0_ratio.setter
    def chi0_ratio(self, value):
        if value is not None:
            value = validate_ndarray_with_shape("chi0_ratio", value, shape=("*",))
        self._chi0_ratio = value

    @property
    def n_pw_iter(self):
        """Number of power iterations for estimation.

        Returns
        -------
        int
        """
        return self._n_pw_iter

    @n_pw_iter.setter
    def n_pw_iter(self, value):
        self._n_pw_iter = validate_integer("n_pw_iter", value, min_val=1)

    @property
    def seed(self):
        """Random seed to initialize with

        Returns
        -------
        int
        """
        return self._seed

    @seed.setter
    def seed(self, value):
        if value is not None:
            value = validate_integer("seed", value, min_val=1)
        self._seed = value

    def initialize(self):
        """"""
        if self.seed is not None:
            np.random.seed(self.seed)

        if self.verbose:
            print("Calculating the scaling parameter.")

        if (
            getattr(self.dmisfit, "objfcts", None) is None
            or len(self.dmisfit.objfcts) == 1
        ):
            raise TypeError(
                "ScalingMultipleDataMisfits_ByEig only applies to joint inversion"
            )

        ndm = len(self.dmisfit.objfcts)
        if self.chi0_ratio is not None:
            self.chi0_ratio = self.chi0_ratio * np.ones(ndm)
        else:
            self.chi0_ratio = self.dmisfit.multipliers

        m = self.invProb.model

        dm_eigenvalue_list = []
        for dm in self.dmisfit.objfcts:
            dm_eigenvalue_list += [eigenvalue_by_power_iteration(dm, m)]

        self.chi0 = self.chi0_ratio / np.r_[dm_eigenvalue_list]
        self.chi0 = self.chi0 / np.sum(self.chi0)
        self.dmisfit.multipliers = self.chi0

        if self.verbose:
            print("Scale Multipliers: ", self.dmisfit.multipliers)


class JointScalingSchedule(InversionDirective):
    """
    For multiple data misfits only: rebalance each data misfit term
    during the inversion when some datasets are fit, and others not
    using the ratios of current misfits and their respective target.
    It implements the strategy described in https://doi.org/10.1093/gji/ggaa378.
    """

    def __init__(
        self, warmingFactor=1.0, chimax=1e10, chimin=1e-10, update_rate=1, **kwargs
    ):
        super().__init__(**kwargs)
        self.mode = 1
        self.warmingFactor = warmingFactor
        self.chimax = chimax
        self.chimin = chimin
        self.update_rate = update_rate

    @property
    def mode(self):
        """The type of update to perform.

        Returns
        -------
        {1, 2}
        """
        return self._mode

    @mode.setter
    def mode(self, value):
        self._mode = validate_integer("mode", value, min_val=1, max_val=2)

    @property
    def warmingFactor(self):
        """Factor to adjust scaling of the data misfits by.

        Returns
        -------
        float
        """
        return self._warmingFactor

    @warmingFactor.setter
    def warmingFactor(self, value):
        self._warmingFactor = validate_float(
            "warmingFactor", value, min_val=0.0, inclusive_min=False
        )

    @property
    def chimax(self):
        """Maximum chi factor.

        Returns
        -------
        float
        """
        return self._chimax

    @chimax.setter
    def chimax(self, value):
        self._chimax = validate_float("chimax", value, min_val=0.0, inclusive_min=False)

    @property
    def chimin(self):
        """Minimum chi factor.

        Returns
        -------
        float
        """
        return self._chimin

    @chimin.setter
    def chimin(self, value):
        self._chimin = validate_float("chimin", value, min_val=0.0, inclusive_min=False)

    @property
    def update_rate(self):
        """Will update the data misfit scalings after this many iterations.

        Returns
        -------
        int
        """
        return self._update_rate

    @update_rate.setter
    def update_rate(self, value):
        self._update_rate = validate_integer("update_rate", value, min_val=1)

    def initialize(self):

        if (
            getattr(self.dmisfit, "objfcts", None) is None
            or len(self.dmisfit.objfcts) == 1
        ):
            raise TypeError("JointScalingSchedule only applies to joint inversion")

        targetclass = np.r_[
            [
                isinstance(dirpart, MultiTargetMisfits)
                for dirpart in self.inversion.directiveList.dList
            ]
        ]
        if ~np.any(targetclass):
            self.DMtarget = None
        else:
            self.targetclass = np.where(targetclass)[0][-1]
            self.DMtarget = self.inversion.directiveList.dList[
                self.targetclass
            ].DMtarget

        if self.verbose:
            print("Initial data misfit scales: ", self.dmisfit.multipliers)

    def endIter(self):

        self.dmlist = self.inversion.directiveList.dList[self.targetclass].dmlist

        if np.any(self.dmlist < self.DMtarget):
            self.mode = 2
        else:
            self.mode = 1

        if self.opt.iter > 0 and self.opt.iter % self.update_rate == 0:

            if self.mode == 2:

                if np.all(np.r_[self.dmisfit.multipliers] > self.chimin) and np.all(
                    np.r_[self.dmisfit.multipliers] < self.chimax
                ):

                    indx = self.dmlist > self.DMtarget
                    if np.any(indx):
                        multipliers = self.warmingFactor * np.median(
                            self.DMtarget[~indx] / self.dmlist[~indx]
                        )
                        if np.sum(indx) == 1:
                            indx = np.where(indx)[0][0]
                        self.dmisfit.multipliers[indx] *= multipliers
                        self.dmisfit.multipliers /= np.sum(self.dmisfit.multipliers)

                        if self.verbose:
                            print("Updating scaling for data misfits by ", multipliers)
                            print("New scales:", self.dmisfit.multipliers)


class TargetMisfit(InversionDirective):
    """
    ... note:: Currently this target misfit is not set up for joint inversion.
    Check out MultiTargetMisfits
    """

    def __init__(self, target=None, phi_d_star=None, chifact=1.0, **kwargs):
        super().__init__(**kwargs)
        self.chifact = chifact
        self.phi_d_star = phi_d_star
        if phi_d_star is not None and target is not None:
            raise AttributeError("Attempted to set both target and phi_d_star.")
        if target is not None:
            self.target = target

    @property
    def target(self):
        """The target value for the data misfit

        Returns
        -------
        float
        """
        if getattr(self, "_target", None) is None:
            self._target = self.chifact * self.phi_d_star
        return self._target

    @target.setter
    def target(self, val):
        self._target = validate_float("target", val, min_val=0.0, inclusive_min=False)

    @property
    def chifact(self):
        """The a multiplier for the target data misfit value.

        The target value is `chifact` times `phi_d_star`

        Returns
        -------
        float
        """
        return self._chifact

    @chifact.setter
    def chifact(self, value):
        self._chifact = validate_float(
            "chifact", value, min_val=0.0, inclusive_min=False
        )
        self._target = None

    @property
    def phi_d_star(self):
        """The target phi_d value for the data misfit.

        The target value is `chifact` times `phi_d_star`

        Returns
        -------
        float
        """
        # the factor of 0.5 is because we do phid = 0.5*||dpred - dobs||^2
        if self._phi_d_star is None:
            nD = 0
            for survey in self.survey:
                nD += survey.nD
            self._phi_d_star = 0.5 * nD
        return self._phi_d_star

    @phi_d_star.setter
    def phi_d_star(self, value):
        # the factor of 0.5 is because we do phid = 0.5*||dpred - dobs||^2
        if value is not None:
            value = validate_float(
                "phi_d_star", value, min_val=0.0, inclusive_min=False
            )
        self._phi_d_star = value
        self._target = None

    def endIter(self):
        if self.invProb.phi_d < self.target:
            self.opt.stopNextIteration = True
            self.print_final_misfit()

    def print_final_misfit(self):
        if self.opt.print_type == "ubc":
            self.opt.print_target = (
                ">> Target misfit: %.1f (# of data) is achieved"
            ) % (self.target * self.invProb.opt.factor)


class MultiTargetMisfits(InversionDirective):
    def __init__(
        self,
        WeightsInTarget=False,
        chifact=1.0,
        phi_d_star=None,
        TriggerSmall=True,
        chiSmall=1.0,
        phi_ms_star=None,
        TriggerTheta=False,
        ToleranceTheta=1.0,
        distance_norm=np.inf,
        **kwargs,
    ):
        super().__init__(**kwargs)

        self.WeightsInTarget = WeightsInTarget
        # Chi factor for Geophsyical Data Misfit
        self.chifact = chifact
        self.phi_d_star = phi_d_star

        # Chifact for Clustering/Smallness
        self.TriggerSmall = TriggerSmall
        self.chiSmall = chiSmall
        self.phi_ms_star = phi_ms_star

        # Tolerance for parameters difference with their priors
        self.TriggerTheta = TriggerTheta  # deactivated by default
        self.ToleranceTheta = ToleranceTheta
        self.distance_norm = distance_norm

        self._DM = False
        self._CL = False
        self._DP = False

    @property
    def WeightsInTarget(self):
        """Whether to account for weights in the petrophysical misfit.

        Returns
        -------
        bool
        """
        return self._WeightsInTarget

    @WeightsInTarget.setter
    def WeightsInTarget(self, value):
        self._WeightsInTarget = validate_type("WeightsInTarget", value, bool)

    @property
    def chifact(self):
        """The a multiplier for the target Geophysical data misfit value.

        The target value is `chifact` times `phi_d_star`

        Returns
        -------
        numpy.ndarray
        """
        return self._chifact

    @chifact.setter
    def chifact(self, value):
        self._chifact = validate_ndarray_with_shape("chifact", value, shape=("*",))
        self._DMtarget = None

    @property
    def phi_d_star(self):
        """The target phi_d value for the Geophysical data misfit.

        The target value is `chifact` times `phi_d_star`

        Returns
        -------
        float
        """
        # the factor of 0.5 is because we do phid = 0.5*|| dpred - dobs||^2
        if getattr(self, "_phi_d_star", None) is None:
            # Check if it is a ComboObjective
            if isinstance(self.dmisfit, ComboObjectiveFunction):
                value = np.r_[[0.5 * survey.nD for survey in self.survey]]
            else:
                value = np.r_[[0.5 * self.survey.nD]]
            self._phi_d_star = value
            self._DMtarget = None

        return self._phi_d_star

    @phi_d_star.setter
    def phi_d_star(self, value):
        # the factor of 0.5 is because we do phid = 0.5*|| dpred - dobs||^2
        if value is not None:
            value = validate_ndarray_with_shape("phi_d_star", value, shape=("*",))
        self._phi_d_star = value
        self._DMtarget = None

    @property
    def chiSmall(self):
        """The a multiplier for the target petrophysical misfit value.

        The target value is `chiSmall` times `phi_ms_star`

        Returns
        -------
        float
        """
        return self._chiSmall

    @chiSmall.setter
    def chiSmall(self, value):
        self._chiSmall = validate_float("chiSmall", value)
        self._CLtarget = None

    @property
    def phi_ms_star(self):
        """The target value for the petrophysical data misfit.

        The target value is `chiSmall` times `phi_ms_star`

        Returns
        -------
        float
        """
        return self._phi_ms_star

    @phi_ms_star.setter
    def phi_ms_star(self, value):
        if value is not None:
            value = validate_float("phi_ms_star", value)
        self._phi_ms_star = value
        self._CLtarget = None

    @property
    def TriggerSmall(self):
        """Whether to trigger the smallness misfit test.

        Returns
        -------
        bool
        """
        return self._TriggerSmall

    @TriggerSmall.setter
    def TriggerSmall(self, value):
        self._TriggerSmall = validate_type("TriggerSmall", value, bool)

    @property
    def TriggerTheta(self):
        """Whether to trigger the GMM misfit test.

        Returns
        -------
        bool
        """
        return self._TriggerTheta

    @TriggerTheta.setter
    def TriggerTheta(self, value):
        self._TriggerTheta = validate_type("TriggerTheta", value, bool)

    @property
    def ToleranceTheta(self):
        """Target value for the GMM misfit.

        Returns
        -------
        float
        """
        return self._ToleranceTheta

    @ToleranceTheta.setter
    def ToleranceTheta(self, value):
        self._ToleranceTheta = validate_float("ToleranceTheta", value, min_val=0.0)

    @property
    def distance_norm(self):
        """Distance norm to use for GMM misfit measure.

        Returns
        -------
        float
        """
        return self._distance_norm

    @distance_norm.setter
    def distance_norm(self, value):
        self._distance_norm = validate_float("distance_norm", value, min_val=0.0)

    def initialize(self):
        self.dmlist = np.r_[[dmis(self.invProb.model) for dmis in self.dmisfit.objfcts]]

        if getattr(self.invProb.reg.objfcts[0], "objfcts", None) is not None:
            smallness = np.r_[
                [
                    (
                        np.r_[
                            i,
                            j,
                            (
                                isinstance(
                                    regpart,
                                    PGIwithNonlinearRelationshipsSmallness,
                                )
                                or isinstance(regpart, PGIsmallness)
                            ),
                        ]
                    )
                    for i, regobjcts in enumerate(self.invProb.reg.objfcts)
                    for j, regpart in enumerate(regobjcts.objfcts)
                ]
            ]
            if smallness[smallness[:, 2] == 1][:, :2].size == 0:
                warnings.warn(
                    "There is no PGI regularization. Smallness target is turned off (TriggerSmall flag)"
                )
                self.smallness = -1
                self.pgi_smallness = None

            else:
                self.smallness = smallness[smallness[:, 2] == 1][:, :2][0]
                self.pgi_smallness = self.invProb.reg.objfcts[
                    self.smallness[0]
                ].objfcts[self.smallness[1]]

                if self.verbose:
                    print(
                        type(
                            self.invProb.reg.objfcts[self.smallness[0]].objfcts[
                                self.smallness[1]
                            ]
                        )
                    )

            self._regmode = 1

        else:
            smallness = np.r_[
                [
                    (
                        np.r_[
                            j,
                            (
                                isinstance(
                                    regpart,
                                    PGIwithNonlinearRelationshipsSmallness,
                                )
                                or isinstance(regpart, PGIsmallness)
                            ),
                        ]
                    )
                    for j, regpart in enumerate(self.invProb.reg.objfcts)
                ]
            ]
            if smallness[smallness[:, 1] == 1][:, :1].size == 0:
                if self.TriggerSmall:
                    warnings.warn(
                        "There is no PGI regularization. Smallness target is turned off (TriggerSmall flag)."
                    )
                    self.TriggerSmall = False
                self.smallness = -1
            else:
                self.smallness = smallness[smallness[:, 1] == 1][:, :1][0]
                self.pgi_smallness = self.invProb.reg.objfcts[self.smallness[0]]

                if self.verbose:
                    print(type(self.invProb.reg.objfcts[self.smallness[0]]))

            self._regmode = 2

    @property
    def DM(self):
        """Whether the geophysical data misfit target was satisfied.

        Returns
        -------
        bool
        """
        return self._DM

    @property
    def CL(self):
        """Whether the petrophysical misfit target was satisified.

        Returns
        -------
        bool
        """
        return self._CL

    @property
    def DP(self):
        """Whether the GMM misfit was below the threshold.

        Returns
        -------
        bool
        """
        return self._DP

    @property
    def AllStop(self):
        """Whether all target misfit values have been met.

        Returns
        -------
        bool
        """

        return self.DM and self.CL and self.DP

    @property
    def DMtarget(self):
        if getattr(self, "_DMtarget", None) is None:
            self._DMtarget = self.chifact * self.phi_d_star
        return self._DMtarget

    @DMtarget.setter
    def DMtarget(self, val):
        self._DMtarget = val

    @property
    def CLtarget(self):
        if not getattr(self.pgi_smallness, "approx_eval", True):
            # if nonlinear prior, compute targer numerically at each GMM update
            samples, _ = self.pgi_smallness.gmm.sample(
                len(self.pgi_smallness.gmm.cell_volumes)
            )
            self.phi_ms_star = self.pgi_smallness(
                mkvc(samples), externalW=self.WeightsInTarget
            )

            self._CLtarget = self.chiSmall * self.phi_ms_star

        elif getattr(self, "_CLtarget", None) is None:
            # the factor of 0.5 is because we do phid = 0.5*|| dpred - dobs||^2
            if self.phi_ms_star is None:
                # Expected value is number of active cells * number of physical
                # properties
                self.phi_ms_star = 0.5 * len(self.invProb.model)

            self._CLtarget = self.chiSmall * self.phi_ms_star

        return self._CLtarget

    @property
    def CLnormalizedConstant(self):
        if ~self.WeightsInTarget:
            return 1.0
        elif np.any(self.smallness == -1):
            return np.sum(
                sp.csr_matrix.diagonal(self.invProb.reg.objfcts[0].W) ** 2.0
            ) / len(self.invProb.model)
        else:
            return np.sum(sp.csr_matrix.diagonal(self.pgi_smallness.W) ** 2.0) / len(
                self.invProb.model
            )

    @CLtarget.setter
    def CLtarget(self, val):
        self._CLtarget = val

    def phims(self):
        if np.any(self.smallness == -1):
            return self.invProb.reg.objfcts[0](self.invProb.model)
        else:
            return (
                self.pgi_smallness(
                    self.invProb.model, external_weights=self.WeightsInTarget
                )
                / self.CLnormalizedConstant
            )

    def ThetaTarget(self):
        maxdiff = 0.0

        for i in range(self.invProb.reg.gmm.n_components):
            meandiff = np.linalg.norm(
                (self.invProb.reg.gmm.means_[i] - self.invProb.reg.gmmref.means_[i])
                / self.invProb.reg.gmmref.means_[i],
                ord=self.distance_norm,
            )
            maxdiff = np.maximum(maxdiff, meandiff)

            if (
                self.invProb.reg.gmm.covariance_type == "full"
                or self.invProb.reg.gmm.covariance_type == "spherical"
            ):
                covdiff = np.linalg.norm(
                    (
                        self.invProb.reg.gmm.covariances_[i]
                        - self.invProb.reg.gmmref.covariances_[i]
                    )
                    / self.invProb.reg.gmmref.covariances_[i],
                    ord=self.distance_norm,
                )
            else:
                covdiff = np.linalg.norm(
                    (
                        self.invProb.reg.gmm.covariances_
                        - self.invProb.reg.gmmref.covariances_
                    )
                    / self.invProb.reg.gmmref.covariances_,
                    ord=self.distance_norm,
                )
            maxdiff = np.maximum(maxdiff, covdiff)

            pidiff = np.linalg.norm(
                [
                    (
                        self.invProb.reg.gmm.weights_[i]
                        - self.invProb.reg.gmmref.weights_[i]
                    )
                    / self.invProb.reg.gmmref.weights_[i]
                ],
                ord=self.distance_norm,
            )
            maxdiff = np.maximum(maxdiff, pidiff)

        return maxdiff

    def endIter(self):

        self._DM = False
        self._CL = True
        self._DP = True
        self.dmlist = np.r_[[dmis(self.invProb.model) for dmis in self.dmisfit.objfcts]]
        self.targetlist = np.r_[
            [dm < tgt for dm, tgt in zip(self.dmlist, self.DMtarget)]
        ]

        if np.all(self.targetlist):
            self._DM = True

        if self.TriggerSmall and np.any(self.smallness != -1):
            if self.phims() > self.CLtarget:
                self._CL = False

        if self.TriggerTheta:
            if self.ThetaTarget() > self.ToleranceTheta:
                self._DP = False

        if self.verbose:
            message = "geophys. misfits: " + "; ".join(
                map(
                    str,
                    [
                        "{0} (target {1} [{2}])".format(val, tgt, cond)
                        for val, tgt, cond in zip(
                            np.round(self.dmlist, 1),
                            np.round(self.DMtarget, 1),
                            self.targetlist,
                        )
                    ],
                )
            )
            if self.TriggerSmall:
                message += (
                    " | smallness misfit: {0:.1f} (target: {1:.1f} [{2}])".format(
                        self.phims(), self.CLtarget, self.CL
                    )
                )
            if self.TriggerTheta:
                message += " | GMM parameters within tolerance: {}".format(self.DP)
            print(message)

        if self.AllStop:
            self.opt.stopNextIteration = True
            if self.verbose:
                print("All targets have been reached")


class SaveEveryIteration(InversionDirective):
    """SaveEveryIteration

    This directive saves an array at each iteration. The default
    directory is the current directory and the models are saved as
    ``InversionModel-YYYY-MM-DD-HH-MM-iter.npy``
    """

    def __init__(self, directory=".", name="InversionModel", **kwargs):
        super().__init__(**kwargs)
        self.directory = directory
        self.name = name

    @property
    def directory(self):
        """Directory to save results in.

        Returns
        -------
        str
        """
        return self._directory

    @directory.setter
    def directory(self, value):
        value = validate_string("directory", value)
        fullpath = os.path.abspath(os.path.expanduser(value))

        if not os.path.isdir(fullpath):
            os.mkdir(fullpath)
        self._directory = value

    @property
    def name(self):
        """Root of the filename to be saved.

        Returns
        -------
        str
        """
        return self._name

    @name.setter
    def name(self, value):
        self._name = validate_string("name", value)

    @property
    def fileName(self):
        if getattr(self, "_fileName", None) is None:
            from datetime import datetime

            self._fileName = "{0!s}-{1!s}".format(
                self.name, datetime.now().strftime("%Y-%m-%d-%H-%M")
            )
        return self._fileName


class SaveModelEveryIteration(SaveEveryIteration):
    """SaveModelEveryIteration

    This directive saves the model as a numpy array at each iteration. The
    default directory is the current directoy and the models are saved as
    ``InversionModel-YYYY-MM-DD-HH-MM-iter.npy``
    """

    def initialize(self):
        print(
            "SimPEG.SaveModelEveryIteration will save your models as: "
            "'{0!s}###-{1!s}.npy'".format(self.directory + os.path.sep, self.fileName)
        )

    def endIter(self):
        np.save(
            "{0!s}{1:03d}-{2!s}".format(
                self.directory + os.path.sep, self.opt.iter, self.fileName
            ),
            self.opt.xc,
        )


class SaveOutputEveryIteration(SaveEveryIteration):
    """SaveOutputEveryIteration"""

    save_txt = True

    def __init__(self, save_txt=True, **kwargs):
        super().__init__(**kwargs)

        self.save_txt = save_txt

    @property
    def save_txt(self):
        """Whether to save the output as a text file.

        Returns
        -------
        bool
        """
        return self._save_txt

    @save_txt.setter
    def save_txt(self, value):
        self._save_txt = validate_type("save_txt", value, bool)

    def initialize(self):
        if self.save_txt is True:
            print(
                "SimPEG.SaveOutputEveryIteration will save your inversion "
                "progress as: '###-{0!s}.txt'".format(self.fileName)
            )
            f = open(self.fileName + ".txt", "w")
            header = "  #     beta     phi_d     phi_m   phi_m_small     phi_m_smoomth_x     phi_m_smoomth_y     phi_m_smoomth_z      phi\n"
            f.write(header)
            f.close()

        # Create a list of each

        self.beta = []
        self.phi_d = []
        self.phi_m = []
        self.phi_m_small = []
        self.phi_m_smooth_x = []
        self.phi_m_smooth_y = []
        self.phi_m_smooth_z = []
        self.phi = []

    def endIter(self):

        phi_s, phi_x, phi_y, phi_z = 0, 0, 0, 0

        for reg in self.reg.objfcts:
            if isinstance(reg, Sparse):
                i_s, i_x, i_y, i_z = 0, 1, 2, 3
            else:
                i_s, i_x, i_y, i_z = 0, 1, 3, 5
            if getattr(reg, "alpha_s", None):
                phi_s += reg.objfcts[i_s](self.invProb.model) * reg.alpha_s
            if getattr(reg, "alpha_x", None):
                phi_x += reg.objfcts[i_x](self.invProb.model) * reg.alpha_x

            if reg.regularization_mesh.dim > 1 and getattr(reg, "alpha_y", None):
                phi_y += reg.objfcts[i_y](self.invProb.model) * reg.alpha_y
            if reg.regularization_mesh.dim > 2 and getattr(reg, "alpha_z", None):
                phi_z += reg.objfcts[i_z](self.invProb.model) * reg.alpha_z

        self.beta.append(self.invProb.beta)
        self.phi_d.append(self.invProb.phi_d)
        self.phi_m.append(self.invProb.phi_m)
        self.phi_m_small.append(phi_s)
        self.phi_m_smooth_x.append(phi_x)
        self.phi_m_smooth_y.append(phi_y)
        self.phi_m_smooth_z.append(phi_z)
        self.phi.append(self.opt.f)

        if self.save_txt:
            f = open(self.fileName + ".txt", "a")
            f.write(
                " {0:3d} {1:1.4e} {2:1.4e} {3:1.4e} {4:1.4e} {5:1.4e} "
                "{6:1.4e}  {7:1.4e}  {8:1.4e}\n".format(
                    self.opt.iter,
                    self.beta[self.opt.iter - 1],
                    self.phi_d[self.opt.iter - 1],
                    self.phi_m[self.opt.iter - 1],
                    self.phi_m_small[self.opt.iter - 1],
                    self.phi_m_smooth_x[self.opt.iter - 1],
                    self.phi_m_smooth_y[self.opt.iter - 1],
                    self.phi_m_smooth_z[self.opt.iter - 1],
                    self.phi[self.opt.iter - 1],
                )
            )
            f.close()

    def load_results(self):
        results = np.loadtxt(self.fileName + str(".txt"), comments="#")
        self.beta = results[:, 1]
        self.phi_d = results[:, 2]
        self.phi_m = results[:, 3]
        self.phi_m_small = results[:, 4]
        self.phi_m_smooth_x = results[:, 5]
        self.phi_m_smooth_y = results[:, 6]
        self.phi_m_smooth_z = results[:, 7]

        self.phi_m_smooth = (
            self.phi_m_smooth_x + self.phi_m_smooth_y + self.phi_m_smooth_z
        )

        self.f = results[:, 7]

        self.target_misfit = self.invProb.dmisfit.simulation.survey.nD / 2.0
        self.i_target = None

        if self.invProb.phi_d < self.target_misfit:
            i_target = 0
            while self.phi_d[i_target] > self.target_misfit:
                i_target += 1
            self.i_target = i_target

    def plot_misfit_curves(
        self,
        fname=None,
        dpi=300,
        plot_small_smooth=False,
        plot_phi_m=True,
        plot_small=False,
        plot_smooth=False,
    ):

        self.target_misfit = self.invProb.dmisfit.simulation.survey.nD / 2.0
        self.i_target = None

        if self.invProb.phi_d < self.target_misfit:
            i_target = 0
            while self.phi_d[i_target] > self.target_misfit:
                i_target += 1
            self.i_target = i_target

        fig = plt.figure(figsize=(5, 2))
        ax = plt.subplot(111)
        ax_1 = ax.twinx()
        ax.semilogy(
            np.arange(len(self.phi_d)), self.phi_d, "k-", lw=2, label=r"$\phi_d$"
        )

        if plot_phi_m:
            ax_1.semilogy(
                np.arange(len(self.phi_d)), self.phi_m, "r", lw=2, label=r"$\phi_m$"
            )

        if plot_small_smooth or plot_small:
            ax_1.semilogy(
                np.arange(len(self.phi_d)), self.phi_m_small, "ro", label="small"
            )
        if plot_small_smooth or plot_smooth:
            ax_1.semilogy(
                np.arange(len(self.phi_d)), self.phi_m_smooth_x, "rx", label="smooth_x"
            )
            ax_1.semilogy(
                np.arange(len(self.phi_d)), self.phi_m_smooth_y, "rx", label="smooth_y"
            )
            ax_1.semilogy(
                np.arange(len(self.phi_d)), self.phi_m_smooth_z, "rx", label="smooth_z"
            )

        ax.legend(loc=1)
        ax_1.legend(loc=2)

        ax.plot(
            np.r_[ax.get_xlim()[0], ax.get_xlim()[1]],
            np.ones(2) * self.target_misfit,
            "k:",
        )
        ax.set_xlabel("Iteration")
        ax.set_ylabel(r"$\phi_d$")
        ax_1.set_ylabel(r"$\phi_m$", color="r")
        ax_1.tick_params(axis="y", which="both", colors="red")

        plt.show()
        if fname is not None:
            fig.savefig(fname, dpi=dpi)

    def plot_tikhonov_curves(self, fname=None, dpi=200):

        self.target_misfit = self.invProb.dmisfit.simulation.survey.nD / 2.0
        self.i_target = None

        if self.invProb.phi_d < self.target_misfit:
            i_target = 0
            while self.phi_d[i_target] > self.target_misfit:
                i_target += 1
            self.i_target = i_target

        fig = plt.figure(figsize=(5, 8))
        ax1 = plt.subplot(311)
        ax2 = plt.subplot(312)
        ax3 = plt.subplot(313)

        ax1.plot(self.beta, self.phi_d, "k-", lw=2, ms=4)
        ax1.set_xlim(np.hstack(self.beta).min(), np.hstack(self.beta).max())
        ax1.set_xlabel(r"$\beta$", fontsize=14)
        ax1.set_ylabel(r"$\phi_d$", fontsize=14)

        ax2.plot(self.beta, self.phi_m, "k-", lw=2)
        ax2.set_xlim(np.hstack(self.beta).min(), np.hstack(self.beta).max())
        ax2.set_xlabel(r"$\beta$", fontsize=14)
        ax2.set_ylabel(r"$\phi_m$", fontsize=14)

        ax3.plot(self.phi_m, self.phi_d, "k-", lw=2)
        ax3.set_xlim(np.hstack(self.phi_m).min(), np.hstack(self.phi_m).max())
        ax3.set_xlabel(r"$\phi_m$", fontsize=14)
        ax3.set_ylabel(r"$\phi_d$", fontsize=14)

        if self.i_target is not None:
            ax1.plot(self.beta[self.i_target], self.phi_d[self.i_target], "k*", ms=10)
            ax2.plot(self.beta[self.i_target], self.phi_m[self.i_target], "k*", ms=10)
            ax3.plot(self.phi_m[self.i_target], self.phi_d[self.i_target], "k*", ms=10)

        for ax in [ax1, ax2, ax3]:
            ax.set_xscale("linear")
            ax.set_yscale("linear")
        plt.tight_layout()
        plt.show()
        if fname is not None:
            fig.savefig(fname, dpi=dpi)


class SaveOutputDictEveryIteration(SaveEveryIteration):
    """
    Saves inversion parameters at every iteration.
    """

    # Initialize the output dict
    def __init__(self, saveOnDisk=False, **kwargs):
        super().__init__(**kwargs)
        self.saveOnDisk = saveOnDisk

    @property
    def saveOnDisk(self):
        """Whether to save the output dict to disk.

        Returns
        -------
        bool
        """
        return self._saveOnDisk

    @saveOnDisk.setter
    def saveOnDisk(self, value):
        self._saveOnDisk = validate_type("saveOnDisk", value, bool)

    def initialize(self):
        self.outDict = {}
        if self.saveOnDisk:
            print(
                "SimPEG.SaveOutputDictEveryIteration will save your inversion progress as dictionary: '###-{0!s}.npz'".format(
                    self.fileName
                )
            )

    def endIter(self):

        # regCombo = ["phi_ms", "phi_msx"]

        # if self.simulation[0].mesh.dim >= 2:
        #     regCombo += ["phi_msy"]

        # if self.simulation[0].mesh.dim == 3:
        #     regCombo += ["phi_msz"]

        # Initialize the output dict
        iterDict = {}

        # Save the data.
        iterDict["iter"] = self.opt.iter
        iterDict["beta"] = self.invProb.beta
        iterDict["phi_d"] = self.invProb.phi_d
        iterDict["phi_m"] = self.invProb.phi_m

        # for label, fcts in zip(regCombo, self.reg.objfcts[0].objfcts):
        #     iterDict[label] = fcts(self.invProb.model)

        iterDict["f"] = self.opt.f
        iterDict["m"] = self.invProb.model
        iterDict["dpred"] = self.invProb.dpred

        if hasattr(self.reg.objfcts[0], "eps_p") is True:
            iterDict["eps_p"] = self.reg.objfcts[0].eps_p
            iterDict["eps_q"] = self.reg.objfcts[0].eps_q

        if hasattr(self.reg.objfcts[0], "norms") is True:
            iterDict["lps"] = self.reg.objfcts[0].norms[0][0]
            iterDict["lpx"] = self.reg.objfcts[0].norms[0][1]

        # Save the file as a npz
        if self.saveOnDisk:

            np.savez("{:03d}-{:s}".format(self.opt.iter, self.fileName), iterDict)

        self.outDict[self.opt.iter] = iterDict


class Update_IRLS(InversionDirective):

    f_old = 0
    f_min_change = 1e-2
    beta_tol = 1e-1
    beta_ratio_l2 = None
    prctile = 100
    chifact_start = 1.0
    chifact_target = 1.0

    # Solving parameter for IRLS (mode:2)
    irls_iteration = 0
    minGNiter = 1
    iterStart = 0
    sphericalDomain = False

    # Beta schedule
    ComboObjFun = False
    mode = 1
    coolEpsOptimized = True
    coolEps_p = True
    coolEps_q = True
    floorEps_p = 1e-8
    floorEps_q = 1e-8
    coolEpsFact = 1.2
    silent = False
    fix_Jmatrix = False

    def __init__(
        self,
        max_irls_iterations=20,
        update_beta=True,
        beta_search=False,
        coolingFactor=2.0,
        coolingRate=1,
        **kwargs,
    ):
        super().__init__(**kwargs)
        self.max_irls_iterations = max_irls_iterations
        self.update_beta = update_beta
        self.beta_search = beta_search
        self.coolingFactor = coolingFactor
        self.coolingRate = coolingRate

    @property
    def max_irls_iterations(self):
        """Maximum irls iterations.

        Returns
        -------
        int
        """
        return self._max_irls_iterations

    @max_irls_iterations.setter
    def max_irls_iterations(self, value):
        self._max_irls_iterations = validate_integer(
            "max_irls_iterations", value, min_val=0
        )

    @property
    def coolingFactor(self):
        """Beta is divided by this value every `coolingRate` iterations.

        Returns
        -------
        float
        """
        return self._coolingFactor

    @coolingFactor.setter
    def coolingFactor(self, value):
        self._coolingFactor = validate_float(
            "coolingFactor", value, min_val=0.0, inclusive_min=False
        )

    @property
    def coolingRate(self):
        """Cool after this number of iterations.

        Returns
        -------
        int
        """
        return self._coolingRate

    @coolingRate.setter
    def coolingRate(self, value):
        self._coolingRate = validate_integer("coolingRate", value, min_val=1)

    @property
    def update_beta(self):
        """Whether to update beta.

        Returns
        -------
        bool
        """
        return self._update_beta

    @update_beta.setter
    def update_beta(self, value):
        self._update_beta = validate_type("update_beta", value, bool)

    @property
    def beta_search(self):
        """Whether to do a beta search.

        Returns
        -------
        bool
        """
        return self._beta_search

    @beta_search.setter
    def beta_search(self, value):
        self._beta_search = validate_type("beta_search", value, bool)

    @property
    def target(self):
        if getattr(self, "_target", None) is None:
            nD = 0
            for survey in self.survey:
                nD += survey.nD

            self._target = nD * 0.5 * self.chifact_target

        return self._target

    @target.setter
    def target(self, val):
        self._target = val

    @property
    def start(self):
        if getattr(self, "_start", None) is None:
            if isinstance(self.survey, list):
                self._start = 0
                for survey in self.survey:
                    self._start += survey.nD * 0.5 * self.chifact_start

            else:

                self._start = self.survey.nD * 0.5 * self.chifact_start
        return self._start

    @start.setter
    def start(self, val):
        self._start = val

    def initialize(self):

        if self.mode == 1:

            self.norms = []
            for reg in self.reg.objfcts:
                if not isinstance(reg, Sparse):
                    continue
                self.norms.append(reg.norms)
                reg.norms = [2.0 for obj in reg.objfcts]
                reg.model = self.invProb.model

        # Update the model used by the regularization
        for reg in self.reg.objfcts:
            if not isinstance(reg, Sparse):
                continue

            reg.model = self.invProb.model

        if self.sphericalDomain:
            self.angleScale()

    def endIter(self):

        if self.sphericalDomain:
            self.angleScale()

        # Check if misfit is within the tolerance, otherwise scale beta
        if np.all(
            [
                np.abs(1.0 - self.invProb.phi_d / self.target) > self.beta_tol,
                self.update_beta,
                self.mode != 1,
            ]
        ):
            ratio = self.target / self.invProb.phi_d

            if ratio > 1:
                ratio = np.mean([2.0, ratio])
            else:
                ratio = np.mean([0.75, ratio])

            self.invProb.beta = self.invProb.beta * ratio

            if np.all([self.mode != 1, self.beta_search]):
                print("Beta search step")
                # self.update_beta = False
                # Re-use previous model and continue with new beta
                self.invProb.model = self.reg.objfcts[0].model
                self.opt.xc = self.reg.objfcts[0].model
                self.opt.iter -= 1
                return

        elif np.all([self.mode == 1, self.opt.iter % self.coolingRate == 0]):
            self.invProb.beta = self.invProb.beta / self.coolingFactor

        # After reaching target misfit with l2-norm, switch to IRLS (mode:2)
        if np.all([self.invProb.phi_d < self.start, self.mode == 1]):
            self.start_irls()

        # Only update after GN iterations
        if np.all(
            [(self.opt.iter - self.iterStart) % self.minGNiter == 0, self.mode != 1]
        ):
            if self.stopping_criteria():
                self.opt.stopNextIteration = True
                return

            # Print to screen
            for reg in self.reg.objfcts:
                if not isinstance(reg, Sparse):
                    continue

                for obj in reg.objfcts:
                    if isinstance(reg, (Sparse, BaseSparse)):
                        obj.irls_threshold = obj.irls_threshold / self.coolEpsFact

            self.irls_iteration += 1

            # Reset the regularization matrices so that it is
            # recalculated for current model. Do it to all levels of comboObj
            for reg in self.reg.objfcts:
                if not isinstance(reg, Sparse):
                    continue
                if isinstance(reg, (Sparse, BaseSparse)):
                    reg.update_weights(reg.model)

            self.update_beta = True
            self.invProb.phi_m_last = self.reg(self.invProb.model)

    def start_irls(self):
        if not self.silent:
            print(
                "Reached starting chifact with l2-norm regularization:"
                + " Start IRLS steps..."
            )

        self.mode = 2

        if getattr(self.opt, "iter", None) is None:
            self.iterStart = 0
        else:
            self.iterStart = self.opt.iter

        self.invProb.phi_m_last = self.reg(self.invProb.model)

        # Either use the supplied irls_threshold, or fix base on distribution of
        # model values
        for reg in self.reg.objfcts:

            if not isinstance(reg, Sparse):
                continue

            for obj in reg.objfcts:
                threshold = np.percentile(
                    np.abs(obj.f_m(self.invProb.model)), self.prctile
                )
                # threshold = np.percentile(
                #     np.abs(obj.mapping * obj._delta_m(self.invProb.model)), self.prctile
                # )
                # if isinstance(obj, SmoothnessFirstOrder):
                #     threshold /= reg.regularization_mesh.base_length

                obj.irls_threshold = threshold

        # Re-assign the norms supplied by user l2 -> lp
        for reg, norms in zip(self.reg.objfcts, self.norms):
            if not isinstance(reg, Sparse):
                continue
            reg.norms = norms

        # Save l2-model
        self.invProb.l2model = self.invProb.model.copy()

        # Print to screen
        for reg in self.reg.objfcts:
            if not isinstance(reg, Sparse):
                continue
            if not self.silent:
                print("irls_threshold " + str(reg.objfcts[0].irls_threshold))

    def angleScale(self):
        """
        Update the scales used by regularization for the
        different block of models
        """
        # Currently implemented for MVI-S only
        max_p = []
        for reg in self.reg.objfcts[0].objfcts:
            f_m = abs(reg.f_m(reg.model))
            max_p += [np.max(f_m)]

        max_p = np.asarray(max_p).max()

        max_s = [np.pi, np.pi]

        for reg, var in zip(self.reg.objfcts[1:], max_s):
            for obj in reg.objfcts:
                # TODO Need to make weights_shapes a public method
                obj.set_weights(
                    angle_scale=np.ones(obj._weights_shapes[0]) * max_p / var
                )

    def validate(self, directiveList):
        # check if a linear preconditioner is in the list, if not warn else
        # assert that it is listed after the IRLS directive
        dList = directiveList.dList
        self_ind = dList.index(self)
        lin_precond_ind = [isinstance(d, UpdatePreconditioner) for d in dList]

        if any(lin_precond_ind):
            assert lin_precond_ind.index(True) > self_ind, (
                "The directive 'UpdatePreconditioner' must be after Update_IRLS "
                "in the directiveList"
            )
        else:
            warnings.warn(
                "Without a Linear preconditioner, convergence may be slow. "
                "Consider adding `Directives.UpdatePreconditioner` to your "
                "directives list"
            )
        return True

    def stopping_criteria(self):
        """
        Check for stopping criteria of max_irls_iteration or minimum change.
        """
        phim_new = 0
        for reg in self.reg.objfcts:
            if isinstance(reg, (Sparse, BaseSparse)):
                reg.model = self.invProb.model
                phim_new += reg(reg.model)

        # Check for maximum number of IRLS cycles1
        if self.irls_iteration == self.max_irls_iterations:
            if not self.silent:
                print(
                    "Reach maximum number of IRLS cycles:"
                    + " {0:d}".format(self.max_irls_iterations)
                )
            return True

        # Check if the function has changed enough
        f_change = np.abs(self.f_old - phim_new) / (self.f_old + 1e-12)
        if np.all(
            [
                f_change < self.f_min_change,
                self.irls_iteration > 1,
                np.abs(1.0 - self.invProb.phi_d / self.target) < self.beta_tol,
            ]
        ):
            print("Minimum decrease in regularization." + "End of IRLS")
            return True

        self.f_old = phim_new

        return False


class UpdatePreconditioner(InversionDirective):
    """
    Create a Jacobi preconditioner for the linear problem
    """

    def __init__(self, update_every_iteration=True, **kwargs):
        super().__init__(**kwargs)
        self.update_every_iteration = update_every_iteration

    @property
    def update_every_iteration(self):
        """Whether to update the preconditioner at every iteration.

        Returns
        -------
        bool
        """
        return self._update_every_iteration

    @update_every_iteration.setter
    def update_every_iteration(self, value):
        self._update_every_iteration = validate_type(
            "update_every_iteration", value, bool
        )

    def initialize(self):

        # Create the pre-conditioner
        regDiag = np.zeros_like(self.invProb.model)
        m = self.invProb.model

        for reg in self.reg.objfcts:
            # Check if regularization has a projection
            rdg = reg.deriv2(m)
            if not isinstance(rdg, Zero):
                regDiag += rdg.diagonal()

        JtJdiag = np.zeros_like(self.invProb.model)
        for sim, dmisfit in zip(self.simulation, self.dmisfit.objfcts):

            if getattr(sim, "getJtJdiag", None) is None:
                assert getattr(sim, "getJ", None) is not None, (
                    "Simulation does not have a getJ attribute."
                    + "Cannot form the sensitivity explicitly"
                )
                JtJdiag += np.sum(np.power((dmisfit.W * sim.getJ(m)), 2), axis=0)
            else:
                JtJdiag += sim.getJtJdiag(m, W=dmisfit.W)

        diagA = JtJdiag + self.invProb.beta * regDiag
        diagA[diagA != 0] = diagA[diagA != 0] ** -1.0
        PC = sdiag((diagA))

        self.opt.approxHinv = PC

    def endIter(self):
        # Cool the threshold parameter
        if self.update_every_iteration is False:
            return

        # Create the pre-conditioner
        regDiag = np.zeros_like(self.invProb.model)
        m = self.invProb.model

        for reg in self.reg.objfcts:
            # Check if he has wire
            regDiag += reg.deriv2(m).diagonal()

        JtJdiag = np.zeros_like(self.invProb.model)
        for sim, dmisfit in zip(self.simulation, self.dmisfit.objfcts):

            if getattr(sim, "getJtJdiag", None) is None:
                assert getattr(sim, "getJ", None) is not None, (
                    "Simulation does not have a getJ attribute."
                    + "Cannot form the sensitivity explicitly"
                )
                JtJdiag += np.sum(np.power((dmisfit.W * sim.getJ(m)), 2), axis=0)
            else:
                JtJdiag += sim.getJtJdiag(m, W=dmisfit.W)

        diagA = JtJdiag + self.invProb.beta * regDiag
        diagA[diagA != 0] = diagA[diagA != 0] ** -1.0
        PC = sdiag((diagA))
        self.opt.approxHinv = PC


class Update_Wj(InversionDirective):
    """
    Create approx-sensitivity base weighting using the probing method
    """

    def __init__(self, k=None, itr=None, **kwargs):
        self.k = k
        self.itr = itr
        super().__init__(**kwargs)

    @property
    def k(self):
        """Number of probing cycles for the estimator.

        Returns
        -------
        int
        """
        return self._k

    @k.setter
    def k(self, value):
        if value is not None:
            value = validate_integer("k", value, min_val=1)
        self._k = value

    @property
    def itr(self):
        """Which iteration to update the sensitivity.

        Will always update if `None`.

        Returns
        -------
        int or None
        """
        return self._itr

    @itr.setter
    def itr(self, value):
        if value is not None:
            value = validate_integer("itr", value, min_val=1)
        self._itr = value

    def endIter(self):

        if self.itr is None or self.itr == self.opt.iter:

            m = self.invProb.model
            if self.k is None:
                self.k = int(self.survey.nD / 10)

            def JtJv(v):

                Jv = self.simulation.Jvec(m, v)

                return self.simulation.Jtvec(m, Jv)

            JtJdiag = diagEst(JtJv, len(m), k=self.k)
            JtJdiag = JtJdiag / max(JtJdiag)

            self.reg.wght = JtJdiag


class UpdateSensitivityWeights(InversionDirective):
    """
    Directive to take care of re-weighting
    the non-linear problems. Assumes that the map of the regularization
    function is either Wires or Identity.
    Good for any problem where J is formed explicitly.
    """

    def __init__(self, everyIter=True, threshold=1e-12, normalization=True, **kwargs):
        super().__init__(**kwargs)
        self.everyIter = everyIter
        self.threshold = threshold
        self.normalization = normalization

    @property
    def everyIter(self):
        """Whether to update the sensitivity weights at every iteration.

        Returns
        -------
        bool
        """
        return self._everyIter

    @everyIter.setter
    def everyIter(self, value):
        self._everyIter = validate_type("everyIter", value, bool)

    @property
    def threshold(self):
        """A small threshold added to the weights to represent a minimum weighting value.

        Returns
        -------
        float
        """
        return self._threshold

    @threshold.setter
    def threshold(self, value):
        self._threshold = validate_float("threshold", value, min_val=0.0)

    @property
    def normalization(self):
        """Whether to normalize by the smallest sensitivity weight.

        Returns
        -------
        bool
        """
        return self._normalization

    @normalization.setter
    def normalization(self, value):
        self._normalization = validate_type("normalization", value, bool)

    def initialize(self):
        """
        Calculate and update sensitivity
        for optimization and regularization
        """
        for reg in self.reg.objfcts:
            if not isinstance(reg.mapping, (IdentityMap, Wires)):
                raise TypeError(
                    f"Mapping for the regularization must be of type {IdentityMap} or {Wires}. "
                    + f"Input mapping of type {type(reg.mapping)}."
                )

        self.update()

    def endIter(self):
        """
        Update inverse problem
        """
        if self.everyIter:
            self.update()

    def update(self):
        """
        Compute explicitly the main diagonal of JtJ

        """


        jtj_diag = np.zeros_like(self.invProb.model)
        m = self.invProb.model

        for sim, dmisfit in zip(self.simulation, self.dmisfit.objfcts):
            if getattr(sim, "getJtJdiag", None) is None:
                if getattr(sim, "getJ", None) is None:
                    raise AttributeError(
                        "Simulation does not have a getJ attribute."
                        + "Cannot form the sensitivity explicitly"
                    )
                jtj_diag += mkvc(np.sum((dmisfit.W * sim.getJ(m)) ** 2.0, axis=0))
            else:
                jtj_diag += sim.getJtJdiag(m, W=dmisfit.W)

        # Normalize and threshold weights
        wr = np.zeros_like(self.invProb.model)
        for reg in self.reg.objfcts:
            if isinstance(reg, BaseSimilarityMeasure):
                continue

            if hasattr(reg.mapping, "maps"):
                for _, wire in reg.mapping.maps:
                    wr += wire.deriv(self.invProb.model).T * (
                            (wire * jtj_diag) / reg.regularization_mesh.vol ** 2.0
                    )
            else:
                wr += reg.mapping.deriv(self.invProb.model).T * (
                        (reg.mapping * jtj_diag) / reg.regularization_mesh.vol ** 2.0
                )
<<<<<<< HEAD

        wr /= wr.max()
        wr += self.threshold
        wr **= 0.5
        for reg in self.reg.objfcts:
            if isinstance(reg, BaseSimilarityMeasure):
                continue

            reg.set_weights(sensitivity=reg.mapping * wr)
=======
        if self.normalization:
            wr /= wr.max()
        wr += self.threshold
        wr **= 0.5
        for reg in self.reg.objfcts:
            if not isinstance(reg, BaseSimilarityMeasure):
                sub_regs = getattr(reg, "objfcts", [reg])
                for sub_reg in sub_regs:
                    sub_reg.set_weights(sensitivity=sub_reg.mapping * wr)
>>>>>>> b859b56b

    def validate(self, directiveList):
        # check if a beta estimator is in the list after setting the weights
        dList = directiveList.dList
        self_ind = dList.index(self)

        beta_estimator_ind = [isinstance(d, BetaEstimate_ByEig) for d in dList]

        lin_precond_ind = [isinstance(d, UpdatePreconditioner) for d in dList]

        if any(beta_estimator_ind):
            assert beta_estimator_ind.index(True) > self_ind, (
                "The directive 'BetaEstimate_ByEig' must be after UpdateSensitivityWeights "
                "in the directiveList"
            )

        if any(lin_precond_ind):
            assert lin_precond_ind.index(True) > self_ind, (
                "The directive 'UpdatePreconditioner' must be after UpdateSensitivityWeights "
                "in the directiveList"
            )

        return True


class UpdateReferenceVector(InversionDirective):
    def __init__(self, regularization, mapping, component="direction"):
        self._regularization = regularization
        self._mapping = mapping
        self._component = component

        if component == "amplitude":
            self._fixed_reference = self.unit_vector(regularization.objfcts[0].reference_model)
        else:
            self._fixed_reference = self.get_amplitude(regularization.objfcts[0].reference_model)

    def initialize(self):
        self.update_reference()

    def endIter(self):
        self.update_reference()

    def update_reference(self):
        n_comp = len(self._mapping.maps)

        if self._component == "amplitude":
            amplitude = self.get_amplitude(self.invProb.model)
            reference_vector = sdiag(
                np.kron(np.ones(n_comp), amplitude)
            ) * self._fixed_reference
        else:
            reference_vector = sdiag(
                np.kron(np.ones(n_comp), self._fixed_reference)
            ) * self.unit_vector(self.invProb.model)

        for objfct in self._regularization.objfcts:
            objfct.reference_model = reference_vector

    def get_amplitude(self, vector):
        model = []
        for _, mapping in self._mapping.maps:
            model.append(mapping * vector)

        return np.linalg.norm(np.vstack(model).T, axis=1)

    def unit_vector(self, vector):
        inv_amp = (self.get_amplitude(vector) + 1e-12)**-1
        return sdiag(
            np.kron(np.ones(len(self._mapping.maps)), inv_amp)
        ) * vector


class ProjectSphericalBounds(InversionDirective):
    r"""
    Trick for spherical coordinate system.
    Project :math:`\theta` and :math:`\phi` angles back to :math:`[-\pi,\pi]`
    using back and forth conversion.
    spherical->cartesian->spherical
    """

    def initialize(self):

        x = self.invProb.model
        # Convert to cartesian than back to avoid over rotation
        nC = int(len(x) / 3)

        xyz = spherical2cartesian(x.reshape((nC, 3), order="F"))
        m = cartesian2spherical(xyz.reshape((nC, 3), order="F"))

        self.invProb.model = m

        for sim in self.simulation:
            sim.model = m

        self.opt.xc = m

    def endIter(self):

        x = self.invProb.model
        nC = int(len(x) / 3)

        # Convert to cartesian than back to avoid over rotation
        xyz = spherical2cartesian(x.reshape((nC, 3), order="F"))
        m = cartesian2spherical(xyz.reshape((nC, 3), order="F"))

        self.invProb.model = m

        phi_m_last = []
        for reg in self.reg.objfcts:
            reg.model = self.invProb.model
            phi_m_last += [reg(self.invProb.model)]

        self.invProb.phi_m_last = phi_m_last

        for sim in self.simulation:
            sim.model = m

        self.opt.xc = m<|MERGE_RESOLUTION|>--- conflicted
+++ resolved
@@ -37,12 +37,6 @@
     validate_float,
     validate_ndarray_with_shape,
 )
-<<<<<<< HEAD
-from ..utils.code_utils import deprecate_property
-
-from .. import optimization
-=======
->>>>>>> b859b56b
 
 
 class InversionDirective:
@@ -2338,17 +2332,7 @@
                 wr += reg.mapping.deriv(self.invProb.model).T * (
                         (reg.mapping * jtj_diag) / reg.regularization_mesh.vol ** 2.0
                 )
-<<<<<<< HEAD
-
-        wr /= wr.max()
-        wr += self.threshold
-        wr **= 0.5
-        for reg in self.reg.objfcts:
-            if isinstance(reg, BaseSimilarityMeasure):
-                continue
-
-            reg.set_weights(sensitivity=reg.mapping * wr)
-=======
+
         if self.normalization:
             wr /= wr.max()
         wr += self.threshold
@@ -2358,7 +2342,7 @@
                 sub_regs = getattr(reg, "objfcts", [reg])
                 for sub_reg in sub_regs:
                     sub_reg.set_weights(sensitivity=sub_reg.mapping * wr)
->>>>>>> b859b56b
+
 
     def validate(self, directiveList):
         # check if a beta estimator is in the list after setting the weights
