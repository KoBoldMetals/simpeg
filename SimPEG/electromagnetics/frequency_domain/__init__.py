--- conflicted
+++ resolved
@@ -7,6 +7,7 @@
     Simulation3DCurrentDensity,
     Simulation3DMagneticField,
 )
+from .simulation_1d import Simulation1DLayered
 from .fields import (
     Fields3DElectricField,
     Fields3DMagneticFluxDensity,
@@ -15,16 +16,4 @@
 )
 
 from . import sources as Src
-<<<<<<< HEAD
-from . import receivers as Rx
-
-from .simulation_1d import Simulation1DLayered
-
-############
-# Deprecated
-############
-from .simulation import Problem3D_e, Problem3D_b, Problem3D_h, Problem3D_j
-from .fields import Fields3D_e, Fields3D_b, Fields3D_h, Fields3D_j
-=======
-from . import receivers as Rx
->>>>>>> ce5bde15
+from . import receivers as Rx