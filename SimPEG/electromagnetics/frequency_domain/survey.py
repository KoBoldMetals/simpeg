--- conflicted
+++ resolved
@@ -1,15 +1,5 @@
-<<<<<<< HEAD
-import numpy as np
-from scipy.constants import mu_0
-=======
->>>>>>> ce5bde15
 import properties
 
-<<<<<<< HEAD
-from ...utils import Zero, Identity, uniqueRows
-from ..utils import omega
-=======
->>>>>>> ce5bde15
 from ...survey import BaseSurvey
 from .sources import BaseFDEMSrc
 
@@ -30,24 +20,13 @@
         super(Survey, self).__init__(source_list, **kwargs)
 
         _frequency_dict = {}
-        _source_location_dict = {}
-        _source_location_by_sounding_dict = {}
         for src in source_list:
-
             if src.frequency not in _frequency_dict:
                 _frequency_dict[src.frequency] = []
             _frequency_dict[src.frequency] += [src]
 
-            if src.i_sounding not in _source_location_dict:
-                _source_location_dict[src.i_sounding] = []
-                _source_location_by_sounding_dict[src.i_sounding] = []
-            _source_location_dict[src.i_sounding] += [src]
-            _source_location_by_sounding_dict[src.i_sounding] += [src.location]
-
         self._frequency_dict = _frequency_dict
         self._frequencies = sorted([f for f in self._frequency_dict])
-        self._source_location_dict = _source_location_dict
-        self._source_location_by_sounding_dict = _source_location_by_sounding_dict
 
     @property
     def frequencies(self):
@@ -82,44 +61,4 @@
         assert (
             frequency in self._frequency_dict
         ), "The requested frequency is not in this survey."
-<<<<<<< HEAD
-        return self._frequency_dict[frequency]
-
-    getSrcByFreq = deprecate_method(
-        get_sources_by_frequency, "getSrcByFreq", "0.16.0", error=True
-    )
-
-    @property
-    def source_location_by_sounding_dict(self):
-        """
-        Source locations in the survey as a dictionary
-        """
-        return self._source_location_by_sounding_dict
-
-    def get_sources_by_sounding_number(self, i_sounding):
-        """
-        Returns the sources associated with a specific source location.
-        :param float i_sounding: source location number
-        :rtype: dictionary
-        :return: sources at the sepcified source location
-        """
-        assert (
-            i_sounding in self._source_location_dict
-        ), "The requested sounding is not in this survey."
-        return self._source_location_dict[i_sounding]    
-
-
-    @property
-    def vnD_by_sounding_dict(self):
-        if getattr(self, "_vnD_by_sounding_dict", None) is None:
-            self._vnD_by_sounding_dict = {}
-            for i_sounding in self.source_location_by_sounding_dict:
-                source_list = self.get_sources_by_sounding_number(i_sounding)
-                nD = 0
-                for src in source_list:
-                    nD += src.nD
-                self._vnD_by_sounding_dict[i_sounding] = nD
-        return self._vnD_by_sounding_dict        
-=======
-        return self._frequency_dict[frequency]
->>>>>>> ce5bde15
+        return self._frequency_dict[frequency]