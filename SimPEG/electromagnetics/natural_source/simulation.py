import time
import sys
import numpy as np
import properties
from discretize import TensorMesh, TreeMesh
from discretize.utils import Zero, make_boundary_bool
from scipy.constants import mu_0
from ...utils.code_utils import deprecate_class

from ...utils import mkvc, sdiag
from ... import maps
from ..frequency_domain.simulation import BaseFDEMSimulation, Simulation3DElectricField
from ..frequency_domain.survey import Survey
from ..utils import omega
from .survey import Data, Survey1D
from .sources import Planewave1D
from .fields import (
    Fields1DPrimarySecondary,
    Fields1DElectricField,
    Fields1DMagneticField,
    Fields2DElectricField,
    Fields2DMagneticField,
)


def _centers_to_widths(centers):
    centers = np.asarray(centers)
    d = np.empty_like(centers)
    n = centers.shape[-1]
    d[..., 0] = 2 * centers[..., 0]
    for i in range(1, n):
        d[..., i] = 2 * (centers[..., i] - centers[..., i - 1]) - d[..., i - 1]
    return d


class BaseNSEMSimulation(BaseFDEMSimulation):
    """
    Base class for all Natural source problems.
    """

    # fieldsPair = BaseNSEMFields

    # def __init__(self, mesh, **kwargs):
    #     super(BaseNSEMSimulation, self).__init__()
    #     BaseFDEMProblem.__init__(self, mesh, **kwargs)
    #     setKwargs(self, **kwargs)
    # # Set the default pairs of the problem
    # surveyPair = Survey
    # dataPair = Data

    # Notes:
    # Use the fields and devs methods from BaseFDEMProblem

    # NEED to clean up the Jvec and Jtvec to use Zero and Identities for None components.
    def Jvec(self, m, v, f=None):
        """
        Function to calculate the data sensitivities dD/dm times a vector.

        :param numpy.ndarray m: conductivity model (nP,)
        :param numpy.ndarray v: vector which we take sensitivity product with (nP,)
        :param SimPEG.electromagnetics.frequency_domain.fields.FieldsFDEM (optional) u: NSEM fields object, if not given it is calculated
        :rtype: numpy.ndarray
        :return: Jv (nData,) Data sensitivities wrt m
        """

        # Calculate the fields if not given as input
        if f is None:
            f = self.fields(m)
        # Set current model
        self.model = m
        # Initiate the Jv object
        Jv = Data(self.survey)

        # Loop all the frequencies
        for freq in self.survey.frequencies:
            # Get the system
            A = self.getA(freq)
            # Factor
            Ainv = self.solver(A, **self.solver_opts)

            for src in self.survey.get_sources_by_frequency(freq):
                u_src = f[src, :]

                dA_dm_v = self.getADeriv(
                    freq, u_src, v
                )  # Size: nE,2 (u_px,u_py) in the columns.
                dRHS_dm_v = self.getRHSDeriv(
                    freq, v
                )  # Size: nE,2 (u_px,u_py) in the columns.
                # Calculate du/dm*v
                du_dm_v = Ainv * (-dA_dm_v + dRHS_dm_v)
                # Calculate the projection derivatives
                for rx in src.receiver_list:
                    # Calculate dP/du*du/dm*v
                    Jv[src, rx] = rx.evalDeriv(
                        src, self.mesh, f, mkvc(du_dm_v)
                    )  # wrt uPDeriv_u(mkvc(du_dm))
            Ainv.clean()

        return mkvc(Jv)

    def Jtvec(self, m, v, f=None):
        """
        Function to calculate the transpose of the data sensitivities (dD/dm)^T times a vector.

        :param numpy.ndarray m: inversion model (nP,)
        :param numpy.ndarray v: vector which we take adjoint product with (nP,)
        :param SimPEG.electromagnetics.frequency_domain.fields.FieldsFDEM f (optional): NSEM fields object, if not given it is calculated
        :rtype: numpy.ndarray
        :return: Jtv (nP,) Data sensitivities wrt m
        """

        if f is None:
            f = self.fields(m)

        self.model = m

        # Ensure v is a data object.
        if not isinstance(v, Data):
            v = Data(self.survey, v)

        Jtv = np.zeros(m.size)

        for freq in self.survey.frequencies:
            AT = self.getA(freq).T

            ATinv = self.solver(AT, **self.solver_opts)

            for src in self.survey.get_sources_by_frequency(freq):
                # u_src needs to have both polarizations
                u_src = f[src, :]

                for rx in src.receiver_list:
                    # Get the adjoint evalDeriv
                    # PTv needs to be nE,2
                    df_duT, df_dmT = rx.evalDeriv(
                        src, self.mesh, f, v=v[src, rx], adjoint=True
                    )  # wrt f, need possibility wrt m

                    ATinvdf_duT = ATinv * df_duT

                    dA_dmT = self.getADeriv(freq, u_src, ATinvdf_duT, adjoint=True)
                    dRHS_dmT = self.getRHSDeriv(freq, ATinvdf_duT, adjoint=True)
                    du_dmT = -dA_dmT + dRHS_dmT

                    df_dmT = df_dmT + du_dmT

                    Jtv += np.array(df_dmT, dtype=complex).real

            # Clean the factorization, clear memory.
            ATinv.clean()
        return Jtv


###################################
# 1D problems
###################################


class Simulation1DPrimarySecondary(BaseNSEMSimulation):
    """
    A NSEM problem soving a e formulation and primary/secondary fields decomposion.

    By eliminating the magnetic flux density using

        .. math ::

            \mathbf{b} = \\frac{1}{i \omega}\\left(-\mathbf{C} \mathbf{e} \\right)


    we can write Maxwell's equations as a second order system in \\\(\\\mathbf{e}\\\) only:

    .. math ::
        \\left[ \mathbf{C}^{\\top} \mathbf{M_{\mu^{-1}}^e } \mathbf{C} + i \omega \mathbf{M_{\sigma}^f} \\right] \mathbf{e}_{s} = i \omega \mathbf{M_{\sigma_{s}}^f } \mathbf{e}_{p}

    which we solve for :math:`\\mathbf{e_s}`. The total field :math:`\mathbf{e} = \mathbf{e_p} + \mathbf{e_s}`.

    The primary field is estimated from a background model (commonly half space ).


    """

    # From FDEMproblem: Used to project the fields. Currently not used for NSEMproblem.
    _solutionType = "e_1dSolution"
    _formulation = "EF"
    fieldsPair = Fields1DPrimarySecondary

    # Initiate properties
    _sigmaPrimary = None

<<<<<<< HEAD
    def __init__(self, mesh, **kwargs):
        BaseNSEMSimulation.__init__(self, mesh, **kwargs)
        # self._sigmaPrimary = sigmaPrimary

    @property
    def MeMui(self):
        """
        Edge inner product matrix
        """
        if getattr(self, "_MeMui", None) is None:
            self._MeMui = self.mesh.getEdgeInnerProduct(1.0 / mu_0)
        return self._MeMui

    @property
    def MfSigma(self):
        """
        Edge inner product matrix
        """
        # if getattr(self, '_MfSigma', None) is None:
        self._MfSigma = self.mesh.getFaceInnerProduct(self.sigma)
        return self._MfSigma

    def MfSigmaDeriv(self, u):
        """
        Edge inner product matrix
        """
        # if getattr(self, '_MfSigmaDeriv', None) is None:
        # print('[info mfsigmad] !!!!!!!!!!! ', u[:, 0])
        self._MfSigmaDeriv = (
            self.mesh.getFaceInnerProductDeriv(self.sigma)(u[:, 0]) * self.sigmaDeriv
        )
        return self._MfSigmaDeriv

=======
>>>>>>> d96c21e1
    @property
    def sigmaPrimary(self):
        """
        A background model, use for the calculation of the primary fields.

        """
        return self._sigmaPrimary

    @sigmaPrimary.setter
    def sigmaPrimary(self, val):
        # Note: TODO add logic for val, make sure it is the correct size.
        self._sigmaPrimary = val

    def getA(self, freq):
        """
        Function to get the A matrix.

        :param float freq: Frequency
        :rtype: scipy.sparse.csr_matrix
        :return: A
        """

        # Note: need to use the code above since in the 1D problem I want
        # e to live on Faces(nodes) and h on edges(cells). Might need to rethink this
        # Possible that _fieldType and _eqLocs can fix this
        MeMui = self.MeMui
        MfSigma = self.MfSigma
        C = self.mesh.nodalGrad
        # Make A
        A = C.T * MeMui * C + 1j * omega(freq) * MfSigma
        # Either return full or only the inner part of A
        return A

    def getADeriv(self, freq, u, v, adjoint=False):
        """
        The derivative of A wrt sigma
        """

        u_src = u["e_1dSolution"]
        dMfSigma_dm = self.MfSigmaDeriv(u_src)
        if adjoint:
            return 1j * omega(freq) * mkvc(dMfSigma_dm.T * v,)
        # Note: output has to be nN/nF, not nC/nE.
        # v should be nC
        return 1j * omega(freq) * mkvc(dMfSigma_dm * v,)

    def getRHS(self, freq):
        """
        Function to return the right hand side for the system.

        :param float freq: Frequency
        :rtype: numpy.ndarray
        :return: RHS for 1 polarizations, primary fields (nF, 1)
        """

        # Get sources for the frequncy(polarizations)
        Src = self.survey.get_sources_by_frequency(freq)[0]
        # Only select the yx polarization
        S_e = mkvc(Src.S_e(self)[:, 1], 2)
        return -1j * omega(freq) * S_e

    def getRHSDeriv(self, freq, v, adjoint=False):
        """
        The derivative of the RHS wrt sigma
        """

        Src = self.survey.get_sources_by_frequency(freq)[0]

        S_eDeriv = mkvc(Src.s_eDeriv_m(self, v, adjoint),)
        return -1j * omega(freq) * S_eDeriv

    def fields(self, m=None):
        """
        Function to calculate all the fields for the model m.

        :param numpy.ndarray m: Conductivity model (nC,)
        :rtype: SimPEG.electromagnetics.natural_source.fields.Fields1DPrimarySecondary
        :return: NSEM fields object containing the solution
        """
        # Set the current model
        if m is not None:
            self.model = m
        # Make the fields object
        F = self.fieldsPair(self)
        # Loop over the frequencies
        for freq in self.survey.frequencies:
            if self.verbose:
                startTime = time.time()
                print("Starting work for {:.3e}".format(freq))
                sys.stdout.flush()
            A = self.getA(freq)
            rhs = self.getRHS(freq)
            Ainv = self.solver(A, **self.solver_opts)
            e_s = Ainv * rhs

            # Store the fields
            Src = self.survey.get_sources_by_frequency(freq)[0]
            # NOTE: only store the e_solution(secondary), all other components calculated in the fields object
            F[Src, "e_1dSolution"] = e_s

            if self.verbose:
                print("Ran for {:f} seconds".format(time.time() - startTime))
                sys.stdout.flush()
        return F


class Simulation1DElectricField(BaseFDEMSimulation):
    r"""
    1D finite volume simulation for the natural source electromagnetic problem.

    This corresponds to the TE mode 2D simulation where the electric field is
    located at cell centers and the magnetic flux is on edges.

    We are solving the discrete version of

    .. math::

        \partial_z E_y = i \omega \mu_0 H_x = 0

        sigma E_y = \partial_z H_x

    with default boundary conditions that $H_x[z_max] = 1$ (a plane wave source at
    the top of the domain), and $H_x[z_min] = 0$.

    When we discretize, we obtain:

    where the Magnetic field is defined on edges, and the electric field is
    defined on cell centers.
    """

    _solutionType = "eSolution"
    _formulation = "HJ"  # magnetic component is on edges
    fieldsPair = Fields1DElectricField

    # Must be 1D survey object
    survey = properties.Instance("a Survey1D survey object", Survey1D, required=True)

    def __init__(self, mesh, **kwargs):

        if mesh.dim > 1:
            raise ValueError(
                f"The mesh must be a 1D mesh. The provided mesh has dimension {mesh.dim}"
            )

        super().__init__(mesh, **kwargs)

        self._rhs = mesh.boundary_node_vector_integral * [0 + 0j, 1 + 0j]

    def getA(self, freq):
        """
        System matrix

        .. math::

        \mathbf{A} = \mathbf{G}^\top \mathbf{M}^e_{\mu^{-1}} \mathbf{G} + 1\omega \mathbf{M}^f_\sigma
        """

        G = self.mesh.nodal_gradient
        MeMui = self.MeMui
        MfSigma = self.MfSigma

        return G.T.tocsr() @ MeMui @ G + 1j * omega(freq) * MfSigma

    def getADeriv_sigma(self, freq, u, v, adjoint=False):
        return 1j * omega(freq) * self.MfSigmaDeriv(u, v, adjoint=adjoint)

    def getADeriv_mui(self, freq, u, v, adjoint=False):
        G = self.mesh.nodal_gradient
        if adjoint:
            return self.MeMuiDeriv(G * u, G * v, adjoint)
        return G.T * self.MeMuiDeriv(G * u, v, adjoint)

    def getRHS(self, freq):
        """
        Right hand side constructed using Dirichlet boundary conditions
        """
        return 1j * omega(freq) * self._rhs

    def getRHSDeriv(self, freq, src, v, adjoint=False):
        return Zero()

    def getADeriv(self, freq, u, v, adjoint=False):
        return self.getADeriv_sigma(freq, u, v, adjoint) + self.getADeriv_mui(
            freq, u, v, adjoint
        )


class Simulation1DMagneticField(BaseFDEMSimulation):
    """
    1D finite volume simulation for the natural source electromagnetic problem.

    This corresponds to the TM mode 2D simulation where the magnetic field is
    located at faces (nodes) and the electric field is on edges (cell_centers).
    """

    _solutionType = "hSolution"
    _formulation = "HJ"
    fieldsPair = Fields1DMagneticField

    # Must be 1D survey object
    survey = properties.Instance("a Survey1D survey object", Survey1D, required=True)

    def __init__(self, mesh, **kwargs):
        if mesh.dim > 1:
            raise ValueError(
                f"The mesh must be a 1D mesh. The provided mesh has dimension {mesh.dim}"
            )

        super().__init__(mesh, **kwargs)

        # corresponds to a dirichlet boundaries at the top (= 1 ) and bottom(=0)
        # for the y component of electric field
        self._rhs = -mesh.boundary_node_vector_integral * [0 + 0j, 1 + 0j]

    def getA(self, freq):
        """
        system matrix
        """
        G = self.mesh.nodal_gradient
        MeRho = self.MeRho
        MnMu = self.MnMu

        return G.T.tocsr() @ MeRho @ G + 1j * omega(freq) * MnMu

    def getADeriv_rho(self, freq, u, v, adjoint=False):
        G = self.mesh.nodal_gradient
        if adjoint:
            return self.MeRhoDeriv(G * u, G * v, adjoint)
        return G.T * self.MeRhoDeriv(G * u, v, adjoint)

    def getADeriv_mu(self, freq, u, v, adjoint=False):
        MnMuDeriv = self.MnMuDeriv(u)
        if adjoint is True:
            return 1j * omega(freq) * (MnMuDeriv.T * v)

        return 1j * omega(freq) * (MnMuDeriv * v)

    def getRHS(self, freq):
        """
        right hand side
        """
        return self._rhs

    def getRHSDeriv(self, freq, src, v, adjoint=False):
        return Zero()

    def getADeriv(self, freq, u, v, adjoint=False):
        return self.getADeriv_rho(freq, u, v, adjoint) + self.getADeriv_mu(
            freq, u, v, adjoint
        )


###################################
# 2D problems
###################################
class Simulation2DElectricField(BaseFDEMSimulation):
    """
    A
    """

    _solutionType = "eSolution"
    _formulation = "EB"
    fieldsPair = Fields2DElectricField

    def __init__(self, mesh, h_bc=None, **kwargs):

        if mesh.dim != 2:
            raise ValueError(
                f"The mesh must be a 2D mesh. The provided mesh has dimension {mesh.dim}"
            )

        super().__init__(mesh, **kwargs)

        for src in self.survey.source_list:
            for rx in src.receiver_list:
                if rx.orientation != "xy":
                    raise TypeError(
                        "natural_source.Simulation2DElectricField only supports xy oriented"
                        " receivers. Please use the Simulation2DMagneticField class for"
                        " those receivers."
                    )

        if h_bc is None:
            if isinstance(mesh, (TensorMesh, TreeMesh)):
                b_e = mesh.boundary_edges
                top = np.where(b_e[:, 1] == mesh.nodes_y[-1])
                bot = np.where(b_e[:, 1] == mesh.nodes_y[0])
                left = np.where(b_e[:, 0] == mesh.nodes_x[0])
                right = np.where(b_e[:, 0] == mesh.nodes_x[-1])

                if isinstance(mesh, TensorMesh):
                    h_l = h_r = mesh.h[1]
                    is_b = np.zeros(mesh.shape_cells, dtype=bool)
                    is_b[:, 0] = True
                    P_l = maps.Projection(mesh.n_cells, is_b.reshape(-1))
                    is_b[:, 0] = False
                    is_b[:, -1] = True
                    P_r = maps.Projection(mesh.n_cells, is_b.reshape(-1))
                else:
                    h_l = _centers_to_widths(b_e[left][:, 1])
                    h_r = _centers_to_widths(b_e[right][:, 1])
                    b_l, b_r, _, __ = mesh.cell_boundary_indices
                    P_l = maps.Projection(mesh.n_cells, b_l)
                    P_r = maps.Projection(mesh.n_cells, b_r)

                self._b_inds = (left, right, bot, top)
                self._P_l = P_l
                self._P_r = P_r

                map_l_kwargs = {}
                map_r_kwargs = {}
                if self.sigmaMap is not None:
                    map_l_kwargs["sigmaMap"] = P_l * self.sigmaMap
                    map_r_kwargs["sigmaMap"] = P_r * self.sigmaMap
                if self.muiMap is not None:
                    map_l_kwargs["muiMap"] = P_l * self.muiMap
                    map_r_kwargs["muiMap"] = P_r * self.muiMap

                # create a survey with 1 source per frequency (no receivers)
                frequencies = self.survey.frequencies
                survey = Survey1D([Planewave1D([], freq) for freq in frequencies])
                self._sim_left = Simulation1DElectricField(
                    TensorMesh((h_l,), (mesh.nodes_y[0],)),
                    survey=survey,
                    solver=self.solver,
                    **map_l_kwargs,
                )
                self._sim_right = Simulation1DElectricField(
                    TensorMesh((h_r,), (mesh.nodes_y[0],)),
                    survey=survey,
                    solver=self.solver,
                    **map_r_kwargs,
                )
            else:
                raise NotImplementedError(
                    f"Unable to infer 1D mesh from {type(mesh)}. You must supply custom"
                    " boundary conditions for the electric field."
                )
            self._h_bc = None
        else:
            n_be = mesh.boundary_edges.shape[0]
            for freq in self.survey.frequencies:
                try:
                    h = h_bc[freq]
                    if len(h) != n_be:
                        raise ValueError(
                            f"Boundary condition item for frequency {freq} is incorrect length."
                            f" Should be the same length as number of boundary_edges, {n_be}, "
                            f" saw a length of {len(h)}"
                        )
                except TypeError:
                    raise TypeError(
                        "h_bc must be a dictionary of numpy arrays indexed by frequency."
                    )
                except IndexError:
                    raise TypeError(
                        "h_bc must be a dictionary of numpy arrays indexed by frequency. Did not"
                        f" find key {freq}."
                    )
                except KeyError:
                    raise KeyError(
                        "h_bc must be a dictionary of numpy arrays indexed by frequency. Did not"
                        f" find key {freq}."
                    )
            self._h_bc = h_bc
        self._M_bc = mesh.boundary_edge_vector_integral

    def getA(self, freq):
        """
        System matrix

        .. math::

        \mathbf{A} = \mathbf{C}^\top \mathbf{M}^{cc}_{\mu} \mathbf{C} + 1\omega \mathbf{M}^e_\sigma
        """
        C = self.mesh.edge_curl
        Mcc_mui = self.MccMui
        Me_sigma = self.MeSigma

        return C.T.tocsr() @ Mcc_mui @ C + 1j * omega(freq) * Me_sigma

    def getRHS(self, freq):
        """
        Right hand side constructed using Dirichlet boundary conditions
        """
        M_bc = self._M_bc
        if self._h_bc is None:
            # left and right have the same 1D survey
            src = self._sim_left.survey.get_sources_by_frequency(freq)[0]
            f_left, f_right = self.boundary_fields()
            h_bc = np.zeros(M_bc.shape[1], dtype=complex)
            left, right, bot, top = self._b_inds
            h_bc[top] = 1.0
            h_bc[left] = f_left[src, "h"][:, 0]
            h_bc[right] = f_right[src, "h"][:, 0]
        else:
            h_bc = self._h_bc[freq]
        return 1j * omega(freq) * (M_bc @ h_bc)

    def getADeriv_sigma(self, freq, u, v, adjoint=False):
        return 1j * omega(freq) * self.MeSigmaDeriv(u, v, adjoint=adjoint)

    def getADeriv_mui(self, freq, u, v, adjoint=False):
        C = self.mesh.edge_curl
        if adjoint:
            return self.MccMuiDeriv(C * u, C * v, adjoint)
        return C.T * self.MccMuiDeriv(C * u, v, adjoint)

    def getADeriv(self, freq, u, v, adjoint=False):
        return self.getADeriv_sigma(freq, u, v, adjoint) + self.getADeriv_mui(
            freq, u, v, adjoint
        )

    def getRHSDeriv(self, freq, src, v, adjoint=False):
        if self._h_bc is not None:
            return Zero()
        M_bc = self._M_bc
        f_left, f_right = self.boundary_fields()
        left, right, _, __ = self._b_inds
        src_1d = self._sim_left.survey.get_sources_by_frequency(freq)[0]

        # derivatives from the Jv func of the 1D sim
        if not adjoint:
            h_bc_dm_v = np.zeros(M_bc.shape[1], dtype=complex)
            h_bc_dm_v[left] = f_left.field_deriv_m("h", freq, src_1d, v, adjoint=False)
            h_bc_dm_v[right] = f_right.field_deriv_m(
                "h", freq, src_1d, v, adjoint=False
            )

            return 1j * omega(freq) * (M_bc @ h_bc_dm_v)
        else:
            v_dm = M_bc.T @ v
            v_left, v_right = v_dm[left], v_dm[right]
            df_dmT = f_left.field_deriv_m("h", freq, src_1d, v_left, adjoint=True)
            df_dmT += f_right.field_deriv_m("h", freq, src_1d, v_right, adjoint=True)

            return 1j * omega(freq) * df_dmT

    def boundary_fields(self, model=None):
        "Returns the 1D field objects at the boundaries"
        if getattr(self, "_boundary_fields", None) is None:
            if model is None:
                model = self.model
            sim = self._sim_left
            if self.muiMap is None:
                try:
                    sim.mui = self._P_l @ self.mui
                except Exception:
                    sim.mui = self.mui
            if self.sigmaMap is None:
                try:
                    sim.sigma = self._P_l @ self.sigma
                except Exception:
                    sim.sigma = self.sigma
            f_left = sim.fields(model)

            sim = self._sim_right
            if self.muiMap is None:
                try:
                    sim.mui = self._P_r @ self.mui
                except Exception:
                    sim.mui = self.mui
            if self.sigmaMap is None:
                try:
                    sim.sigma = self._P_r @ self.sigma
                except Exception:
                    sim.sigma = self.sigma
            f_right = sim.fields(model)

            self._boundary_fields = (f_left, f_right)
        return self._boundary_fields

    @property
    def deleteTheseOnModelUpdate(self):
        items = super().deleteTheseOnModelUpdate
        items.append("_boundary_fields")
        return items


class Simulation2DMagneticField(BaseFDEMSimulation):
    """
    A
    """

    _solutionType = "hSolution"
    _formulation = "HJ"
    fieldsPair = Fields2DMagneticField

    def __init__(self, mesh, e_bc=None, **kwargs):

        if mesh.dim != 2:
            raise ValueError(
                f"The mesh must be a 2D mesh. The provided mesh has dimension {mesh.dim}"
            )

        super().__init__(mesh, **kwargs)

        for src in self.survey.source_list:
            for rx in src.receiver_list:
                if rx.orientation != "yx":
                    raise TypeError(
                        "natural_source.Simulation2DMagneticField only supports yx oriented"
                        " receivers. Please use the Simulation2DElectricField class for"
                        " those receivers."
                    )

        if e_bc is None:
            if isinstance(mesh, (TensorMesh, TreeMesh)):
                b_e = mesh.boundary_edges
                top = np.where(b_e[:, 1] == mesh.nodes_y[-1])
                bot = np.where(b_e[:, 1] == mesh.nodes_y[0])
                left = np.where(b_e[:, 0] == mesh.nodes_x[0])
                right = np.where(b_e[:, 0] == mesh.nodes_x[-1])

                if isinstance(mesh, TensorMesh):
                    h_l = h_r = mesh.h[1]
                    is_b = np.zeros(mesh.shape_cells, dtype=bool)
                    is_b[:, 0] = True
                    P_l = maps.Projection(mesh.n_cells, is_b.reshape(-1))
                    is_b[:, 0] = False
                    is_b[:, -1] = True
                    P_r = maps.Projection(mesh.n_cells, is_b.reshape(-1))
                else:
                    h_l = _centers_to_widths(b_e[left][:, 1])
                    h_r = _centers_to_widths(b_e[right][:, 1])
                    b_l, b_r, _, __ = mesh.cell_boundary_indices
                    P_l = maps.Projection(mesh.n_cells, b_l)
                    P_r = maps.Projection(mesh.n_cells, b_r)

                self._b_inds = (left, right, bot, top)
                self._P_l = P_l
                self._P_r = P_r

                map_l_kwargs = {}
                map_r_kwargs = {}
                if self.rhoMap is not None:
                    map_l_kwargs["rhoMap"] = P_l * self.rhoMap
                    map_r_kwargs["rhoMap"] = P_r * self.rhoMap
                if self.muMap is not None:
                    map_l_kwargs["muMap"] = P_l * self.muMap
                    map_r_kwargs["muMap"] = P_r * self.muMap

                # create a survey with 1 source per frequency (no receivers)
                frequencies = self.survey.frequencies
                survey = Survey1D([Planewave1D([], freq) for freq in frequencies])
                self._sim_left = Simulation1DMagneticField(
                    TensorMesh((h_l,), (mesh.nodes_y[0],)),
                    survey=survey,
                    solver=self.solver,
                    **map_l_kwargs,
                )
                self._sim_right = Simulation1DMagneticField(
                    TensorMesh((h_r,), (mesh.nodes_y[0],)),
                    survey=survey,
                    solver=self.solver,
                    **map_r_kwargs,
                )
            else:
                raise NotImplementedError(
                    f"Unable to infer 1D mesh from {type(mesh)}. You must supply custom"
                    " boundary conditions for the electric field."
                )
            self._e_bc = None
        else:
            n_be = mesh.boundary_edges.shape[0]
            for freq in self.survey.frequencies:
                try:
                    e = e_bc[freq]
                    if len(e) != n_be:
                        raise ValueError(
                            f"Boundary condition item for frequency {freq} is incorrect length."
                            f" Should be the same length as number of boundary_edges, {n_be}, "
                            f" saw a length of {len(e)}"
                        )
                except TypeError:
                    raise TypeError(
                        "e_bc must be a dictionary of numpy arrays indexed by frequency."
                    )
                except IndexError:
                    raise TypeError(
                        "e_bc must be a dictionary of numpy arrays indexed by frequency."
                    )
                except KeyError:
                    raise KeyError(
                        "e_bc must be a dictionary of numpy arrays indexed by frequency. Did not"
                        f" find key {freq}."
                    )
            self._e_bc = e_bc
        self._M_bc = mesh.boundary_edge_vector_integral

    def getA(self, freq):
        """
        System matrix

        .. math::

        \mathbf{A} = \mathbf{C}^\top \mathbf{M}^{cc}_{\rho} \mathbf{C} + 1\omega \mathbf{M}^e_\mu
        """
        C = self.mesh.edge_curl
        Mcc_rho = self.MccRho
        Me_mu = self.MeMu

        return C.T.tocsr() @ Mcc_rho @ C + 1j * omega(freq) * Me_mu

    def getRHS(self, freq):
        """
        Right hand side constructed using Dirichlet boundary conditions
        """
        M_bc = self._M_bc
        if self._e_bc is None:
            # left and right have the same 1D survey
            src = self._sim_left.survey.get_sources_by_frequency(freq)[0]
            f_left, f_right = self.boundary_fields()
            e_bc = np.zeros(M_bc.shape[1], dtype=complex)
            left, right, bot, top = self._b_inds
            e_bc[top] = 1.0
            e_bc[left] = f_left[src, "e"][:, 0]
            e_bc[right] = f_right[src, "e"][:, 0]
        else:
            e_bc = self._e_bc[freq]
        return -M_bc @ e_bc

    def getADeriv_rho(self, freq, u, v, adjoint=False):
        C = self.mesh.edge_curl
        if adjoint:
            return self.MccRhoDeriv(C * u, C * v, adjoint)
        return C.T * self.MccRhoDeriv(C * u, v, adjoint)

    def getADeriv_mu(self, freq, u, v, adjoint=False):
        return 1j * omega(freq) * self.MeMuDeriv(u, v, adjoint=adjoint)

    def getADeriv(self, freq, u, v, adjoint=False):
        return self.getADeriv_rho(freq, u, v, adjoint) + self.getADeriv_mu(
            freq, u, v, adjoint
        )

    def getRHSDeriv(self, freq, src, v, adjoint=False):
        if self._e_bc is not None:
            return Zero()
        M_bc = self._M_bc
        f_left, f_right = self.boundary_fields()
        left, right, _, __ = self._b_inds
        src_1d = self._sim_left.survey.get_sources_by_frequency(freq)[0]

        # derivatives from the Jv func of the 1D sim
        if not adjoint:
            e_bc_dm_v = np.zeros(M_bc.shape[1], dtype=complex)
            e_bc_dm_v[left] = f_left.field_deriv_m("e", freq, src_1d, v, adjoint=False)
            e_bc_dm_v[right] = f_right.field_deriv_m(
                "e", freq, src_1d, v, adjoint=False
            )
            return -(M_bc @ e_bc_dm_v)
        else:
            v_dm = -(M_bc.T @ v)
            v_left, v_right = v_dm[left], v_dm[right]
            df_dmT = f_left.field_deriv_m("e", freq, src_1d, v_left, adjoint=True)
            df_dmT += f_right.field_deriv_m("e", freq, src_1d, v_right, adjoint=True)
            return df_dmT

    def boundary_fields(self, model=None):
        "Returns the 1D field objects at the boundaries"
        if getattr(self, "_boundary_fields", None) is None:
            if model is None:
                model = self.model
            sim = self._sim_left
            if self.muMap is None:
                try:
                    sim.mu = self._P_l @ self.mu
                except Exception:
                    sim.mu = self.mu
            if self.rhoMap is None:
                try:
                    sim.rho = self._P_l @ self.rho
                except Exception:
                    sim.rho = self.rho
            f_left = sim.fields(model)

            sim = self._sim_right
            if self.muMap is None:
                try:
                    sim.mu = self._P_r @ self.mu
                except Exception:
                    sim.mu = self.mu
            if self.rhoMap is None:
                try:
                    sim.rho = self._P_r @ self.rho
                except Exception:
                    sim.rho = self.rho
            f_right = sim.fields(model)

            self._boundary_fields = (f_left, f_right)
        return self._boundary_fields

    @property
    def deleteTheseOnModelUpdate(self):
        items = super().deleteTheseOnModelUpdate
        items.append("_boundary_fields")
        return items


###################################
# 3D problems
###################################


class Simulation3DPrimarySecondary(Simulation3DElectricField):
    """
    A NSEM problem solving a e formulation and a primary/secondary fields decompostion.

    By eliminating the magnetic flux density using

        .. math ::

            \mathbf{b} = \\frac{1}{i \omega}\\left(-\mathbf{C} \mathbf{e} \\right)


    we can write Maxwell's equations as a second order system in :math:`\mathbf{e}` only:

    .. math ::

        \\left[\mathbf{C}^{\\top} \mathbf{M_{\mu^{-1}}^f} \mathbf{C} + i \omega \mathbf{M_{\sigma}^e} \\right] \mathbf{e}_{s} = i \omega \mathbf{M_{\sigma_{p}}^e} \mathbf{e}_{p}

    which we solve for :math:`\mathbf{e_s}`. The total field :math:`\mathbf{e} = \mathbf{e_p} + \mathbf{e_s}`.

    The primary field is estimated from a background model (commonly as a 1D model).

    """

    # Initiate properties
    _sigmaPrimary = None

    # fieldsPair = Fields3DPrimarySecondary

    @property
    def sigmaPrimary(self):
        """
        A background model, use for the calculation of the primary fields.

        """
        return self._sigmaPrimary

    @sigmaPrimary.setter
    def sigmaPrimary(self, val):
        # Note: TODO add logic for val, make sure it is the correct size.
        self._sigmaPrimary = val


############
# Deprecated
############


@deprecate_class(removal_version="0.16.0", error=True)
class Problem3D_ePrimSec(Simulation3DPrimarySecondary):
    pass


@deprecate_class(removal_version="0.16.0", error=True)
class Problem1D_ePrimSec(Simulation1DPrimarySecondary):
    pass
<|MERGE_RESOLUTION|>--- conflicted
+++ resolved
@@ -1,986 +1,950 @@
-import time
-import sys
-import numpy as np
-import properties
-from discretize import TensorMesh, TreeMesh
-from discretize.utils import Zero, make_boundary_bool
-from scipy.constants import mu_0
-from ...utils.code_utils import deprecate_class
-
-from ...utils import mkvc, sdiag
-from ... import maps
-from ..frequency_domain.simulation import BaseFDEMSimulation, Simulation3DElectricField
-from ..frequency_domain.survey import Survey
-from ..utils import omega
-from .survey import Data, Survey1D
-from .sources import Planewave1D
-from .fields import (
-    Fields1DPrimarySecondary,
-    Fields1DElectricField,
-    Fields1DMagneticField,
-    Fields2DElectricField,
-    Fields2DMagneticField,
-)
-
-
-def _centers_to_widths(centers):
-    centers = np.asarray(centers)
-    d = np.empty_like(centers)
-    n = centers.shape[-1]
-    d[..., 0] = 2 * centers[..., 0]
-    for i in range(1, n):
-        d[..., i] = 2 * (centers[..., i] - centers[..., i - 1]) - d[..., i - 1]
-    return d
-
-
-class BaseNSEMSimulation(BaseFDEMSimulation):
-    """
-    Base class for all Natural source problems.
-    """
-
-    # fieldsPair = BaseNSEMFields
-
-    # def __init__(self, mesh, **kwargs):
-    #     super(BaseNSEMSimulation, self).__init__()
-    #     BaseFDEMProblem.__init__(self, mesh, **kwargs)
-    #     setKwargs(self, **kwargs)
-    # # Set the default pairs of the problem
-    # surveyPair = Survey
-    # dataPair = Data
-
-    # Notes:
-    # Use the fields and devs methods from BaseFDEMProblem
-
-    # NEED to clean up the Jvec and Jtvec to use Zero and Identities for None components.
-    def Jvec(self, m, v, f=None):
-        """
-        Function to calculate the data sensitivities dD/dm times a vector.
-
-        :param numpy.ndarray m: conductivity model (nP,)
-        :param numpy.ndarray v: vector which we take sensitivity product with (nP,)
-        :param SimPEG.electromagnetics.frequency_domain.fields.FieldsFDEM (optional) u: NSEM fields object, if not given it is calculated
-        :rtype: numpy.ndarray
-        :return: Jv (nData,) Data sensitivities wrt m
-        """
-
-        # Calculate the fields if not given as input
-        if f is None:
-            f = self.fields(m)
-        # Set current model
-        self.model = m
-        # Initiate the Jv object
-        Jv = Data(self.survey)
-
-        # Loop all the frequencies
-        for freq in self.survey.frequencies:
-            # Get the system
-            A = self.getA(freq)
-            # Factor
-            Ainv = self.solver(A, **self.solver_opts)
-
-            for src in self.survey.get_sources_by_frequency(freq):
-                u_src = f[src, :]
-
-                dA_dm_v = self.getADeriv(
-                    freq, u_src, v
-                )  # Size: nE,2 (u_px,u_py) in the columns.
-                dRHS_dm_v = self.getRHSDeriv(
-                    freq, v
-                )  # Size: nE,2 (u_px,u_py) in the columns.
-                # Calculate du/dm*v
-                du_dm_v = Ainv * (-dA_dm_v + dRHS_dm_v)
-                # Calculate the projection derivatives
-                for rx in src.receiver_list:
-                    # Calculate dP/du*du/dm*v
-                    Jv[src, rx] = rx.evalDeriv(
-                        src, self.mesh, f, mkvc(du_dm_v)
-                    )  # wrt uPDeriv_u(mkvc(du_dm))
-            Ainv.clean()
-
-        return mkvc(Jv)
-
-    def Jtvec(self, m, v, f=None):
-        """
-        Function to calculate the transpose of the data sensitivities (dD/dm)^T times a vector.
-
-        :param numpy.ndarray m: inversion model (nP,)
-        :param numpy.ndarray v: vector which we take adjoint product with (nP,)
-        :param SimPEG.electromagnetics.frequency_domain.fields.FieldsFDEM f (optional): NSEM fields object, if not given it is calculated
-        :rtype: numpy.ndarray
-        :return: Jtv (nP,) Data sensitivities wrt m
-        """
-
-        if f is None:
-            f = self.fields(m)
-
-        self.model = m
-
-        # Ensure v is a data object.
-        if not isinstance(v, Data):
-            v = Data(self.survey, v)
-
-        Jtv = np.zeros(m.size)
-
-        for freq in self.survey.frequencies:
-            AT = self.getA(freq).T
-
-            ATinv = self.solver(AT, **self.solver_opts)
-
-            for src in self.survey.get_sources_by_frequency(freq):
-                # u_src needs to have both polarizations
-                u_src = f[src, :]
-
-                for rx in src.receiver_list:
-                    # Get the adjoint evalDeriv
-                    # PTv needs to be nE,2
-                    df_duT, df_dmT = rx.evalDeriv(
-                        src, self.mesh, f, v=v[src, rx], adjoint=True
-                    )  # wrt f, need possibility wrt m
-
-                    ATinvdf_duT = ATinv * df_duT
-
-                    dA_dmT = self.getADeriv(freq, u_src, ATinvdf_duT, adjoint=True)
-                    dRHS_dmT = self.getRHSDeriv(freq, ATinvdf_duT, adjoint=True)
-                    du_dmT = -dA_dmT + dRHS_dmT
-
-                    df_dmT = df_dmT + du_dmT
-
-                    Jtv += np.array(df_dmT, dtype=complex).real
-
-            # Clean the factorization, clear memory.
-            ATinv.clean()
-        return Jtv
-
-
-###################################
-# 1D problems
-###################################
-
-
-class Simulation1DPrimarySecondary(BaseNSEMSimulation):
-    """
-    A NSEM problem soving a e formulation and primary/secondary fields decomposion.
-
-    By eliminating the magnetic flux density using
-
-        .. math ::
-
-            \mathbf{b} = \\frac{1}{i \omega}\\left(-\mathbf{C} \mathbf{e} \\right)
-
-
-    we can write Maxwell's equations as a second order system in \\\(\\\mathbf{e}\\\) only:
-
-    .. math ::
-        \\left[ \mathbf{C}^{\\top} \mathbf{M_{\mu^{-1}}^e } \mathbf{C} + i \omega \mathbf{M_{\sigma}^f} \\right] \mathbf{e}_{s} = i \omega \mathbf{M_{\sigma_{s}}^f } \mathbf{e}_{p}
-
-    which we solve for :math:`\\mathbf{e_s}`. The total field :math:`\mathbf{e} = \mathbf{e_p} + \mathbf{e_s}`.
-
-    The primary field is estimated from a background model (commonly half space ).
-
-
-    """
-
-    # From FDEMproblem: Used to project the fields. Currently not used for NSEMproblem.
-    _solutionType = "e_1dSolution"
-    _formulation = "EF"
-    fieldsPair = Fields1DPrimarySecondary
-
-    # Initiate properties
-    _sigmaPrimary = None
-
-<<<<<<< HEAD
-    def __init__(self, mesh, **kwargs):
-        BaseNSEMSimulation.__init__(self, mesh, **kwargs)
-        # self._sigmaPrimary = sigmaPrimary
-
-    @property
-    def MeMui(self):
-        """
-        Edge inner product matrix
-        """
-        if getattr(self, "_MeMui", None) is None:
-            self._MeMui = self.mesh.getEdgeInnerProduct(1.0 / mu_0)
-        return self._MeMui
-
-    @property
-    def MfSigma(self):
-        """
-        Edge inner product matrix
-        """
-        # if getattr(self, '_MfSigma', None) is None:
-        self._MfSigma = self.mesh.getFaceInnerProduct(self.sigma)
-        return self._MfSigma
-
-    def MfSigmaDeriv(self, u):
-        """
-        Edge inner product matrix
-        """
-        # if getattr(self, '_MfSigmaDeriv', None) is None:
-        # print('[info mfsigmad] !!!!!!!!!!! ', u[:, 0])
-        self._MfSigmaDeriv = (
-            self.mesh.getFaceInnerProductDeriv(self.sigma)(u[:, 0]) * self.sigmaDeriv
-        )
-        return self._MfSigmaDeriv
-
-=======
->>>>>>> d96c21e1
-    @property
-    def sigmaPrimary(self):
-        """
-        A background model, use for the calculation of the primary fields.
-
-        """
-        return self._sigmaPrimary
-
-    @sigmaPrimary.setter
-    def sigmaPrimary(self, val):
-        # Note: TODO add logic for val, make sure it is the correct size.
-        self._sigmaPrimary = val
-
-    def getA(self, freq):
-        """
-        Function to get the A matrix.
-
-        :param float freq: Frequency
-        :rtype: scipy.sparse.csr_matrix
-        :return: A
-        """
-
-        # Note: need to use the code above since in the 1D problem I want
-        # e to live on Faces(nodes) and h on edges(cells). Might need to rethink this
-        # Possible that _fieldType and _eqLocs can fix this
-        MeMui = self.MeMui
-        MfSigma = self.MfSigma
-        C = self.mesh.nodalGrad
-        # Make A
-        A = C.T * MeMui * C + 1j * omega(freq) * MfSigma
-        # Either return full or only the inner part of A
-        return A
-
-    def getADeriv(self, freq, u, v, adjoint=False):
-        """
-        The derivative of A wrt sigma
-        """
-
-        u_src = u["e_1dSolution"]
-        dMfSigma_dm = self.MfSigmaDeriv(u_src)
-        if adjoint:
-            return 1j * omega(freq) * mkvc(dMfSigma_dm.T * v,)
-        # Note: output has to be nN/nF, not nC/nE.
-        # v should be nC
-        return 1j * omega(freq) * mkvc(dMfSigma_dm * v,)
-
-    def getRHS(self, freq):
-        """
-        Function to return the right hand side for the system.
-
-        :param float freq: Frequency
-        :rtype: numpy.ndarray
-        :return: RHS for 1 polarizations, primary fields (nF, 1)
-        """
-
-        # Get sources for the frequncy(polarizations)
-        Src = self.survey.get_sources_by_frequency(freq)[0]
-        # Only select the yx polarization
-        S_e = mkvc(Src.S_e(self)[:, 1], 2)
-        return -1j * omega(freq) * S_e
-
-    def getRHSDeriv(self, freq, v, adjoint=False):
-        """
-        The derivative of the RHS wrt sigma
-        """
-
-        Src = self.survey.get_sources_by_frequency(freq)[0]
-
-        S_eDeriv = mkvc(Src.s_eDeriv_m(self, v, adjoint),)
-        return -1j * omega(freq) * S_eDeriv
-
-    def fields(self, m=None):
-        """
-        Function to calculate all the fields for the model m.
-
-        :param numpy.ndarray m: Conductivity model (nC,)
-        :rtype: SimPEG.electromagnetics.natural_source.fields.Fields1DPrimarySecondary
-        :return: NSEM fields object containing the solution
-        """
-        # Set the current model
-        if m is not None:
-            self.model = m
-        # Make the fields object
-        F = self.fieldsPair(self)
-        # Loop over the frequencies
-        for freq in self.survey.frequencies:
-            if self.verbose:
-                startTime = time.time()
-                print("Starting work for {:.3e}".format(freq))
-                sys.stdout.flush()
-            A = self.getA(freq)
-            rhs = self.getRHS(freq)
-            Ainv = self.solver(A, **self.solver_opts)
-            e_s = Ainv * rhs
-
-            # Store the fields
-            Src = self.survey.get_sources_by_frequency(freq)[0]
-            # NOTE: only store the e_solution(secondary), all other components calculated in the fields object
-            F[Src, "e_1dSolution"] = e_s
-
-            if self.verbose:
-                print("Ran for {:f} seconds".format(time.time() - startTime))
-                sys.stdout.flush()
-        return F
-
-
-class Simulation1DElectricField(BaseFDEMSimulation):
-    r"""
-    1D finite volume simulation for the natural source electromagnetic problem.
-
-    This corresponds to the TE mode 2D simulation where the electric field is
-    located at cell centers and the magnetic flux is on edges.
-
-    We are solving the discrete version of
-
-    .. math::
-
-        \partial_z E_y = i \omega \mu_0 H_x = 0
-
-        sigma E_y = \partial_z H_x
-
-    with default boundary conditions that $H_x[z_max] = 1$ (a plane wave source at
-    the top of the domain), and $H_x[z_min] = 0$.
-
-    When we discretize, we obtain:
-
-    where the Magnetic field is defined on edges, and the electric field is
-    defined on cell centers.
-    """
-
-    _solutionType = "eSolution"
-    _formulation = "HJ"  # magnetic component is on edges
-    fieldsPair = Fields1DElectricField
-
-    # Must be 1D survey object
-    survey = properties.Instance("a Survey1D survey object", Survey1D, required=True)
-
-    def __init__(self, mesh, **kwargs):
-
-        if mesh.dim > 1:
-            raise ValueError(
-                f"The mesh must be a 1D mesh. The provided mesh has dimension {mesh.dim}"
-            )
-
-        super().__init__(mesh, **kwargs)
-
-        self._rhs = mesh.boundary_node_vector_integral * [0 + 0j, 1 + 0j]
-
-    def getA(self, freq):
-        """
-        System matrix
-
-        .. math::
-
-        \mathbf{A} = \mathbf{G}^\top \mathbf{M}^e_{\mu^{-1}} \mathbf{G} + 1\omega \mathbf{M}^f_\sigma
-        """
-
-        G = self.mesh.nodal_gradient
-        MeMui = self.MeMui
-        MfSigma = self.MfSigma
-
-        return G.T.tocsr() @ MeMui @ G + 1j * omega(freq) * MfSigma
-
-    def getADeriv_sigma(self, freq, u, v, adjoint=False):
-        return 1j * omega(freq) * self.MfSigmaDeriv(u, v, adjoint=adjoint)
-
-    def getADeriv_mui(self, freq, u, v, adjoint=False):
-        G = self.mesh.nodal_gradient
-        if adjoint:
-            return self.MeMuiDeriv(G * u, G * v, adjoint)
-        return G.T * self.MeMuiDeriv(G * u, v, adjoint)
-
-    def getRHS(self, freq):
-        """
-        Right hand side constructed using Dirichlet boundary conditions
-        """
-        return 1j * omega(freq) * self._rhs
-
-    def getRHSDeriv(self, freq, src, v, adjoint=False):
-        return Zero()
-
-    def getADeriv(self, freq, u, v, adjoint=False):
-        return self.getADeriv_sigma(freq, u, v, adjoint) + self.getADeriv_mui(
-            freq, u, v, adjoint
-        )
-
-
-class Simulation1DMagneticField(BaseFDEMSimulation):
-    """
-    1D finite volume simulation for the natural source electromagnetic problem.
-
-    This corresponds to the TM mode 2D simulation where the magnetic field is
-    located at faces (nodes) and the electric field is on edges (cell_centers).
-    """
-
-    _solutionType = "hSolution"
-    _formulation = "HJ"
-    fieldsPair = Fields1DMagneticField
-
-    # Must be 1D survey object
-    survey = properties.Instance("a Survey1D survey object", Survey1D, required=True)
-
-    def __init__(self, mesh, **kwargs):
-        if mesh.dim > 1:
-            raise ValueError(
-                f"The mesh must be a 1D mesh. The provided mesh has dimension {mesh.dim}"
-            )
-
-        super().__init__(mesh, **kwargs)
-
-        # corresponds to a dirichlet boundaries at the top (= 1 ) and bottom(=0)
-        # for the y component of electric field
-        self._rhs = -mesh.boundary_node_vector_integral * [0 + 0j, 1 + 0j]
-
-    def getA(self, freq):
-        """
-        system matrix
-        """
-        G = self.mesh.nodal_gradient
-        MeRho = self.MeRho
-        MnMu = self.MnMu
-
-        return G.T.tocsr() @ MeRho @ G + 1j * omega(freq) * MnMu
-
-    def getADeriv_rho(self, freq, u, v, adjoint=False):
-        G = self.mesh.nodal_gradient
-        if adjoint:
-            return self.MeRhoDeriv(G * u, G * v, adjoint)
-        return G.T * self.MeRhoDeriv(G * u, v, adjoint)
-
-    def getADeriv_mu(self, freq, u, v, adjoint=False):
-        MnMuDeriv = self.MnMuDeriv(u)
-        if adjoint is True:
-            return 1j * omega(freq) * (MnMuDeriv.T * v)
-
-        return 1j * omega(freq) * (MnMuDeriv * v)
-
-    def getRHS(self, freq):
-        """
-        right hand side
-        """
-        return self._rhs
-
-    def getRHSDeriv(self, freq, src, v, adjoint=False):
-        return Zero()
-
-    def getADeriv(self, freq, u, v, adjoint=False):
-        return self.getADeriv_rho(freq, u, v, adjoint) + self.getADeriv_mu(
-            freq, u, v, adjoint
-        )
-
-
-###################################
-# 2D problems
-###################################
-class Simulation2DElectricField(BaseFDEMSimulation):
-    """
-    A
-    """
-
-    _solutionType = "eSolution"
-    _formulation = "EB"
-    fieldsPair = Fields2DElectricField
-
-    def __init__(self, mesh, h_bc=None, **kwargs):
-
-        if mesh.dim != 2:
-            raise ValueError(
-                f"The mesh must be a 2D mesh. The provided mesh has dimension {mesh.dim}"
-            )
-
-        super().__init__(mesh, **kwargs)
-
-        for src in self.survey.source_list:
-            for rx in src.receiver_list:
-                if rx.orientation != "xy":
-                    raise TypeError(
-                        "natural_source.Simulation2DElectricField only supports xy oriented"
-                        " receivers. Please use the Simulation2DMagneticField class for"
-                        " those receivers."
-                    )
-
-        if h_bc is None:
-            if isinstance(mesh, (TensorMesh, TreeMesh)):
-                b_e = mesh.boundary_edges
-                top = np.where(b_e[:, 1] == mesh.nodes_y[-1])
-                bot = np.where(b_e[:, 1] == mesh.nodes_y[0])
-                left = np.where(b_e[:, 0] == mesh.nodes_x[0])
-                right = np.where(b_e[:, 0] == mesh.nodes_x[-1])
-
-                if isinstance(mesh, TensorMesh):
-                    h_l = h_r = mesh.h[1]
-                    is_b = np.zeros(mesh.shape_cells, dtype=bool)
-                    is_b[:, 0] = True
-                    P_l = maps.Projection(mesh.n_cells, is_b.reshape(-1))
-                    is_b[:, 0] = False
-                    is_b[:, -1] = True
-                    P_r = maps.Projection(mesh.n_cells, is_b.reshape(-1))
-                else:
-                    h_l = _centers_to_widths(b_e[left][:, 1])
-                    h_r = _centers_to_widths(b_e[right][:, 1])
-                    b_l, b_r, _, __ = mesh.cell_boundary_indices
-                    P_l = maps.Projection(mesh.n_cells, b_l)
-                    P_r = maps.Projection(mesh.n_cells, b_r)
-
-                self._b_inds = (left, right, bot, top)
-                self._P_l = P_l
-                self._P_r = P_r
-
-                map_l_kwargs = {}
-                map_r_kwargs = {}
-                if self.sigmaMap is not None:
-                    map_l_kwargs["sigmaMap"] = P_l * self.sigmaMap
-                    map_r_kwargs["sigmaMap"] = P_r * self.sigmaMap
-                if self.muiMap is not None:
-                    map_l_kwargs["muiMap"] = P_l * self.muiMap
-                    map_r_kwargs["muiMap"] = P_r * self.muiMap
-
-                # create a survey with 1 source per frequency (no receivers)
-                frequencies = self.survey.frequencies
-                survey = Survey1D([Planewave1D([], freq) for freq in frequencies])
-                self._sim_left = Simulation1DElectricField(
-                    TensorMesh((h_l,), (mesh.nodes_y[0],)),
-                    survey=survey,
-                    solver=self.solver,
-                    **map_l_kwargs,
-                )
-                self._sim_right = Simulation1DElectricField(
-                    TensorMesh((h_r,), (mesh.nodes_y[0],)),
-                    survey=survey,
-                    solver=self.solver,
-                    **map_r_kwargs,
-                )
-            else:
-                raise NotImplementedError(
-                    f"Unable to infer 1D mesh from {type(mesh)}. You must supply custom"
-                    " boundary conditions for the electric field."
-                )
-            self._h_bc = None
-        else:
-            n_be = mesh.boundary_edges.shape[0]
-            for freq in self.survey.frequencies:
-                try:
-                    h = h_bc[freq]
-                    if len(h) != n_be:
-                        raise ValueError(
-                            f"Boundary condition item for frequency {freq} is incorrect length."
-                            f" Should be the same length as number of boundary_edges, {n_be}, "
-                            f" saw a length of {len(h)}"
-                        )
-                except TypeError:
-                    raise TypeError(
-                        "h_bc must be a dictionary of numpy arrays indexed by frequency."
-                    )
-                except IndexError:
-                    raise TypeError(
-                        "h_bc must be a dictionary of numpy arrays indexed by frequency. Did not"
-                        f" find key {freq}."
-                    )
-                except KeyError:
-                    raise KeyError(
-                        "h_bc must be a dictionary of numpy arrays indexed by frequency. Did not"
-                        f" find key {freq}."
-                    )
-            self._h_bc = h_bc
-        self._M_bc = mesh.boundary_edge_vector_integral
-
-    def getA(self, freq):
-        """
-        System matrix
-
-        .. math::
-
-        \mathbf{A} = \mathbf{C}^\top \mathbf{M}^{cc}_{\mu} \mathbf{C} + 1\omega \mathbf{M}^e_\sigma
-        """
-        C = self.mesh.edge_curl
-        Mcc_mui = self.MccMui
-        Me_sigma = self.MeSigma
-
-        return C.T.tocsr() @ Mcc_mui @ C + 1j * omega(freq) * Me_sigma
-
-    def getRHS(self, freq):
-        """
-        Right hand side constructed using Dirichlet boundary conditions
-        """
-        M_bc = self._M_bc
-        if self._h_bc is None:
-            # left and right have the same 1D survey
-            src = self._sim_left.survey.get_sources_by_frequency(freq)[0]
-            f_left, f_right = self.boundary_fields()
-            h_bc = np.zeros(M_bc.shape[1], dtype=complex)
-            left, right, bot, top = self._b_inds
-            h_bc[top] = 1.0
-            h_bc[left] = f_left[src, "h"][:, 0]
-            h_bc[right] = f_right[src, "h"][:, 0]
-        else:
-            h_bc = self._h_bc[freq]
-        return 1j * omega(freq) * (M_bc @ h_bc)
-
-    def getADeriv_sigma(self, freq, u, v, adjoint=False):
-        return 1j * omega(freq) * self.MeSigmaDeriv(u, v, adjoint=adjoint)
-
-    def getADeriv_mui(self, freq, u, v, adjoint=False):
-        C = self.mesh.edge_curl
-        if adjoint:
-            return self.MccMuiDeriv(C * u, C * v, adjoint)
-        return C.T * self.MccMuiDeriv(C * u, v, adjoint)
-
-    def getADeriv(self, freq, u, v, adjoint=False):
-        return self.getADeriv_sigma(freq, u, v, adjoint) + self.getADeriv_mui(
-            freq, u, v, adjoint
-        )
-
-    def getRHSDeriv(self, freq, src, v, adjoint=False):
-        if self._h_bc is not None:
-            return Zero()
-        M_bc = self._M_bc
-        f_left, f_right = self.boundary_fields()
-        left, right, _, __ = self._b_inds
-        src_1d = self._sim_left.survey.get_sources_by_frequency(freq)[0]
-
-        # derivatives from the Jv func of the 1D sim
-        if not adjoint:
-            h_bc_dm_v = np.zeros(M_bc.shape[1], dtype=complex)
-            h_bc_dm_v[left] = f_left.field_deriv_m("h", freq, src_1d, v, adjoint=False)
-            h_bc_dm_v[right] = f_right.field_deriv_m(
-                "h", freq, src_1d, v, adjoint=False
-            )
-
-            return 1j * omega(freq) * (M_bc @ h_bc_dm_v)
-        else:
-            v_dm = M_bc.T @ v
-            v_left, v_right = v_dm[left], v_dm[right]
-            df_dmT = f_left.field_deriv_m("h", freq, src_1d, v_left, adjoint=True)
-            df_dmT += f_right.field_deriv_m("h", freq, src_1d, v_right, adjoint=True)
-
-            return 1j * omega(freq) * df_dmT
-
-    def boundary_fields(self, model=None):
-        "Returns the 1D field objects at the boundaries"
-        if getattr(self, "_boundary_fields", None) is None:
-            if model is None:
-                model = self.model
-            sim = self._sim_left
-            if self.muiMap is None:
-                try:
-                    sim.mui = self._P_l @ self.mui
-                except Exception:
-                    sim.mui = self.mui
-            if self.sigmaMap is None:
-                try:
-                    sim.sigma = self._P_l @ self.sigma
-                except Exception:
-                    sim.sigma = self.sigma
-            f_left = sim.fields(model)
-
-            sim = self._sim_right
-            if self.muiMap is None:
-                try:
-                    sim.mui = self._P_r @ self.mui
-                except Exception:
-                    sim.mui = self.mui
-            if self.sigmaMap is None:
-                try:
-                    sim.sigma = self._P_r @ self.sigma
-                except Exception:
-                    sim.sigma = self.sigma
-            f_right = sim.fields(model)
-
-            self._boundary_fields = (f_left, f_right)
-        return self._boundary_fields
-
-    @property
-    def deleteTheseOnModelUpdate(self):
-        items = super().deleteTheseOnModelUpdate
-        items.append("_boundary_fields")
-        return items
-
-
-class Simulation2DMagneticField(BaseFDEMSimulation):
-    """
-    A
-    """
-
-    _solutionType = "hSolution"
-    _formulation = "HJ"
-    fieldsPair = Fields2DMagneticField
-
-    def __init__(self, mesh, e_bc=None, **kwargs):
-
-        if mesh.dim != 2:
-            raise ValueError(
-                f"The mesh must be a 2D mesh. The provided mesh has dimension {mesh.dim}"
-            )
-
-        super().__init__(mesh, **kwargs)
-
-        for src in self.survey.source_list:
-            for rx in src.receiver_list:
-                if rx.orientation != "yx":
-                    raise TypeError(
-                        "natural_source.Simulation2DMagneticField only supports yx oriented"
-                        " receivers. Please use the Simulation2DElectricField class for"
-                        " those receivers."
-                    )
-
-        if e_bc is None:
-            if isinstance(mesh, (TensorMesh, TreeMesh)):
-                b_e = mesh.boundary_edges
-                top = np.where(b_e[:, 1] == mesh.nodes_y[-1])
-                bot = np.where(b_e[:, 1] == mesh.nodes_y[0])
-                left = np.where(b_e[:, 0] == mesh.nodes_x[0])
-                right = np.where(b_e[:, 0] == mesh.nodes_x[-1])
-
-                if isinstance(mesh, TensorMesh):
-                    h_l = h_r = mesh.h[1]
-                    is_b = np.zeros(mesh.shape_cells, dtype=bool)
-                    is_b[:, 0] = True
-                    P_l = maps.Projection(mesh.n_cells, is_b.reshape(-1))
-                    is_b[:, 0] = False
-                    is_b[:, -1] = True
-                    P_r = maps.Projection(mesh.n_cells, is_b.reshape(-1))
-                else:
-                    h_l = _centers_to_widths(b_e[left][:, 1])
-                    h_r = _centers_to_widths(b_e[right][:, 1])
-                    b_l, b_r, _, __ = mesh.cell_boundary_indices
-                    P_l = maps.Projection(mesh.n_cells, b_l)
-                    P_r = maps.Projection(mesh.n_cells, b_r)
-
-                self._b_inds = (left, right, bot, top)
-                self._P_l = P_l
-                self._P_r = P_r
-
-                map_l_kwargs = {}
-                map_r_kwargs = {}
-                if self.rhoMap is not None:
-                    map_l_kwargs["rhoMap"] = P_l * self.rhoMap
-                    map_r_kwargs["rhoMap"] = P_r * self.rhoMap
-                if self.muMap is not None:
-                    map_l_kwargs["muMap"] = P_l * self.muMap
-                    map_r_kwargs["muMap"] = P_r * self.muMap
-
-                # create a survey with 1 source per frequency (no receivers)
-                frequencies = self.survey.frequencies
-                survey = Survey1D([Planewave1D([], freq) for freq in frequencies])
-                self._sim_left = Simulation1DMagneticField(
-                    TensorMesh((h_l,), (mesh.nodes_y[0],)),
-                    survey=survey,
-                    solver=self.solver,
-                    **map_l_kwargs,
-                )
-                self._sim_right = Simulation1DMagneticField(
-                    TensorMesh((h_r,), (mesh.nodes_y[0],)),
-                    survey=survey,
-                    solver=self.solver,
-                    **map_r_kwargs,
-                )
-            else:
-                raise NotImplementedError(
-                    f"Unable to infer 1D mesh from {type(mesh)}. You must supply custom"
-                    " boundary conditions for the electric field."
-                )
-            self._e_bc = None
-        else:
-            n_be = mesh.boundary_edges.shape[0]
-            for freq in self.survey.frequencies:
-                try:
-                    e = e_bc[freq]
-                    if len(e) != n_be:
-                        raise ValueError(
-                            f"Boundary condition item for frequency {freq} is incorrect length."
-                            f" Should be the same length as number of boundary_edges, {n_be}, "
-                            f" saw a length of {len(e)}"
-                        )
-                except TypeError:
-                    raise TypeError(
-                        "e_bc must be a dictionary of numpy arrays indexed by frequency."
-                    )
-                except IndexError:
-                    raise TypeError(
-                        "e_bc must be a dictionary of numpy arrays indexed by frequency."
-                    )
-                except KeyError:
-                    raise KeyError(
-                        "e_bc must be a dictionary of numpy arrays indexed by frequency. Did not"
-                        f" find key {freq}."
-                    )
-            self._e_bc = e_bc
-        self._M_bc = mesh.boundary_edge_vector_integral
-
-    def getA(self, freq):
-        """
-        System matrix
-
-        .. math::
-
-        \mathbf{A} = \mathbf{C}^\top \mathbf{M}^{cc}_{\rho} \mathbf{C} + 1\omega \mathbf{M}^e_\mu
-        """
-        C = self.mesh.edge_curl
-        Mcc_rho = self.MccRho
-        Me_mu = self.MeMu
-
-        return C.T.tocsr() @ Mcc_rho @ C + 1j * omega(freq) * Me_mu
-
-    def getRHS(self, freq):
-        """
-        Right hand side constructed using Dirichlet boundary conditions
-        """
-        M_bc = self._M_bc
-        if self._e_bc is None:
-            # left and right have the same 1D survey
-            src = self._sim_left.survey.get_sources_by_frequency(freq)[0]
-            f_left, f_right = self.boundary_fields()
-            e_bc = np.zeros(M_bc.shape[1], dtype=complex)
-            left, right, bot, top = self._b_inds
-            e_bc[top] = 1.0
-            e_bc[left] = f_left[src, "e"][:, 0]
-            e_bc[right] = f_right[src, "e"][:, 0]
-        else:
-            e_bc = self._e_bc[freq]
-        return -M_bc @ e_bc
-
-    def getADeriv_rho(self, freq, u, v, adjoint=False):
-        C = self.mesh.edge_curl
-        if adjoint:
-            return self.MccRhoDeriv(C * u, C * v, adjoint)
-        return C.T * self.MccRhoDeriv(C * u, v, adjoint)
-
-    def getADeriv_mu(self, freq, u, v, adjoint=False):
-        return 1j * omega(freq) * self.MeMuDeriv(u, v, adjoint=adjoint)
-
-    def getADeriv(self, freq, u, v, adjoint=False):
-        return self.getADeriv_rho(freq, u, v, adjoint) + self.getADeriv_mu(
-            freq, u, v, adjoint
-        )
-
-    def getRHSDeriv(self, freq, src, v, adjoint=False):
-        if self._e_bc is not None:
-            return Zero()
-        M_bc = self._M_bc
-        f_left, f_right = self.boundary_fields()
-        left, right, _, __ = self._b_inds
-        src_1d = self._sim_left.survey.get_sources_by_frequency(freq)[0]
-
-        # derivatives from the Jv func of the 1D sim
-        if not adjoint:
-            e_bc_dm_v = np.zeros(M_bc.shape[1], dtype=complex)
-            e_bc_dm_v[left] = f_left.field_deriv_m("e", freq, src_1d, v, adjoint=False)
-            e_bc_dm_v[right] = f_right.field_deriv_m(
-                "e", freq, src_1d, v, adjoint=False
-            )
-            return -(M_bc @ e_bc_dm_v)
-        else:
-            v_dm = -(M_bc.T @ v)
-            v_left, v_right = v_dm[left], v_dm[right]
-            df_dmT = f_left.field_deriv_m("e", freq, src_1d, v_left, adjoint=True)
-            df_dmT += f_right.field_deriv_m("e", freq, src_1d, v_right, adjoint=True)
-            return df_dmT
-
-    def boundary_fields(self, model=None):
-        "Returns the 1D field objects at the boundaries"
-        if getattr(self, "_boundary_fields", None) is None:
-            if model is None:
-                model = self.model
-            sim = self._sim_left
-            if self.muMap is None:
-                try:
-                    sim.mu = self._P_l @ self.mu
-                except Exception:
-                    sim.mu = self.mu
-            if self.rhoMap is None:
-                try:
-                    sim.rho = self._P_l @ self.rho
-                except Exception:
-                    sim.rho = self.rho
-            f_left = sim.fields(model)
-
-            sim = self._sim_right
-            if self.muMap is None:
-                try:
-                    sim.mu = self._P_r @ self.mu
-                except Exception:
-                    sim.mu = self.mu
-            if self.rhoMap is None:
-                try:
-                    sim.rho = self._P_r @ self.rho
-                except Exception:
-                    sim.rho = self.rho
-            f_right = sim.fields(model)
-
-            self._boundary_fields = (f_left, f_right)
-        return self._boundary_fields
-
-    @property
-    def deleteTheseOnModelUpdate(self):
-        items = super().deleteTheseOnModelUpdate
-        items.append("_boundary_fields")
-        return items
-
-
-###################################
-# 3D problems
-###################################
-
-
-class Simulation3DPrimarySecondary(Simulation3DElectricField):
-    """
-    A NSEM problem solving a e formulation and a primary/secondary fields decompostion.
-
-    By eliminating the magnetic flux density using
-
-        .. math ::
-
-            \mathbf{b} = \\frac{1}{i \omega}\\left(-\mathbf{C} \mathbf{e} \\right)
-
-
-    we can write Maxwell's equations as a second order system in :math:`\mathbf{e}` only:
-
-    .. math ::
-
-        \\left[\mathbf{C}^{\\top} \mathbf{M_{\mu^{-1}}^f} \mathbf{C} + i \omega \mathbf{M_{\sigma}^e} \\right] \mathbf{e}_{s} = i \omega \mathbf{M_{\sigma_{p}}^e} \mathbf{e}_{p}
-
-    which we solve for :math:`\mathbf{e_s}`. The total field :math:`\mathbf{e} = \mathbf{e_p} + \mathbf{e_s}`.
-
-    The primary field is estimated from a background model (commonly as a 1D model).
-
-    """
-
-    # Initiate properties
-    _sigmaPrimary = None
-
-    # fieldsPair = Fields3DPrimarySecondary
-
-    @property
-    def sigmaPrimary(self):
-        """
-        A background model, use for the calculation of the primary fields.
-
-        """
-        return self._sigmaPrimary
-
-    @sigmaPrimary.setter
-    def sigmaPrimary(self, val):
-        # Note: TODO add logic for val, make sure it is the correct size.
-        self._sigmaPrimary = val
-
-
-############
-# Deprecated
-############
-
-
-@deprecate_class(removal_version="0.16.0", error=True)
-class Problem3D_ePrimSec(Simulation3DPrimarySecondary):
-    pass
-
-
-@deprecate_class(removal_version="0.16.0", error=True)
-class Problem1D_ePrimSec(Simulation1DPrimarySecondary):
-    pass
+import time
+import sys
+import numpy as np
+import properties
+from discretize import TensorMesh, TreeMesh
+from discretize.utils import Zero, make_boundary_bool
+from scipy.constants import mu_0
+from ...utils.code_utils import deprecate_class
+
+from ...utils import mkvc, sdiag
+from ... import maps
+from ..frequency_domain.simulation import BaseFDEMSimulation, Simulation3DElectricField
+from ..frequency_domain.survey import Survey
+from ..utils import omega
+from .survey import Data, Survey1D
+from .sources import Planewave1D
+from .fields import (
+    Fields1DPrimarySecondary,
+    Fields1DElectricField,
+    Fields1DMagneticField,
+    Fields2DElectricField,
+    Fields2DMagneticField,
+)
+
+
+def _centers_to_widths(centers):
+    centers = np.asarray(centers)
+    d = np.empty_like(centers)
+    n = centers.shape[-1]
+    d[..., 0] = 2 * centers[..., 0]
+    for i in range(1, n):
+        d[..., i] = 2 * (centers[..., i] - centers[..., i - 1]) - d[..., i - 1]
+    return d
+
+
+class BaseNSEMSimulation(BaseFDEMSimulation):
+    """
+    Base class for all Natural source problems.
+    """
+
+    # fieldsPair = BaseNSEMFields
+
+    # def __init__(self, mesh, **kwargs):
+    #     super(BaseNSEMSimulation, self).__init__()
+    #     BaseFDEMProblem.__init__(self, mesh, **kwargs)
+    #     setKwargs(self, **kwargs)
+    # # Set the default pairs of the problem
+    # surveyPair = Survey
+    # dataPair = Data
+
+    # Notes:
+    # Use the fields and devs methods from BaseFDEMProblem
+
+    # NEED to clean up the Jvec and Jtvec to use Zero and Identities for None components.
+    def Jvec(self, m, v, f=None):
+        """
+        Function to calculate the data sensitivities dD/dm times a vector.
+
+        :param numpy.ndarray m: conductivity model (nP,)
+        :param numpy.ndarray v: vector which we take sensitivity product with (nP,)
+        :param SimPEG.electromagnetics.frequency_domain.fields.FieldsFDEM (optional) u: NSEM fields object, if not given it is calculated
+        :rtype: numpy.ndarray
+        :return: Jv (nData,) Data sensitivities wrt m
+        """
+
+        # Calculate the fields if not given as input
+        if f is None:
+            f = self.fields(m)
+        # Set current model
+        self.model = m
+        # Initiate the Jv object
+        Jv = Data(self.survey)
+
+        # Loop all the frequencies
+        for freq in self.survey.frequencies:
+            # Get the system
+            A = self.getA(freq)
+            # Factor
+            Ainv = self.solver(A, **self.solver_opts)
+
+            for src in self.survey.get_sources_by_frequency(freq):
+                u_src = f[src, :]
+
+                dA_dm_v = self.getADeriv(
+                    freq, u_src, v
+                )  # Size: nE,2 (u_px,u_py) in the columns.
+                dRHS_dm_v = self.getRHSDeriv(
+                    freq, v
+                )  # Size: nE,2 (u_px,u_py) in the columns.
+                # Calculate du/dm*v
+                du_dm_v = Ainv * (-dA_dm_v + dRHS_dm_v)
+                # Calculate the projection derivatives
+                for rx in src.receiver_list:
+                    # Calculate dP/du*du/dm*v
+                    Jv[src, rx] = rx.evalDeriv(
+                        src, self.mesh, f, mkvc(du_dm_v)
+                    )  # wrt uPDeriv_u(mkvc(du_dm))
+            Ainv.clean()
+
+        return mkvc(Jv)
+
+    def Jtvec(self, m, v, f=None):
+        """
+        Function to calculate the transpose of the data sensitivities (dD/dm)^T times a vector.
+
+        :param numpy.ndarray m: inversion model (nP,)
+        :param numpy.ndarray v: vector which we take adjoint product with (nP,)
+        :param SimPEG.electromagnetics.frequency_domain.fields.FieldsFDEM f (optional): NSEM fields object, if not given it is calculated
+        :rtype: numpy.ndarray
+        :return: Jtv (nP,) Data sensitivities wrt m
+        """
+
+        if f is None:
+            f = self.fields(m)
+
+        self.model = m
+
+        # Ensure v is a data object.
+        if not isinstance(v, Data):
+            v = Data(self.survey, v)
+
+        Jtv = np.zeros(m.size)
+
+        for freq in self.survey.frequencies:
+            AT = self.getA(freq).T
+
+            ATinv = self.solver(AT, **self.solver_opts)
+
+            for src in self.survey.get_sources_by_frequency(freq):
+                # u_src needs to have both polarizations
+                u_src = f[src, :]
+
+                for rx in src.receiver_list:
+                    # Get the adjoint evalDeriv
+                    # PTv needs to be nE,2
+                    df_duT, df_dmT = rx.evalDeriv(
+                        src, self.mesh, f, v=v[src, rx], adjoint=True
+                    )  # wrt f, need possibility wrt m
+
+                    ATinvdf_duT = ATinv * df_duT
+
+                    dA_dmT = self.getADeriv(freq, u_src, ATinvdf_duT, adjoint=True)
+                    dRHS_dmT = self.getRHSDeriv(freq, ATinvdf_duT, adjoint=True)
+                    du_dmT = -dA_dmT + dRHS_dmT
+
+                    df_dmT = df_dmT + du_dmT
+
+                    Jtv += np.array(df_dmT, dtype=complex).real
+
+            # Clean the factorization, clear memory.
+            ATinv.clean()
+        return Jtv
+
+
+###################################
+# 1D problems
+###################################
+
+
+class Simulation1DPrimarySecondary(BaseNSEMSimulation):
+    """
+    A NSEM problem soving a e formulation and primary/secondary fields decomposion.
+
+    By eliminating the magnetic flux density using
+
+        .. math ::
+
+            \mathbf{b} = \\frac{1}{i \omega}\\left(-\mathbf{C} \mathbf{e} \\right)
+
+
+    we can write Maxwell's equations as a second order system in \\\(\\\mathbf{e}\\\) only:
+
+    .. math ::
+        \\left[ \mathbf{C}^{\\top} \mathbf{M_{\mu^{-1}}^e } \mathbf{C} + i \omega \mathbf{M_{\sigma}^f} \\right] \mathbf{e}_{s} = i \omega \mathbf{M_{\sigma_{s}}^f } \mathbf{e}_{p}
+
+    which we solve for :math:`\\mathbf{e_s}`. The total field :math:`\mathbf{e} = \mathbf{e_p} + \mathbf{e_s}`.
+
+    The primary field is estimated from a background model (commonly half space ).
+
+
+    """
+
+    # From FDEMproblem: Used to project the fields. Currently not used for NSEMproblem.
+    _solutionType = "e_1dSolution"
+    _formulation = "EF"
+    fieldsPair = Fields1DPrimarySecondary
+
+    # Initiate properties
+    _sigmaPrimary = None
+
+    @property
+    def sigmaPrimary(self):
+        """
+        A background model, use for the calculation of the primary fields.
+
+        """
+        return self._sigmaPrimary
+
+    @sigmaPrimary.setter
+    def sigmaPrimary(self, val):
+        # Note: TODO add logic for val, make sure it is the correct size.
+        self._sigmaPrimary = val
+
+    def getA(self, freq):
+        """
+        Function to get the A matrix.
+
+        :param float freq: Frequency
+        :rtype: scipy.sparse.csr_matrix
+        :return: A
+        """
+
+        # Note: need to use the code above since in the 1D problem I want
+        # e to live on Faces(nodes) and h on edges(cells). Might need to rethink this
+        # Possible that _fieldType and _eqLocs can fix this
+        MeMui = self.MeMui
+        MfSigma = self.MfSigma
+        C = self.mesh.nodalGrad
+        # Make A
+        A = C.T * MeMui * C + 1j * omega(freq) * MfSigma
+        # Either return full or only the inner part of A
+        return A
+
+    def getADeriv(self, freq, u, v, adjoint=False):
+        """
+        The derivative of A wrt sigma
+        """
+
+        u_src = u["e_1dSolution"]
+        dMfSigma_dm = self.MfSigmaDeriv(u_src)
+        if adjoint:
+            return 1j * omega(freq) * mkvc(dMfSigma_dm.T * v,)
+        # Note: output has to be nN/nF, not nC/nE.
+        # v should be nC
+        return 1j * omega(freq) * mkvc(dMfSigma_dm * v,)
+
+    def getRHS(self, freq):
+        """
+        Function to return the right hand side for the system.
+
+        :param float freq: Frequency
+        :rtype: numpy.ndarray
+        :return: RHS for 1 polarizations, primary fields (nF, 1)
+        """
+
+        # Get sources for the frequncy(polarizations)
+        Src = self.survey.get_sources_by_frequency(freq)[0]
+        # Only select the yx polarization
+        S_e = mkvc(Src.S_e(self)[:, 1], 2)
+        return -1j * omega(freq) * S_e
+
+    def getRHSDeriv(self, freq, v, adjoint=False):
+        """
+        The derivative of the RHS wrt sigma
+        """
+
+        Src = self.survey.get_sources_by_frequency(freq)[0]
+
+        S_eDeriv = mkvc(Src.s_eDeriv_m(self, v, adjoint),)
+        return -1j * omega(freq) * S_eDeriv
+
+    def fields(self, m=None):
+        """
+        Function to calculate all the fields for the model m.
+
+        :param numpy.ndarray m: Conductivity model (nC,)
+        :rtype: SimPEG.electromagnetics.natural_source.fields.Fields1DPrimarySecondary
+        :return: NSEM fields object containing the solution
+        """
+        # Set the current model
+        if m is not None:
+            self.model = m
+        # Make the fields object
+        F = self.fieldsPair(self)
+        # Loop over the frequencies
+        for freq in self.survey.frequencies:
+            if self.verbose:
+                startTime = time.time()
+                print("Starting work for {:.3e}".format(freq))
+                sys.stdout.flush()
+            A = self.getA(freq)
+            rhs = self.getRHS(freq)
+            Ainv = self.solver(A, **self.solver_opts)
+            e_s = Ainv * rhs
+
+            # Store the fields
+            Src = self.survey.get_sources_by_frequency(freq)[0]
+            # NOTE: only store the e_solution(secondary), all other components calculated in the fields object
+            F[Src, "e_1dSolution"] = e_s
+
+            if self.verbose:
+                print("Ran for {:f} seconds".format(time.time() - startTime))
+                sys.stdout.flush()
+        return F
+
+
+class Simulation1DElectricField(BaseFDEMSimulation):
+    r"""
+    1D finite volume simulation for the natural source electromagnetic problem.
+
+    This corresponds to the TE mode 2D simulation where the electric field is
+    located at cell centers and the magnetic flux is on edges.
+
+    We are solving the discrete version of
+
+    .. math::
+
+        \partial_z E_y = i \omega \mu_0 H_x = 0
+
+        sigma E_y = \partial_z H_x
+
+    with default boundary conditions that $H_x[z_max] = 1$ (a plane wave source at
+    the top of the domain), and $H_x[z_min] = 0$.
+
+    When we discretize, we obtain:
+
+    where the Magnetic field is defined on edges, and the electric field is
+    defined on cell centers.
+    """
+
+    _solutionType = "eSolution"
+    _formulation = "HJ"  # magnetic component is on edges
+    fieldsPair = Fields1DElectricField
+
+    # Must be 1D survey object
+    survey = properties.Instance("a Survey1D survey object", Survey1D, required=True)
+
+    def __init__(self, mesh, **kwargs):
+
+        if mesh.dim > 1:
+            raise ValueError(
+                f"The mesh must be a 1D mesh. The provided mesh has dimension {mesh.dim}"
+            )
+
+        super().__init__(mesh, **kwargs)
+
+        self._rhs = mesh.boundary_node_vector_integral * [0 + 0j, 1 + 0j]
+
+    def getA(self, freq):
+        """
+        System matrix
+
+        .. math::
+
+        \mathbf{A} = \mathbf{G}^\top \mathbf{M}^e_{\mu^{-1}} \mathbf{G} + 1\omega \mathbf{M}^f_\sigma
+        """
+
+        G = self.mesh.nodal_gradient
+        MeMui = self.MeMui
+        MfSigma = self.MfSigma
+
+        return G.T.tocsr() @ MeMui @ G + 1j * omega(freq) * MfSigma
+
+    def getADeriv_sigma(self, freq, u, v, adjoint=False):
+        return 1j * omega(freq) * self.MfSigmaDeriv(u, v, adjoint=adjoint)
+
+    def getADeriv_mui(self, freq, u, v, adjoint=False):
+        G = self.mesh.nodal_gradient
+        if adjoint:
+            return self.MeMuiDeriv(G * u, G * v, adjoint)
+        return G.T * self.MeMuiDeriv(G * u, v, adjoint)
+
+    def getRHS(self, freq):
+        """
+        Right hand side constructed using Dirichlet boundary conditions
+        """
+        return 1j * omega(freq) * self._rhs
+
+    def getRHSDeriv(self, freq, src, v, adjoint=False):
+        return Zero()
+
+    def getADeriv(self, freq, u, v, adjoint=False):
+        return self.getADeriv_sigma(freq, u, v, adjoint) + self.getADeriv_mui(
+            freq, u, v, adjoint
+        )
+
+
+class Simulation1DMagneticField(BaseFDEMSimulation):
+    """
+    1D finite volume simulation for the natural source electromagnetic problem.
+
+    This corresponds to the TM mode 2D simulation where the magnetic field is
+    located at faces (nodes) and the electric field is on edges (cell_centers).
+    """
+
+    _solutionType = "hSolution"
+    _formulation = "HJ"
+    fieldsPair = Fields1DMagneticField
+
+    # Must be 1D survey object
+    survey = properties.Instance("a Survey1D survey object", Survey1D, required=True)
+
+    def __init__(self, mesh, **kwargs):
+        if mesh.dim > 1:
+            raise ValueError(
+                f"The mesh must be a 1D mesh. The provided mesh has dimension {mesh.dim}"
+            )
+
+        super().__init__(mesh, **kwargs)
+
+        # corresponds to a dirichlet boundaries at the top (= 1 ) and bottom(=0)
+        # for the y component of electric field
+        self._rhs = -mesh.boundary_node_vector_integral * [0 + 0j, 1 + 0j]
+
+    def getA(self, freq):
+        """
+        system matrix
+        """
+        G = self.mesh.nodal_gradient
+        MeRho = self.MeRho
+        MnMu = self.MnMu
+
+        return G.T.tocsr() @ MeRho @ G + 1j * omega(freq) * MnMu
+
+    def getADeriv_rho(self, freq, u, v, adjoint=False):
+        G = self.mesh.nodal_gradient
+        if adjoint:
+            return self.MeRhoDeriv(G * u, G * v, adjoint)
+        return G.T * self.MeRhoDeriv(G * u, v, adjoint)
+
+    def getADeriv_mu(self, freq, u, v, adjoint=False):
+        MnMuDeriv = self.MnMuDeriv(u)
+        if adjoint is True:
+            return 1j * omega(freq) * (MnMuDeriv.T * v)
+
+        return 1j * omega(freq) * (MnMuDeriv * v)
+
+    def getRHS(self, freq):
+        """
+        right hand side
+        """
+        return self._rhs
+
+    def getRHSDeriv(self, freq, src, v, adjoint=False):
+        return Zero()
+
+    def getADeriv(self, freq, u, v, adjoint=False):
+        return self.getADeriv_rho(freq, u, v, adjoint) + self.getADeriv_mu(
+            freq, u, v, adjoint
+        )
+
+
+###################################
+# 2D problems
+###################################
+class Simulation2DElectricField(BaseFDEMSimulation):
+    """
+    A
+    """
+
+    _solutionType = "eSolution"
+    _formulation = "EB"
+    fieldsPair = Fields2DElectricField
+
+    def __init__(self, mesh, h_bc=None, **kwargs):
+
+        if mesh.dim != 2:
+            raise ValueError(
+                f"The mesh must be a 2D mesh. The provided mesh has dimension {mesh.dim}"
+            )
+
+        super().__init__(mesh, **kwargs)
+
+        for src in self.survey.source_list:
+            for rx in src.receiver_list:
+                if rx.orientation != "xy":
+                    raise TypeError(
+                        "natural_source.Simulation2DElectricField only supports xy oriented"
+                        " receivers. Please use the Simulation2DMagneticField class for"
+                        " those receivers."
+                    )
+
+        if h_bc is None:
+            if isinstance(mesh, (TensorMesh, TreeMesh)):
+                b_e = mesh.boundary_edges
+                top = np.where(b_e[:, 1] == mesh.nodes_y[-1])
+                bot = np.where(b_e[:, 1] == mesh.nodes_y[0])
+                left = np.where(b_e[:, 0] == mesh.nodes_x[0])
+                right = np.where(b_e[:, 0] == mesh.nodes_x[-1])
+
+                if isinstance(mesh, TensorMesh):
+                    h_l = h_r = mesh.h[1]
+                    is_b = np.zeros(mesh.shape_cells, dtype=bool)
+                    is_b[:, 0] = True
+                    P_l = maps.Projection(mesh.n_cells, is_b.reshape(-1))
+                    is_b[:, 0] = False
+                    is_b[:, -1] = True
+                    P_r = maps.Projection(mesh.n_cells, is_b.reshape(-1))
+                else:
+                    h_l = _centers_to_widths(b_e[left][:, 1])
+                    h_r = _centers_to_widths(b_e[right][:, 1])
+                    b_l, b_r, _, __ = mesh.cell_boundary_indices
+                    P_l = maps.Projection(mesh.n_cells, b_l)
+                    P_r = maps.Projection(mesh.n_cells, b_r)
+
+                self._b_inds = (left, right, bot, top)
+                self._P_l = P_l
+                self._P_r = P_r
+
+                map_l_kwargs = {}
+                map_r_kwargs = {}
+                if self.sigmaMap is not None:
+                    map_l_kwargs["sigmaMap"] = P_l * self.sigmaMap
+                    map_r_kwargs["sigmaMap"] = P_r * self.sigmaMap
+                if self.muiMap is not None:
+                    map_l_kwargs["muiMap"] = P_l * self.muiMap
+                    map_r_kwargs["muiMap"] = P_r * self.muiMap
+
+                # create a survey with 1 source per frequency (no receivers)
+                frequencies = self.survey.frequencies
+                survey = Survey1D([Planewave1D([], freq) for freq in frequencies])
+                self._sim_left = Simulation1DElectricField(
+                    TensorMesh((h_l,), (mesh.nodes_y[0],)),
+                    survey=survey,
+                    solver=self.solver,
+                    **map_l_kwargs,
+                )
+                self._sim_right = Simulation1DElectricField(
+                    TensorMesh((h_r,), (mesh.nodes_y[0],)),
+                    survey=survey,
+                    solver=self.solver,
+                    **map_r_kwargs,
+                )
+            else:
+                raise NotImplementedError(
+                    f"Unable to infer 1D mesh from {type(mesh)}. You must supply custom"
+                    " boundary conditions for the electric field."
+                )
+            self._h_bc = None
+        else:
+            n_be = mesh.boundary_edges.shape[0]
+            for freq in self.survey.frequencies:
+                try:
+                    h = h_bc[freq]
+                    if len(h) != n_be:
+                        raise ValueError(
+                            f"Boundary condition item for frequency {freq} is incorrect length."
+                            f" Should be the same length as number of boundary_edges, {n_be}, "
+                            f" saw a length of {len(h)}"
+                        )
+                except TypeError:
+                    raise TypeError(
+                        "h_bc must be a dictionary of numpy arrays indexed by frequency."
+                    )
+                except IndexError:
+                    raise TypeError(
+                        "h_bc must be a dictionary of numpy arrays indexed by frequency. Did not"
+                        f" find key {freq}."
+                    )
+                except KeyError:
+                    raise KeyError(
+                        "h_bc must be a dictionary of numpy arrays indexed by frequency. Did not"
+                        f" find key {freq}."
+                    )
+            self._h_bc = h_bc
+        self._M_bc = mesh.boundary_edge_vector_integral
+
+    def getA(self, freq):
+        """
+        System matrix
+
+        .. math::
+
+        \mathbf{A} = \mathbf{C}^\top \mathbf{M}^{cc}_{\mu} \mathbf{C} + 1\omega \mathbf{M}^e_\sigma
+        """
+        C = self.mesh.edge_curl
+        Mcc_mui = self.MccMui
+        Me_sigma = self.MeSigma
+
+        return C.T.tocsr() @ Mcc_mui @ C + 1j * omega(freq) * Me_sigma
+
+    def getRHS(self, freq):
+        """
+        Right hand side constructed using Dirichlet boundary conditions
+        """
+        M_bc = self._M_bc
+        if self._h_bc is None:
+            # left and right have the same 1D survey
+            src = self._sim_left.survey.get_sources_by_frequency(freq)[0]
+            f_left, f_right = self.boundary_fields()
+            h_bc = np.zeros(M_bc.shape[1], dtype=complex)
+            left, right, bot, top = self._b_inds
+            h_bc[top] = 1.0
+            h_bc[left] = f_left[src, "h"][:, 0]
+            h_bc[right] = f_right[src, "h"][:, 0]
+        else:
+            h_bc = self._h_bc[freq]
+        return 1j * omega(freq) * (M_bc @ h_bc)
+
+    def getADeriv_sigma(self, freq, u, v, adjoint=False):
+        return 1j * omega(freq) * self.MeSigmaDeriv(u, v, adjoint=adjoint)
+
+    def getADeriv_mui(self, freq, u, v, adjoint=False):
+        C = self.mesh.edge_curl
+        if adjoint:
+            return self.MccMuiDeriv(C * u, C * v, adjoint)
+        return C.T * self.MccMuiDeriv(C * u, v, adjoint)
+
+    def getADeriv(self, freq, u, v, adjoint=False):
+        return self.getADeriv_sigma(freq, u, v, adjoint) + self.getADeriv_mui(
+            freq, u, v, adjoint
+        )
+
+    def getRHSDeriv(self, freq, src, v, adjoint=False):
+        if self._h_bc is not None:
+            return Zero()
+        M_bc = self._M_bc
+        f_left, f_right = self.boundary_fields()
+        left, right, _, __ = self._b_inds
+        src_1d = self._sim_left.survey.get_sources_by_frequency(freq)[0]
+
+        # derivatives from the Jv func of the 1D sim
+        if not adjoint:
+            h_bc_dm_v = np.zeros(M_bc.shape[1], dtype=complex)
+            h_bc_dm_v[left] = f_left.field_deriv_m("h", freq, src_1d, v, adjoint=False)
+            h_bc_dm_v[right] = f_right.field_deriv_m(
+                "h", freq, src_1d, v, adjoint=False
+            )
+
+            return 1j * omega(freq) * (M_bc @ h_bc_dm_v)
+        else:
+            v_dm = M_bc.T @ v
+            v_left, v_right = v_dm[left], v_dm[right]
+            df_dmT = f_left.field_deriv_m("h", freq, src_1d, v_left, adjoint=True)
+            df_dmT += f_right.field_deriv_m("h", freq, src_1d, v_right, adjoint=True)
+
+            return 1j * omega(freq) * df_dmT
+
+    def boundary_fields(self, model=None):
+        "Returns the 1D field objects at the boundaries"
+        if getattr(self, "_boundary_fields", None) is None:
+            if model is None:
+                model = self.model
+            sim = self._sim_left
+            if self.muiMap is None:
+                try:
+                    sim.mui = self._P_l @ self.mui
+                except Exception:
+                    sim.mui = self.mui
+            if self.sigmaMap is None:
+                try:
+                    sim.sigma = self._P_l @ self.sigma
+                except Exception:
+                    sim.sigma = self.sigma
+            f_left = sim.fields(model)
+
+            sim = self._sim_right
+            if self.muiMap is None:
+                try:
+                    sim.mui = self._P_r @ self.mui
+                except Exception:
+                    sim.mui = self.mui
+            if self.sigmaMap is None:
+                try:
+                    sim.sigma = self._P_r @ self.sigma
+                except Exception:
+                    sim.sigma = self.sigma
+            f_right = sim.fields(model)
+
+            self._boundary_fields = (f_left, f_right)
+        return self._boundary_fields
+
+    @property
+    def deleteTheseOnModelUpdate(self):
+        items = super().deleteTheseOnModelUpdate
+        items.append("_boundary_fields")
+        return items
+
+
+class Simulation2DMagneticField(BaseFDEMSimulation):
+    """
+    A
+    """
+
+    _solutionType = "hSolution"
+    _formulation = "HJ"
+    fieldsPair = Fields2DMagneticField
+
+    def __init__(self, mesh, e_bc=None, **kwargs):
+
+        if mesh.dim != 2:
+            raise ValueError(
+                f"The mesh must be a 2D mesh. The provided mesh has dimension {mesh.dim}"
+            )
+
+        super().__init__(mesh, **kwargs)
+
+        for src in self.survey.source_list:
+            for rx in src.receiver_list:
+                if rx.orientation != "yx":
+                    raise TypeError(
+                        "natural_source.Simulation2DMagneticField only supports yx oriented"
+                        " receivers. Please use the Simulation2DElectricField class for"
+                        " those receivers."
+                    )
+
+        if e_bc is None:
+            if isinstance(mesh, (TensorMesh, TreeMesh)):
+                b_e = mesh.boundary_edges
+                top = np.where(b_e[:, 1] == mesh.nodes_y[-1])
+                bot = np.where(b_e[:, 1] == mesh.nodes_y[0])
+                left = np.where(b_e[:, 0] == mesh.nodes_x[0])
+                right = np.where(b_e[:, 0] == mesh.nodes_x[-1])
+
+                if isinstance(mesh, TensorMesh):
+                    h_l = h_r = mesh.h[1]
+                    is_b = np.zeros(mesh.shape_cells, dtype=bool)
+                    is_b[:, 0] = True
+                    P_l = maps.Projection(mesh.n_cells, is_b.reshape(-1))
+                    is_b[:, 0] = False
+                    is_b[:, -1] = True
+                    P_r = maps.Projection(mesh.n_cells, is_b.reshape(-1))
+                else:
+                    h_l = _centers_to_widths(b_e[left][:, 1])
+                    h_r = _centers_to_widths(b_e[right][:, 1])
+                    b_l, b_r, _, __ = mesh.cell_boundary_indices
+                    P_l = maps.Projection(mesh.n_cells, b_l)
+                    P_r = maps.Projection(mesh.n_cells, b_r)
+
+                self._b_inds = (left, right, bot, top)
+                self._P_l = P_l
+                self._P_r = P_r
+
+                map_l_kwargs = {}
+                map_r_kwargs = {}
+                if self.rhoMap is not None:
+                    map_l_kwargs["rhoMap"] = P_l * self.rhoMap
+                    map_r_kwargs["rhoMap"] = P_r * self.rhoMap
+                if self.muMap is not None:
+                    map_l_kwargs["muMap"] = P_l * self.muMap
+                    map_r_kwargs["muMap"] = P_r * self.muMap
+
+                # create a survey with 1 source per frequency (no receivers)
+                frequencies = self.survey.frequencies
+                survey = Survey1D([Planewave1D([], freq) for freq in frequencies])
+                self._sim_left = Simulation1DMagneticField(
+                    TensorMesh((h_l,), (mesh.nodes_y[0],)),
+                    survey=survey,
+                    solver=self.solver,
+                    **map_l_kwargs,
+                )
+                self._sim_right = Simulation1DMagneticField(
+                    TensorMesh((h_r,), (mesh.nodes_y[0],)),
+                    survey=survey,
+                    solver=self.solver,
+                    **map_r_kwargs,
+                )
+            else:
+                raise NotImplementedError(
+                    f"Unable to infer 1D mesh from {type(mesh)}. You must supply custom"
+                    " boundary conditions for the electric field."
+                )
+            self._e_bc = None
+        else:
+            n_be = mesh.boundary_edges.shape[0]
+            for freq in self.survey.frequencies:
+                try:
+                    e = e_bc[freq]
+                    if len(e) != n_be:
+                        raise ValueError(
+                            f"Boundary condition item for frequency {freq} is incorrect length."
+                            f" Should be the same length as number of boundary_edges, {n_be}, "
+                            f" saw a length of {len(e)}"
+                        )
+                except TypeError:
+                    raise TypeError(
+                        "e_bc must be a dictionary of numpy arrays indexed by frequency."
+                    )
+                except IndexError:
+                    raise TypeError(
+                        "e_bc must be a dictionary of numpy arrays indexed by frequency."
+                    )
+                except KeyError:
+                    raise KeyError(
+                        "e_bc must be a dictionary of numpy arrays indexed by frequency. Did not"
+                        f" find key {freq}."
+                    )
+            self._e_bc = e_bc
+        self._M_bc = mesh.boundary_edge_vector_integral
+
+    def getA(self, freq):
+        """
+        System matrix
+
+        .. math::
+
+        \mathbf{A} = \mathbf{C}^\top \mathbf{M}^{cc}_{\rho} \mathbf{C} + 1\omega \mathbf{M}^e_\mu
+        """
+        C = self.mesh.edge_curl
+        Mcc_rho = self.MccRho
+        Me_mu = self.MeMu
+
+        return C.T.tocsr() @ Mcc_rho @ C + 1j * omega(freq) * Me_mu
+
+    def getRHS(self, freq):
+        """
+        Right hand side constructed using Dirichlet boundary conditions
+        """
+        M_bc = self._M_bc
+        if self._e_bc is None:
+            # left and right have the same 1D survey
+            src = self._sim_left.survey.get_sources_by_frequency(freq)[0]
+            f_left, f_right = self.boundary_fields()
+            e_bc = np.zeros(M_bc.shape[1], dtype=complex)
+            left, right, bot, top = self._b_inds
+            e_bc[top] = 1.0
+            e_bc[left] = f_left[src, "e"][:, 0]
+            e_bc[right] = f_right[src, "e"][:, 0]
+        else:
+            e_bc = self._e_bc[freq]
+        return -M_bc @ e_bc
+
+    def getADeriv_rho(self, freq, u, v, adjoint=False):
+        C = self.mesh.edge_curl
+        if adjoint:
+            return self.MccRhoDeriv(C * u, C * v, adjoint)
+        return C.T * self.MccRhoDeriv(C * u, v, adjoint)
+
+    def getADeriv_mu(self, freq, u, v, adjoint=False):
+        return 1j * omega(freq) * self.MeMuDeriv(u, v, adjoint=adjoint)
+
+    def getADeriv(self, freq, u, v, adjoint=False):
+        return self.getADeriv_rho(freq, u, v, adjoint) + self.getADeriv_mu(
+            freq, u, v, adjoint
+        )
+
+    def getRHSDeriv(self, freq, src, v, adjoint=False):
+        if self._e_bc is not None:
+            return Zero()
+        M_bc = self._M_bc
+        f_left, f_right = self.boundary_fields()
+        left, right, _, __ = self._b_inds
+        src_1d = self._sim_left.survey.get_sources_by_frequency(freq)[0]
+
+        # derivatives from the Jv func of the 1D sim
+        if not adjoint:
+            e_bc_dm_v = np.zeros(M_bc.shape[1], dtype=complex)
+            e_bc_dm_v[left] = f_left.field_deriv_m("e", freq, src_1d, v, adjoint=False)
+            e_bc_dm_v[right] = f_right.field_deriv_m(
+                "e", freq, src_1d, v, adjoint=False
+            )
+            return -(M_bc @ e_bc_dm_v)
+        else:
+            v_dm = -(M_bc.T @ v)
+            v_left, v_right = v_dm[left], v_dm[right]
+            df_dmT = f_left.field_deriv_m("e", freq, src_1d, v_left, adjoint=True)
+            df_dmT += f_right.field_deriv_m("e", freq, src_1d, v_right, adjoint=True)
+            return df_dmT
+
+    def boundary_fields(self, model=None):
+        "Returns the 1D field objects at the boundaries"
+        if getattr(self, "_boundary_fields", None) is None:
+            if model is None:
+                model = self.model
+            sim = self._sim_left
+            if self.muMap is None:
+                try:
+                    sim.mu = self._P_l @ self.mu
+                except Exception:
+                    sim.mu = self.mu
+            if self.rhoMap is None:
+                try:
+                    sim.rho = self._P_l @ self.rho
+                except Exception:
+                    sim.rho = self.rho
+            f_left = sim.fields(model)
+
+            sim = self._sim_right
+            if self.muMap is None:
+                try:
+                    sim.mu = self._P_r @ self.mu
+                except Exception:
+                    sim.mu = self.mu
+            if self.rhoMap is None:
+                try:
+                    sim.rho = self._P_r @ self.rho
+                except Exception:
+                    sim.rho = self.rho
+            f_right = sim.fields(model)
+
+            self._boundary_fields = (f_left, f_right)
+        return self._boundary_fields
+
+    @property
+    def deleteTheseOnModelUpdate(self):
+        items = super().deleteTheseOnModelUpdate
+        items.append("_boundary_fields")
+        return items
+
+
+###################################
+# 3D problems
+###################################
+
+
+class Simulation3DPrimarySecondary(Simulation3DElectricField):
+    """
+    A NSEM problem solving a e formulation and a primary/secondary fields decompostion.
+
+    By eliminating the magnetic flux density using
+
+        .. math ::
+
+            \mathbf{b} = \\frac{1}{i \omega}\\left(-\mathbf{C} \mathbf{e} \\right)
+
+
+    we can write Maxwell's equations as a second order system in :math:`\mathbf{e}` only:
+
+    .. math ::
+
+        \\left[\mathbf{C}^{\\top} \mathbf{M_{\mu^{-1}}^f} \mathbf{C} + i \omega \mathbf{M_{\sigma}^e} \\right] \mathbf{e}_{s} = i \omega \mathbf{M_{\sigma_{p}}^e} \mathbf{e}_{p}
+
+    which we solve for :math:`\mathbf{e_s}`. The total field :math:`\mathbf{e} = \mathbf{e_p} + \mathbf{e_s}`.
+
+    The primary field is estimated from a background model (commonly as a 1D model).
+
+    """
+
+    # Initiate properties
+    _sigmaPrimary = None
+
+    # fieldsPair = Fields3DPrimarySecondary
+
+    @property
+    def sigmaPrimary(self):
+        """
+        A background model, use for the calculation of the primary fields.
+
+        """
+        return self._sigmaPrimary
+
+    @sigmaPrimary.setter
+    def sigmaPrimary(self, val):
+        # Note: TODO add logic for val, make sure it is the correct size.
+        self._sigmaPrimary = val
+
+
+############
+# Deprecated
+############
+
+
+@deprecate_class(removal_version="0.16.0", error=True)
+class Problem3D_ePrimSec(Simulation3DPrimarySecondary):
+    pass
+
+
+@deprecate_class(removal_version="0.16.0", error=True)
+class Problem1D_ePrimSec(Simulation1DPrimarySecondary):
+    pass