import numpy as np
from scipy.optimize import minimize
import warnings


from ....utils import (
    mkvc,
    sdiag,
    Zero,
    validate_type,
    validate_string,
    validate_integer,
    validate_active_indices,
)
from ....base import BaseElectricalPDESimulation
from ....data import Data

from .survey import Survey
from .fields_2d import Fields2D, Fields2DCellCentered, Fields2DNodal
from .fields import FieldsDC, Fields3DCellCentered, Fields3DNodal
from .utils import _mini_pole_pole
from scipy.special import k0e, k1e, k0
from discretize.utils import make_boundary_bool


class BaseDCSimulation2D(BaseElectricalPDESimulation):
    """
    Base 2.5D DC problem
    """

    fieldsPair = Fields2D  # SimPEG.EM.Static.Fields_2D
    fieldsPair_fwd = FieldsDC
    # there's actually nT+1 fields, so we don't need to store the last one
    _mini_survey = None

    def __init__(
        self,
        mesh,
        survey=None,
        nky=11,
        storeJ=False,
        miniaturize=False,
        do_trap=False,
        fix_Jmatrix=False,
        surface_faces=None,
        **kwargs,
    ):
        super().__init__(mesh=mesh, survey=survey, **kwargs)
        self.nky = nky
        self.storeJ = storeJ
        self.fix_Jmatrix = fix_Jmatrix
        self.surface_faces = surface_faces

        do_trap = validate_type("do_trap", do_trap, bool)
        if not do_trap:
            # try to find an optimal set of quadrature points and weights
            def get_phi(r):
                e = np.ones_like(r)

                def phi(k):
                    # use log10 transform to enforce positivity
                    k = 10 ** k
                    A = r[:, None] * k0(r[:, None] * k)
                    v_i = A @ np.linalg.solve(A.T @ A, A.T @ e)
                    dv = (e - v_i) / len(r)
                    return np.linalg.norm(dv)

                def g(k):
                    A = r[:, None] * k0(r[:, None] * k)
                    return np.linalg.solve(A.T @ A, A.T @ e)

                return phi, g

            # find the minimum cell spacing, and the maximum side of the mesh
            min_r = min(self.mesh.edge_lengths)
            max_r = max(
                np.max(self.mesh.nodes, axis=0) - np.min(self.mesh.nodes, axis=0)
            )
            # generate test points log spaced between these two end members
            rs = np.logspace(np.log10(min_r / 4), np.log10(max_r * 4), 100)

            min_rinv = -np.log10(rs).max()
            max_rinv = -np.log10(rs).min()
            # a decent initial guess of the k_i's for the optimization = 1/rs
            k_i = np.linspace(min_rinv, max_rinv, self.nky)

            # these functions depend on r, so grab them
            func, g_func = get_phi(rs)

            # just use scipy's minimize for ease
            out = minimize(func, k_i)
            if self.verbose:
                print(f"optimized ks converged? : {out['success']}")
                print(f"Estimated transform Error: {out['fun']}")
            # transform the solution back to normal points
            points = 10 ** out["x"]
            # transform has a 2/pi and we want 1/pi, so divide by 2
            weights = g_func(points) / 2
            if not out["success"]:
                warnings.warn(
                    "Falling back to trapezoidal for integration. "
                    "You may need to change nky."
                )
                do_trap = True
        if do_trap:
            if self.verbose:
                print("doing trap")
            y = 0.0

            points = np.logspace(-4, 1, self.nky)
            dky = np.diff(points) / 2
            weights = np.r_[dky, 0] + np.r_[0, dky]
            weights *= np.cos(points * y)  # *(1.0/np.pi)
            # assume constant value at 0 frequency?
            weights[0] += points[0] / 2 * (1.0 + np.cos(points[0] * y))
            weights /= np.pi

        self._quad_weights = weights
        self._quad_points = points

        self.Ainv = [None for i in range(self.nky)]
        self.nT = self.nky - 1  # Only for using TimeFields

        # Do stuff to simplify the forward and JTvec operation if number of dipole
        # sources is greater than the number of unique pole sources
        miniaturize = validate_type("miniaturize", miniaturize, bool)
        if miniaturize:
            self._dipoles, self._invs, self._mini_survey = _mini_pole_pole(self.survey)

    @property
    def survey(self):
        """The DC survey object.

        Returns
        -------
        SimPEG.electromagnetics.static.resistivity.survey.Survey
        """
        if self._survey is None:
            raise AttributeError("Simulation must have a survey")
        return self._survey

    @survey.setter
    def survey(self, value):
        if value is not None:
            value = validate_type("survey", value, Survey, cast=False)
        self._survey = value

    @property
    def nky(self):
        """Number of kys to use in wavenumber space.

        Returns
        -------
        int
        """
        return self._nky

    @nky.setter
    def nky(self, value):
        self._nky = validate_integer("nky", value, min_val=3)

    @property
    def storeJ(self):
        """Whether to store the sensitivity matrix

        Returns
        -------
        bool
        """
        return self._storeJ

    @storeJ.setter
    def storeJ(self, value):
        self._storeJ = validate_type("storeJ", value, bool)

    @property
    def fix_Jmatrix(self):
        """Whether to fix the sensitivity matrix between iterations.

        Returns
        -------
        bool
        """
        return self._fix_Jmatrix

    @fix_Jmatrix.setter
    def fix_Jmatrix(self, value):
        self._fix_Jmatrix = validate_type("fix_Jmatrix", value, bool)

    @property
    def surface_faces(self):
        """Array defining which faces to interpret as surfaces of Neumann boundary

        DC problems will always enforce a Neumann boundary on surface interfaces.
        The default (available on semi-structured grids) assumes the top interface
        is the surface.

        Returns
        -------
        None or numpy.ndarray of bool
        """
        return self._surface_faces

    @surface_faces.setter
    def surface_faces(self, value):
        if value is not None:
            n_bf = self.mesh.boundary_faces.shape[0]
            value = validate_active_indices("surface_faces", value, n_bf)
        self._surface_faces = value

    def fields(self, m=None):
        if self.verbose:
            print(">> Compute fields")
        if m is not None:
            self.model = m
        if self.Ainv[0] is not None:
            for i in range(self.nky):
                self.Ainv[i].clean()
        f = self.fieldsPair(self)
        kys = self._quad_points
        f._quad_weights = self._quad_weights
        for iky, ky in enumerate(kys):
            A = self.getA(ky)
            if self.Ainv[iky] is not None:
                self.Ainv[iky].clean()
            self.Ainv[iky] = self.solver(A, **self.solver_opts)
            RHS = self.getRHS(ky)
            u = self.Ainv[iky] * RHS
            f[:, self._solutionType, iky] = u
        return f

    def fields_to_space(self, f, y=0.0):
        f_fwd = self.fieldsPair_fwd(self)
        phi = f[:, self._solutionType, :].dot(self._quad_weights)
        f_fwd[:, self._solutionType] = phi
        return f_fwd

    def dpred(self, m=None, f=None):
        """
        Project fields to receiver locations
        :param Fields u: fields object
        :rtype: numpy.ndarray
        :return: data
        """
        if f is None:
            if m is None:
                m = self.model
            f = self.fields(m)

        weights = self._quad_weights
        if self._mini_survey is not None:
            survey = self._mini_survey
        else:
            survey = self.survey

        temp = np.empty(survey.nD)
        count = 0
        for src in survey.source_list:
            for rx in src.receiver_list:
                d = rx.eval(src, self.mesh, f).dot(weights)
                temp[count : count + len(d)] = d
                count += len(d)

        return self._mini_survey_data(temp)

    def getJ(self, m, f=None):
        """
        Generate Full sensitivity matrix
        """
        if getattr(self, "_Jmatrix", None) is None:
            if self.verbose:
                print("Calculating J and storing")
            self.model = m
            if f is None:
                f = self.fields(m)
            self._Jmatrix = (self._Jtvec(m, v=None, f=f)).T
        return self._Jmatrix

    def Jvec(self, m, v, f=None):
        """
        Compute sensitivity matrix (J) and vector (v) product.
        """
        if self.storeJ:
            J = self.getJ(m, f=f)
            Jv = mkvc(np.dot(J, v))
            return Jv

        self.model = m

        if f is None:
            f = self.fields(m)

        if self._mini_survey is not None:
            survey = self._mini_survey
        else:
            survey = self.survey

        kys = self._quad_points
        weights = self._quad_weights

        Jv = np.zeros(survey.nD)
        # Assume y=0.
        # This needs some thoughts to implement in general when src is dipole

        # TODO: this loop is pretty slow .. (Parellize)
        for iky, ky in enumerate(kys):
            u_ky = f[:, self._solutionType, iky]
            count = 0
            for i_src, src in enumerate(survey.source_list):
                u_src = u_ky[:, i_src]
                dA_dm_v = self.getADeriv(ky, u_src, v, adjoint=False)
                # dRHS_dm_v = self.getRHSDeriv(ky, src, v) = 0
                du_dm_v = self.Ainv[iky] * (-dA_dm_v)  # + dRHS_dm_v)
                for rx in src.receiver_list:
                    df_dmFun = getattr(f, "_{0!s}Deriv".format(rx.projField), None)
                    df_dm_v = df_dmFun(iky, src, du_dm_v, v, adjoint=False)
                    Jv1_temp = rx.evalDeriv(src, self.mesh, f, df_dm_v)
                    # Trapezoidal intergration
                    Jv[count : count + len(Jv1_temp)] += weights[iky] * Jv1_temp
                    count += len(Jv1_temp)

        return self._mini_survey_data(Jv)

    def Jtvec(self, m, v, f=None):
        """
        Compute adjoint sensitivity matrix (J^T) and vector (v) product.
        """
        if self.storeJ:
            J = self.getJ(m, f=f)
            Jtv = mkvc(np.dot(J.T, v))
            return Jtv

        self.model = m

        if f is None:
            f = self.fields(m)

        return self._Jtvec(m, v=v, f=f)

    def _Jtvec(self, m, v=None, f=None):
        """
        Compute adjoint sensitivity matrix (J^T) and vector (v) product.
        Full J matrix can be computed by inputing v=None
        """
        kys = self._quad_points
        weights = self._quad_weights
        if self._mini_survey is not None:
            survey = self._mini_survey
        else:
            survey = self.survey

        if v is not None:
            # Ensure v is a data object.
            if isinstance(v, Data):
                v = v.dobs
            v = self._mini_survey_dataT(v)
            Jtv = np.zeros(m.size, dtype=float)

            for iky, ky in enumerate(kys):
                u_ky = f[:, self._solutionType, iky]
                count = 0
                for i_src, src in enumerate(survey.source_list):
                    u_src = u_ky[:, i_src]
                    df_duT_sum = 0
                    df_dmT_sum = 0
                    for rx in src.receiver_list:
                        my_v = v[count : count + rx.nD]
                        count += rx.nD
                        # wrt f, need possibility wrt m
                        PTv = rx.evalDeriv(src, self.mesh, f, my_v, adjoint=True)
                        df_duTFun = getattr(f, "_{0!s}Deriv".format(rx.projField), None)
                        df_duT, df_dmT = df_duTFun(iky, src, None, PTv, adjoint=True)
                        df_duT_sum += df_duT
                        df_dmT_sum += df_dmT

                    ATinvdf_duT = self.Ainv[iky] * df_duT_sum

                    dA_dmT = self.getADeriv(ky, u_src, ATinvdf_duT, adjoint=True)
                    # dRHS_dmT = self.getRHSDeriv(ky, src, ATinvdf_duT,
                    #                            adjoint=True)
                    du_dmT = -dA_dmT  # + dRHS_dmT=0
                    Jtv += weights[iky] * (df_dmT + du_dmT).astype(float)
            return mkvc(Jtv)

        else:
            # This is for forming full sensitivity matrix
            Jt = np.zeros((self.model.size, survey.nD), order="F")
            for iky, ky in enumerate(kys):
                u_ky = f[:, self._solutionType, iky]
                istrt = 0
                for i_src, src in enumerate(survey.source_list):
                    u_src = u_ky[:, i_src]
                    for rx in src.receiver_list:
                        # wrt f, need possibility wrt m
                        PT = rx.evalDeriv(src, self.mesh, f).toarray().T
                        ATinvdf_duT = self.Ainv[iky] * PT

                        dA_dmT = self.getADeriv(ky, u_src, ATinvdf_duT, adjoint=True)
                        Jtv = -weights[iky] * dA_dmT  # RHS=0
                        iend = istrt + rx.nD
                        if rx.nD == 1:
                            Jt[:, istrt] += Jtv
                        else:
                            Jt[:, istrt:iend] += Jtv
                        istrt += rx.nD
            return (self._mini_survey_data(Jt.T)).T

    def getSourceTerm(self, ky):
        """
        takes concept of source and turns it into a matrix
        """
        """
        Evaluates the sources, and puts them in matrix form
        :rtype: (numpy.ndarray, numpy.ndarray)
        :return: q (nC or nN, nSrc)
        """

        if self._mini_survey is not None:
            Srcs = self._mini_survey.source_list
        else:
            Srcs = self.survey.source_list

        if self._formulation == "EB":
            n = self.mesh.nN
            # return NotImplementedError

        elif self._formulation == "HJ":
            n = self.mesh.nC

        q = np.zeros((n, len(Srcs)), order="F")

        for i, src in enumerate(Srcs):
            q[:, i] = src.eval(self)
        return q

    @property
    def deleteTheseOnModelUpdate(self):
        toDelete = super().deleteTheseOnModelUpdate
        if self.fix_Jmatrix:
            return toDelete
        return toDelete + ["_Jmatrix"]

    def _mini_survey_data(self, d_mini):
        if self._mini_survey is not None:
            out = d_mini[self._invs[0]]  # AM
            out[self._dipoles[0]] -= d_mini[self._invs[1]]  # AN
            out[self._dipoles[1]] -= d_mini[self._invs[2]]  # BM
            out[self._dipoles[0] & self._dipoles[1]] += d_mini[self._invs[3]]  # BN
        else:
            out = d_mini
        return out

    def _mini_survey_dataT(self, v):
        if self._mini_survey is not None:
            out = np.zeros(self._mini_survey.nD)
            # Need to use ufunc.at because there could be repeated indices
            # That need to be properly handled.
            np.add.at(out, self._invs[0], v)  # AM
            np.subtract.at(out, self._invs[1], v[self._dipoles[0]])  # AN
            np.subtract.at(out, self._invs[2], v[self._dipoles[1]])  # BM
            np.add.at(out, self._invs[3], v[self._dipoles[0] & self._dipoles[1]])  # BN
            return out
        else:
            out = v
        return out


class Simulation2DCellCentered(BaseDCSimulation2D):
    """
    2.5D cell centered DC problem
    """

    _solutionType = "phiSolution"
    _formulation = "HJ"  # CC potentials means J is on faces
    fieldsPair = Fields2DCellCentered
    fieldsPair_fwd = Fields3DCellCentered

    def __init__(self, mesh, survey=None, bc_type="Robin", **kwargs):
        super().__init__(mesh, survey=survey, **kwargs)
        V = sdiag(self.mesh.cell_volumes)
        self.Div = V @ self.mesh.face_divergence
        self.Grad = self.Div.T
        self.bc_type = bc_type

    @property
    def bc_type(self):
        """Type of boundary condition to use for simulation.

        Returns
        -------
        {"Dirichlet", "Neumann", "Robin"}
        """
        return self._bc_type

    @bc_type.setter
    def bc_type(self, value):
        self._bc_type = validate_string(
            "bc_type", value, ["Dirichlet", "Neumann", ("Robin", "Mixed")]
        )

    def getA(self, ky):
        """
        Make the A matrix for the cell centered DC resistivity problem
        A = D MfRhoI G
        """
        # To handle Mixed boundary condition
        self.setBC(ky=ky)
        D = self.Div
        G = self.Grad
        if self.bc_type != "Dirichlet":
            G = G - self._MBC[ky]
        MfRhoI = self.MfRhoI
        # Get resistivity rho
        A = D * MfRhoI * G + ky ** 2 * self.MccSigma
        if self.bc_type == "Neumann":
            A[0, 0] = A[0, 0] + 1.0
        return A

    def getADeriv(self, ky, u, v, adjoint=False):
        D = self.Div
        G = self.Grad
        if self.bc_type != "Dirichlet":
            G = G - self._MBC[ky]
        if adjoint:
            return self.MfRhoIDeriv(
                G * u, D.T * v, adjoint=adjoint
            ) + ky ** 2 * self.MccSigmaDeriv(u, v, adjoint=adjoint)
        else:
            return D * self.MfRhoIDeriv(
                G * u, v, adjoint=adjoint
            ) + ky ** 2 * self.MccSigmaDeriv(u, v, adjoint=adjoint)

    def getRHS(self, ky):
        """
        RHS for the DC problem
        q
        """

        RHS = self.getSourceTerm(ky)
        return RHS

    def getRHSDeriv(self, ky, src, v, adjoint=False):
        """
        Derivative of the right hand side with respect to the model
        """
        # TODO: add qDeriv for RHS depending on m
        # qDeriv = src.evalDeriv(self, ky, adjoint=adjoint)
        # return qDeriv
        return Zero()

    def setBC(self, ky=None):
        if self.bc_type == "Dirichlet":
            return
        if getattr(self, "_MBC", None) is None:
            self._MBC = {}
        if ky in self._MBC:
            # I have already created the BC matrix for this wavenumber
            return
        if self.bc_type == "Neumann":
            alpha, beta, gamma = 0, 1, 0
        else:
            mesh = self.mesh
            boundary_faces = mesh.boundary_faces
            boundary_normals = mesh.boundary_face_outward_normals
            n_bf = len(boundary_faces)

            # Top gets 0 Neumann
            alpha = np.zeros(n_bf)
            beta = np.ones(n_bf)
            gamma = 0

            # assume a source point at the middle of the top of the mesh
            middle = np.median(mesh.nodes, axis=0)
            top_v = np.max(mesh.nodes[:, -1])
            source_point = np.r_[middle[:-1], top_v]

            r_vec = boundary_faces - source_point
            r = np.linalg.norm(r_vec, axis=-1)
            r_hat = r_vec / r[:, None]
            r_dot_n = np.einsum("ij,ij->i", r_hat, boundary_normals)

            if self.surface_faces is None:
                # determine faces that are on the sides and bottom of the mesh...
                if mesh._meshType.lower() == "tree":
                    not_top = boundary_faces[:, -1] != top_v
                elif mesh._meshType.lower() in ["tensor", "curv"]:
                    # mesh faces are ordered, faces_x, faces_y, faces_z so...
                    is_b = make_boundary_bool(mesh.shape_faces_y)
                    is_t = np.zeros(mesh.shape_faces_y, dtype=bool, order="F")
                    is_t[:, -1] = True
                    is_t = is_t.reshape(-1, order="F")[is_b]
                    not_top = np.ones(boundary_faces.shape[0], dtype=bool)
                    not_top[-len(is_t) :] = ~is_t
                else:
                    raise NotImplementedError(
                        f"Unable to infer surface boundaries for {type(mesh)}, please "
                        f"set the `surface_faces` property."
                    )
            else:
                not_top = ~self.surface_faces

            # use the exponentialy scaled modified bessel function of second kind,
            # (the division will cancel out the scaling)
            # This is more stable for large values of ky * r
            # actual ratio is k1/k0...
            alpha[not_top] = (ky * k1e(ky * r) / k0e(ky * r) * r_dot_n)[not_top]

        B, bc = self.mesh.cell_gradient_weak_form_robin(alpha, beta, gamma)
        # bc should always be 0 because gamma was always 0 above
        self._MBC[ky] = B


class Simulation2DNodal(BaseDCSimulation2D):
    """
    2.5D nodal DC problem
    """

    _solutionType = "phiSolution"
    _formulation = "EB"  # CC potentials means J is on faces
    fieldsPair = Fields2DNodal
    fieldsPair_fwd = Fields3DNodal
    _gradT = None

    def __init__(self, mesh, survey=None, bc_type="Robin", surface_faces=None, **kwargs):
        super().__init__(mesh=mesh, survey=survey, **kwargs)
        self.solver_opts["is_symmetric"] = True
        self.solver_opts["is_positive_definite"] = True
        self.bc_type = bc_type
        self.surface_faces = surface_faces

    @property
    def bc_type(self):
        """Type of boundary condition to use for simulation.

        Returns
        -------
        {"Neumann", "Robin"}

        Notes
        -----
        Robin and Mixed are equivalent.
        """
        return self._bc_type

    @bc_type.setter
    def bc_type(self, value):
        self._bc_type = validate_string(
            "bc_type", value, ["Neumann", ("Robin", "Mixed")]
        )

    def getA(self, ky):
        """
        Make the A matrix for the cell centered DC resistivity problem
        A = D MfRhoI G
        """
        # To handle Mixed boundary condition
        self.setBC(ky=ky)

        MeSigma = self.MeSigma
        MnSigma = self.MnSigma
        Grad = self.mesh.nodal_gradient
        if self._gradT is None:
            self._gradT = Grad.T.tocsr()  # cache the .tocsr()
        GradT = self._gradT
        A = GradT * MeSigma * Grad + ky ** 2 * MnSigma

        if self.bc_type != "Neumann":
            try:
                A = A + sdiag(self._AvgBC[ky] @ self.sigma)
            except ValueError as err:
                if len(self.sigma) != len(self.mesh):
                    raise NotImplementedError(
                        "Anisotropic conductivity is not supported for Robin boundary "
                        "conditions, please use 'Neumann'."
                    )
                else:
                    raise err
        return A

    def getADeriv(self, ky, u, v, adjoint=False):

        Grad = self.mesh.nodal_gradient

        if adjoint:
            out = self.MeSigmaDeriv(
                Grad * u, Grad * v, adjoint=adjoint
            ) + ky ** 2 * self.MnSigmaDeriv(u, v, adjoint=adjoint)
        else:
            out = Grad.T * self.MeSigmaDeriv(
                Grad * u, v, adjoint=adjoint
            ) + ky ** 2 * self.MnSigmaDeriv(u, v, adjoint=adjoint)
        if self.bc_type != "Neumann" and self.sigmaMap is not None:
            if getattr(self, "_MBC_sigma", None) is None:
                self._MBC_sigma = {}
            if ky not in self._MBC_sigma:
                self._MBC_sigma[ky] = self._AvgBC[ky] @ self.sigmaDeriv
            if not isinstance(u, Zero):
                u = u.flatten()
                if v.ndim > 1:
                    u = u[:, None]
                if not adjoint:
                    out += u * (self._MBC_sigma[ky] @ v)
                else:
                    out += self._MBC_sigma[ky].T @ (u * v)
        return out

    def getRHS(self, ky):
        """
        RHS for the DC problem
        q
        """

        RHS = self.getSourceTerm(ky)
        return RHS

    def getRHSDeriv(self, ky, src, v, adjoint=False):
        """
        Derivative of the right hand side with respect to the model
        """
        # TODO: add qDeriv for RHS depending on m
        # qDeriv = src.evalDeriv(self, ky, adjoint=adjoint)
        # return qDeriv
        return Zero()

    def setBC(self, ky=None):
        if self.bc_type == "Dirichlet":
            # do nothing
            raise ValueError(
                "Dirichlet conditions are not supported in the Nodal formulation"
            )
        elif self.bc_type == "Neumann":
            if self.verbose:
                print(
                    "Homogeneous Neumann is the natural BC for this Nodal discretization."
                )
            return
        else:
            if getattr(self, "_AvgBC", None) is None:
                self._AvgBC = {}
            if ky in self._AvgBC:
                return
            mesh = self.mesh
            # calculate alpha, beta, gamma at the boundary faces
            boundary_faces = mesh.boundary_faces
            boundary_normals = mesh.boundary_face_outward_normals
            n_bf = len(boundary_faces)

            alpha = np.zeros(n_bf)

            # assume a source point at the middle of the top of the mesh
            middle = np.median(mesh.nodes, axis=0)
            top_v = np.max(mesh.nodes[:, -1])
            source_point = np.r_[middle[:-1], top_v]

            r_vec = boundary_faces - source_point
            r = np.linalg.norm(r_vec, axis=-1)
            r_hat = r_vec / r[:, None]
            r_dot_n = np.einsum("ij,ij->i", r_hat, boundary_normals)

            if self.surface_faces is None:
                # determine faces that are on the sides and bottom of the mesh...
                if mesh._meshType.lower() == "tree":
                    not_top = boundary_faces[:, -1] != top_v
<<<<<<< HEAD
                elif mesh._meshType.lower() in ['tensor', 'curv']:
=======
                elif mesh._meshType.lower() in ["tensor", "curv"]:
>>>>>>> b859b56b
                    # mesh faces are ordered, faces_x, faces_y, faces_z so...
                    is_b = make_boundary_bool(mesh.shape_faces_y)
                    is_t = np.zeros(mesh.shape_faces_y, dtype=bool, order="F")
                    is_t[:, -1] = True
                    is_t = is_t.reshape(-1, order="F")[is_b]
<<<<<<< HEAD
                    not_top = np.zeros(boundary_faces.shape[0], dtype=bool)
                    not_top[-len(is_t) :] = ~is_t
=======
                    not_top = np.ones(boundary_faces.shape[0], dtype=bool)
                    not_top[-len(is_t) :] = ~is_t
                else:
                    raise NotImplementedError(
                        f"Unable to infer surface boundaries for {type(mesh)}, please "
                        f"set the `surface_faces` property."
                    )
>>>>>>> b859b56b
            else:
                not_top = ~self.surface_faces

            # use the exponentiall scaled modified bessel function of second kind,
            # (the division will cancel out the scaling)
            # This is more stable for large values of ky * r
            # actual ratio is k1/k0...
            alpha[not_top] = (ky * k1e(ky * r) / k0e(ky * r) * r_dot_n)[not_top]

            P_bf = self.mesh.project_face_to_boundary_face

            AvgN2Fb = P_bf @ self.mesh.average_node_to_face
            AvgCC2Fb = P_bf @ self.mesh.average_cell_to_face

            AvgCC2Fb = sdiag(alpha * (P_bf @ self.mesh.face_areas)) @ AvgCC2Fb
            self._AvgBC[ky] = AvgN2Fb.T @ AvgCC2Fb


Simulation2DCellCentred = Simulation2DCellCentered  # UK and US<|MERGE_RESOLUTION|>--- conflicted
+++ resolved
@@ -621,12 +621,11 @@
     fieldsPair_fwd = Fields3DNodal
     _gradT = None
 
-    def __init__(self, mesh, survey=None, bc_type="Robin", surface_faces=None, **kwargs):
+    def __init__(self, mesh, survey=None, bc_type="Robin", **kwargs):
         super().__init__(mesh=mesh, survey=survey, **kwargs)
         self.solver_opts["is_symmetric"] = True
         self.solver_opts["is_positive_definite"] = True
         self.bc_type = bc_type
-        self.surface_faces = surface_faces
 
     @property
     def bc_type(self):
@@ -761,20 +760,12 @@
                 # determine faces that are on the sides and bottom of the mesh...
                 if mesh._meshType.lower() == "tree":
                     not_top = boundary_faces[:, -1] != top_v
-<<<<<<< HEAD
-                elif mesh._meshType.lower() in ['tensor', 'curv']:
-=======
                 elif mesh._meshType.lower() in ["tensor", "curv"]:
->>>>>>> b859b56b
                     # mesh faces are ordered, faces_x, faces_y, faces_z so...
                     is_b = make_boundary_bool(mesh.shape_faces_y)
                     is_t = np.zeros(mesh.shape_faces_y, dtype=bool, order="F")
                     is_t[:, -1] = True
                     is_t = is_t.reshape(-1, order="F")[is_b]
-<<<<<<< HEAD
-                    not_top = np.zeros(boundary_faces.shape[0], dtype=bool)
-                    not_top[-len(is_t) :] = ~is_t
-=======
                     not_top = np.ones(boundary_faces.shape[0], dtype=bool)
                     not_top[-len(is_t) :] = ~is_t
                 else:
@@ -782,7 +773,6 @@
                         f"Unable to infer surface boundaries for {type(mesh)}, please "
                         f"set the `surface_faces` property."
                     )
->>>>>>> b859b56b
             else:
                 not_top = ~self.surface_faces
 
