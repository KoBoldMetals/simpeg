import numpy as np
import scipy.sparse as sp
from SimPEG.utils.code_utils import deprecate_property, validate_active_indices

from .. import props
from .. import utils

###############################################################################
#                                                                             #
#                             Regularization Mesh                             #
#                                                                             #
###############################################################################


class RegularizationMesh(props.BaseSimPEG):
    """Regularization Mesh

    The ``RegularizationMesh`` class is used to construct differencing and averaging operators
    for the objective function(s) defining the regularization. In practice, these operators are
    not constructed by creating instances of ``RegularizationMesh``. The operators are instead
    constructed (and sometimes stored) when called as a property of the mesh.
    The ``RegularizationMesh`` class is built using much of the functionality from the
    :py:class:`discretize.operators.differential_operators.DiffOperators` class.
    However, operators constructed using the ``RegularizationMesh`` class have been modified to
    act only on interior faces and active cells in the inversion, thus reducing computational cost.

    Parameters
    ----------
    mesh : discretize.base.BaseMesh
        Mesh on which the discrete set of model parameters are defined.
    active_cells : None, (n_cells, ) numpy.ndarray of bool
        Boolean array defining the set of mesh cells that are active in the inversion.
        If ``None``, all cells are active.
    """

    regularization_type = None  # or 'Base'
    _active_cells = None

    def __init__(self, mesh, active_cells=None, **kwargs):
        self.mesh = mesh
        self.active_cells = active_cells
        utils.set_kwargs(self, **kwargs)

    @property
    def active_cells(self) -> np.ndarray:
        """Active cells on the regularization mesh.

        A boolean array defining the cells in the regularization mesh that are active
        (i.e. updated) throughout the inversion. The values of inactive cells
        remain equal to their starting model values.

        Returns
        -------
        (n_cells, ) array of bool

        Notes
        -----
        If the property is set using a ``numpy.ndarray`` of ``int``, the setter interprets the
        array as representing the indices of the active cells. When called however, the quantity
        will have been internally converted to a boolean array.
        """
        return self._active_cells

    @active_cells.setter
    def active_cells(self, values: np.ndarray):
        if getattr(self, "_active_cells", None) is not None and not all(
            self._active_cells == values
        ):
            raise AttributeError(
                "The RegulatizationMesh already has an 'active_cells' property set."
            )
        if values is not None:
            values = validate_active_indices("values", values, self.mesh.nC)
            # Ensure any cached operators created when
            # active_cells was None are deleted
            self._vol = None
            self._Pac = None
            self._Pafx = None
            self._Pafy = None
            self._Pafz = None
            self._aveFx2CC = None
            self._aveFy2CC = None
            self._aveFz2CC = None
            self._aveCC2Fx = None
            self._aveCC2Fy = None
            self._aveCC2Fz = None
            self._cell_gradient_x = None
            self._cell_gradient_y = None
            self._cell_gradient_z = None
            self._faceDiffx = None
            self._faceDiffy = None
            self._faceDiffz = None
            self._cell_distances_x = None
            self._cell_distances_y = None
            self._cell_distances_z = None
        self._active_cells = values

    @property
    def vol(self) -> np.ndarray:
        """Volumes of active mesh cells.

        Returns
        -------
        (n_active, ) numpy.ndarray of float
            Volumes of active mesh cells.
        """
        if self.active_cells is None:
            return self.mesh.cell_volumes
        if getattr(self, "_vol", None) is None:
            self._vol = self.mesh.cell_volumes[self.active_cells]
        return self._vol

    @property
<<<<<<< HEAD
    def n_cells(self) -> int:
        """Number of cells being regularized.
        Returns
        -------
        int
=======
    def nC(self) -> int:
        """Number of active cells.

        Returns
        -------
        int
            Number of active cells.
>>>>>>> f14ad5ba
        """
        if self.active_cells is not None:
            return int(self.active_cells.sum())
        return self.mesh.n_cells

    nC = n_cells

    @property
    def dim(self) -> int:
        """Dimension of regularization mesh.

        Returns
        -------
        {1, 2, 3}
            Dimension of the regularization mesh.
        """
        return self.mesh.dim

    @property
    def Pac(self) -> sp.csr_matrix:
        """Projection matrix from active cells to all mesh cells.

        Returns
        -------
        (n_cells, n_active) scipy.sparse.csr_matrix
            Projection matrix from active cells to all mesh cells.
        """
        if getattr(self, "_Pac", None) is None:
            if self.active_cells is None:
                self._Pac = utils.speye(self.mesh.nC)
            else:
                self._Pac = utils.speye(self.mesh.nC)[:, self.active_cells]
        return self._Pac

    @property
    def Pafx(self) -> sp.csr_matrix:
        """Projection matrix from active x-faces to all x-faces in the mesh.

        Returns
        -------
        (n_faces_x, n_active_faces_x) scipy.sparse.csr_matrix
            Projection matrix from active x-faces to all x-faces in the mesh.
        """
        if getattr(self, "_Pafx", None) is None:
            if self.mesh._meshType == "TREE":
                ind_active = self.active_cells
                if ind_active is None:
                    ind_active = np.ones(self.mesh.nC, dtype="bool")
                active_cells_Fx = (
                    self.mesh.average_cell_to_total_face_x() * ind_active
                ) >= 1
                self._Pafx = utils.speye(self.mesh.ntFx)[:, active_cells_Fx]
            else:
                if self.active_cells is None:
                    self._Pafx = utils.speye(self.mesh.nFx)
                else:
                    active_cells_Fx = self.mesh.aveFx2CC.T * self.active_cells >= 1
                    self._Pafx = utils.speye(self.mesh.nFx)[:, active_cells_Fx]
        return self._Pafx

    @property
    def Pafy(self) -> sp.csr_matrix:
        """Projection matrix from active y-faces to all y-faces in the mesh.

        Returns
        -------
        (n_faces_y, n_active_faces_y) scipy.sparse.csr_matrix
            Projection matrix from active y-faces to all y-faces in the mesh.
        """
        if getattr(self, "_Pafy", None) is None:
            if self.mesh._meshType == "TREE":
                ind_active = self.active_cells
                if ind_active is None:
                    ind_active = np.ones(self.mesh.nC, dtype="bool")
                active_cells_Fy = (
                    self.mesh.average_cell_to_total_face_y() * ind_active
                ) >= 1
                self._Pafy = utils.speye(self.mesh.ntFy)[:, active_cells_Fy]
            elif self.mesh._meshType == "CYL" and self.mesh.is_symmetric:
                return sp.csr_matrix((0, 0))
            else:
                if self.active_cells is None:
                    self._Pafy = utils.speye(self.mesh.nFy)
                else:
                    active_cells_Fy = (self.mesh.aveFy2CC.T * self.active_cells) >= 1
                    self._Pafy = utils.speye(self.mesh.nFy)[:, active_cells_Fy]
        return self._Pafy

    @property
    def Pafz(self) -> sp.csr_matrix:
        """Projection matrix from active z-faces to all z-faces in the mesh.

        Returns
        -------
        (n_faces_z, n_active_faces_z) scipy.sparse.csr_matrix
            Projection matrix from active z-faces to all z-faces in the mesh.
        """
        if getattr(self, "_Pafz", None) is None:
            if self.mesh._meshType == "TREE":
                ind_active = self.active_cells
                if ind_active is None:
                    ind_active = np.ones(self.mesh.nC, dtype="bool")
                active_cells_Fz = (
                    self.mesh.average_cell_to_total_face_z() * ind_active
                ) >= 1
                self._Pafz = utils.speye(self.mesh.ntFz)[:, active_cells_Fz]
            else:
                if self.active_cells is None:
                    self._Pafz = utils.speye(self.mesh.nFz)
                else:
                    active_cells_Fz = (self.mesh.aveFz2CC.T * self.active_cells) >= 1
                    self._Pafz = utils.speye(self.mesh.nFz)[:, active_cells_Fz]
        return self._Pafz

    @property
    def average_face_to_cell(self) -> sp.csr_matrix:
        """Averaging operator from faces to cell centers.

        Built from :py:property:`~discretize.operators.differential_operators.DiffOperators.average_face_to_cell`.

        Returns
        -------
        (n_cells, n_faces) scipy.sparse.csr_matrix
            Averaging operator from faces to cell centers.
        """
        if self.dim == 1:
            return self.aveFx2CC
        elif self.dim == 2:
            return sp.hstack([self.aveFx2CC, self.aveFy2CC])
        else:
            return sp.hstack([self.aveFx2CC, self.aveFy2CC, self.aveFz2CC])

    @property
    def aveFx2CC(self) -> sp.csr_matrix:
        """Averaging operator from active cell centers to active x-faces.

        Modified from the transpose of
        :py:property:`~discretize.operators.differential_operators.DiffOperators.aveFx2CC`;
        an operator that projects from all x-faces to all cell centers.

        Returns
        -------
        (n_active_cells, n_active_faces_x) scipy.sparse.csr_matrix
            Averaging operator from active cell centers to active x-faces.
        """
        if getattr(self, "_aveFx2CC", None) is None:
            if self.mesh._meshType == "TREE":
                nCinRow = utils.mkvc((self.aveCC2Fx.T).sum(1))
                nCinRow[nCinRow > 0] = 1.0 / nCinRow[nCinRow > 0]
                self._aveFx2CC = utils.sdiag(nCinRow) * self.aveCC2Fx.T
            else:
                self._aveFx2CC = self.Pac.T * self.mesh.aveFx2CC * self.Pafx

        return self._aveFx2CC

    @property
    def aveCC2Fx(self) -> sp.csr_matrix:
        """Averaging operator from active x-faces to active cell centers.

        Modified from
        :py:property:`~discretize.operators.differential_operators.DiffOperators.aveCC2Fx`;
        an operator that projects from all x-faces to all cell centers.

        Returns
        -------
        (n_active_faces_x, n_active_cells) scipy.sparse.csr_matrix
            Averaging operator from active x-faces to active cell centers.
        """
        if getattr(self, "_aveCC2Fx", None) is None:
            if self.mesh._meshType == "TREE":
                self._aveCC2Fx = (
                    self.Pafx.T * self.mesh.average_cell_to_total_face_x() * self.Pac
                )
            else:
                self._aveCC2Fx = (
                    utils.sdiag(1.0 / (self.aveFx2CC.T).sum(1)) * self.aveFx2CC.T
                )
        return self._aveCC2Fx

    @property
    def aveFy2CC(self) -> sp.csr_matrix:
        """Averaging operator from active cell centers to active y-faces.

        Modified from the transpose of
        :py:property:`~discretize.operators.differential_operators.DiffOperators.aveFy2CC`;
        an operator that projects from y-faces to cell centers.

        Returns
        -------
        (n_active_cells, n_active_faces_y) scipy.sparse.csr_matrix
            Averaging operator from active cell centers to active y-faces.
        """
        if getattr(self, "_aveFy2CC", None) is None:
            if self.mesh._meshType == "TREE":
                nCinRow = utils.mkvc((self.aveCC2Fy.T).sum(1))
                nCinRow[nCinRow > 0] = 1.0 / nCinRow[nCinRow > 0]
                self._aveFy2CC = utils.sdiag(nCinRow) * self.aveCC2Fy.T
            elif self.mesh._meshType == "CYL" and self.mesh.is_symmetric:
                return sp.csr_matrix((self.nC, 0))
            else:
                self._aveFy2CC = self.Pac.T * self.mesh.aveFy2CC * self.Pafy

        return self._aveFy2CC

    @property
    def aveCC2Fy(self) -> sp.csr_matrix:
        """Averaging operator from active y-faces to active cell centers.

        Modified from
        :py:property:`~discretize.operators.differential_operators.DiffOperators.aveCC2Fy`;
        an operator that projects from all y-faces to all cell centers.

        Returns
        -------
        (n_active_faces_y, n_active_cells) scipy.sparse.csr_matrix
            Averaging operator from active y-faces to active cell centers.
        """
        if getattr(self, "_aveCC2Fy", None) is None:
            if self.mesh._meshType == "TREE":
                self._aveCC2Fy = (
                    self.Pafy.T * self.mesh.average_cell_to_total_face_y() * self.Pac
                )
            elif self.mesh._meshType == "CYL" and self.mesh.is_symmetric:
                return sp.csr_matrix((0, self.nC))
            else:
                self._aveCC2Fy = (
                    utils.sdiag(1.0 / (self.aveFy2CC.T).sum(1)) * self.aveFy2CC.T
                )
        return self._aveCC2Fy

    @property
    def aveFz2CC(self) -> sp.csr_matrix:
        """Averaging operator from active cell centers to active z-faces.

        Modified from the transpose of
        :py:property:`~discretize.operators.differential_operators.DiffOperators.aveFz2CC`;
        an operator that projects from z-faces to cell centers.

        Returns
        -------
        (n_active_cells, n_active_faces_z) scipy.sparse.csr_matrix
            Averaging operator from active cell centers to active z-faces.
        """
        if getattr(self, "_aveFz2CC", None) is None:
            if self.mesh._meshType == "TREE":
                nCinRow = utils.mkvc((self.aveCC2Fz.T).sum(1))
                nCinRow[nCinRow > 0] = 1.0 / nCinRow[nCinRow > 0]
                self._aveFz2CC = utils.sdiag(nCinRow) * self.aveCC2Fz.T
            else:
                self._aveFz2CC = self.Pac.T * self.mesh.aveFz2CC * self.Pafz

        return self._aveFz2CC

    @property
    def aveCC2Fz(self) -> sp.csr_matrix:
        """Averaging operator from active z-faces to active cell centers.

        Modified from
        :py:property:`~discretize.operators.differential_operators.DiffOperators.aveCC2Fz`;
        an operator that projects from all z-faces to all cell centers.

        Returns
        -------
        (n_active_faces_z, n_active_cells) scipy.sparse.csr_matrix
            Averaging operator from active z-faces to active cell centers.
        """
        if getattr(self, "_aveCC2Fz", None) is None:
            if self.mesh._meshType == "TREE":
                self._aveCC2Fz = (
                    self.Pafz.T * self.mesh.average_cell_to_total_face_z() * self.Pac
                )
            else:
                self._aveCC2Fz = (
                    utils.sdiag(1.0 / (self.aveFz2CC.T).sum(1)) * self.aveFz2CC.T
                )
        return self._aveCC2Fz

    @property
    def base_length(self) -> float:
        """Smallest dimension (i.e. edge length) for smallest cell in the mesh.

        Returns
        -------
        float
            Smallest dimension (i.e. edge length) for smallest cell in the mesh.
        """
        if getattr(self, "_base_length", None) is None:
            self._base_length = self.mesh.edge_lengths.min()
        return self._base_length

    @property
    def cell_gradient(self) -> sp.csr_matrix:
        """Cell gradient operator (cell centers to faces).

        Built from :py:property:`~discretize.operators.differential_operators.DiffOperators.cell_gradient`.

        Returns
        -------
        (n_faces, n_cells) scipy.sparse.csr_matrix
            Cell gradient operator (cell centers to faces).
        """
        if self.dim == 1:
            return self.cell_gradient_x
        elif self.dim == 2:
            return sp.vstack([self.cell_gradient_x, self.cell_gradient_y])
        else:
            return sp.vstack(
                [self.cell_gradient_x, self.cell_gradient_y, self.cell_gradient_z]
            )

    @property
    def cell_gradient_x(self) -> sp.csr_matrix:
        """Cell-centered x-derivative operator on active cells.

        Cell centered x-derivative operator that maps from active cells
        to active x-faces. Modified from
        :py:property:`~discretize.operators.differential_operators.DiffOperators.cell_gradient_x`.

        Returns
        -------
        (n_active_faces_x, n_active_cells) scipy.sparse.csr_matrix
            Cell-centered x-derivative operator on active cells.
        """
        if getattr(self, "_cell_gradient_x", None) is None:
            if self.mesh._meshType == "TREE":
                self._cell_gradient_x = (
                    self.Pafx.T
                    * utils.sdiag(
                        self.mesh.average_cell_to_total_face_x()
                        * (self.mesh.h_gridded[:, 0] ** -1)
                    )
                    * self.mesh.stencil_cell_gradient_x
                    * self.Pac
                )
            else:
                self._cell_gradient_x = (
                    self.Pafx.T * self.mesh.cell_gradient_x * self.Pac
                )
        return self._cell_gradient_x

    @property
    def cell_gradient_y(self) -> sp.csr_matrix:
        """Cell-centered y-derivative operator on active cells.

        Cell centered y-derivative operator that maps from active cells
        to active y-faces. Modified from
        :py:property:`~discretize.operators.differential_operators.DiffOperators.cell_gradient_y`.

        Returns
        -------
        (n_active_faces_y, n_active_cells) scipy.sparse.csr_matrix
            Cell-centered y-derivative operator on active cells.
        """
        if getattr(self, "_cell_gradient_y", None) is None:
            if self.mesh._meshType == "TREE":
                self._cell_gradient_y = (
                    self.Pafy.T
                    * utils.sdiag(
                        self.mesh.average_cell_to_total_face_y()
                        * (self.mesh.h_gridded[:, 1] ** -1)
                    )
                    * self.mesh.stencil_cell_gradient_y
                    * self.Pac
                )
            else:
                self._cell_gradient_y = (
                    self.Pafy.T * self.mesh.cell_gradient_y * self.Pac
                )
        return self._cell_gradient_y

    @property
    def cell_gradient_z(self) -> sp.csr_matrix:
        """Cell-centered z-derivative operator on active cells.

        Cell centered z-derivative operator that maps from active cells
        to active z-faces. Modified from
        :py:property:`~discretize.operators.differential_operators.DiffOperators.cell_gradient_z`.

        Returns
        -------
        (n_active_faces_z, n_active_cells) scipy.sparse.csr_matrix
            Cell-centered z-derivative operator on active cells.
        """
        if getattr(self, "_cell_gradient_z", None) is None:
            if self.mesh._meshType == "TREE":
                self._cell_gradient_z = (
                    self.Pafz.T
                    * utils.sdiag(
                        self.mesh.average_cell_to_total_face_z()
                        * (self.mesh.h_gridded[:, 2] ** -1)
                    )
                    * self.mesh.stencil_cell_gradient_z
                    * self.Pac
                )
            else:
                self._cell_gradient_z = (
                    self.Pafz.T * self.mesh.cell_gradient_z * self.Pac
                )
        return self._cell_gradient_z

    cellDiffx = deprecate_property(
        cell_gradient_x,
        "cellDiffx",
        "cell_gradient_x",
        "0.19.0",
        error=False,
        future_warn=True,
    )
    cellDiffy = deprecate_property(
        cell_gradient_y,
        "cellDiffy",
        "cell_gradient_y",
        "0.19.0",
        error=False,
        future_warn=True,
    )
    cellDiffz = deprecate_property(
        cell_gradient_z,
        "cellDiffz",
        "cell_gradient_z",
        "0.19.0",
        error=False,
        future_warn=True,
    )

    @property
    def cell_distances_x(self) -> np.ndarray:
        """Cell center distance array along the x-direction.

        Returns
        -------
        (n_active_faces_x, ) numpy.ndarray
            Cell center distance array along the x-direction.
        """
        if getattr(self, "_cell_distances_x", None) is None:
            Ave = self.aveCC2Fx
            self._cell_distances_x = Ave * (self.Pac.T * self.mesh.h_gridded[:, 0])
        return self._cell_distances_x

    @property
    def cell_distances_y(self) -> np.ndarray:
        """Cell center distance array along the y-direction.

        Returns
        -------
        (n_active_faces_y, ) numpy.ndarray
            Cell center distance array along the y-direction.
        """
        if getattr(self, "_cell_distances_y", None) is None:
            Ave = self.aveCC2Fy
            self._cell_distances_y = Ave * (self.Pac.T * self.mesh.h_gridded[:, 1])
        return self._cell_distances_y

    @property
    def cell_distances_z(self) -> np.ndarray:
        """Cell center distance array along the z-direction.

        Returns
        -------
        (n_active_faces_z, ) numpy.ndarray
            Cell center distance array along the z-direction.
        """
        if getattr(self, "_cell_distances_z", None) is None:
            Ave = self.aveCC2Fz
            self._cell_distances_z = Ave * (self.Pac.T * self.mesh.h_gridded[:, 2])
        return self._cell_distances_z


# Make it look like it's in the regularization module
RegularizationMesh.__module__ = "SimPEG.regularization"<|MERGE_RESOLUTION|>--- conflicted
+++ resolved
@@ -111,21 +111,13 @@
         return self._vol
 
     @property
-<<<<<<< HEAD
     def n_cells(self) -> int:
-        """Number of cells being regularized.
-        Returns
-        -------
-        int
-=======
-    def nC(self) -> int:
         """Number of active cells.
 
         Returns
         -------
         int
             Number of active cells.
->>>>>>> f14ad5ba
         """
         if self.active_cells is not None:
             return int(self.active_cells.sum())
