--- conflicted
+++ resolved
@@ -46,24 +46,16 @@
                 change["value"] = value
 
     @property
-    def cell_volumes(self):
+    def vol(self):
         """
         reduced volume vector
 
         :rtype: numpy.ndarray
         :return: reduced cell volume
         """
-<<<<<<< HEAD
-        if getattr(self, "_cell_volumes", None) is None:
-            self._cell_volumes = self.Pac.T * self.mesh.cell_volumes
-        return self._cell_volumes
-
-    vol = deprecate_property(cell_volumes, "vol", removal_version="0.15.0")
-=======
         if getattr(self, "_vol", None) is None:
             self._vol = self.Pac.T * self.mesh.cell_volumes
         return self._vol
->>>>>>> c4e60ea2
 
     @property
     def nC(self):
