--- conflicted
+++ resolved
@@ -245,23 +245,11 @@
                 SparseSmoothnessFirstOrder(mesh=self.regularization_mesh, orientation="x"),
             ]
 
-<<<<<<< HEAD
             if mesh.dim > 1:
                 objfcts.append(SparseSmoothnessFirstOrder(mesh=self.regularization_mesh, orientation="y"))
 
             if mesh.dim > 2:
                 objfcts.append(SparseSmoothnessFirstOrder(mesh=self.regularization_mesh, orientation="z"))
-=======
-        if mesh.dim > 1:
-            objfcts.append(
-                SparseSmoothness(mesh=self.regularization_mesh, orientation="y")
-            )
-
-        if mesh.dim > 2:
-            objfcts.append(
-                SparseSmoothness(mesh=self.regularization_mesh, orientation="z")
-            )
->>>>>>> b859b56b
 
         gradientType = kwargs.pop("gradientType", None)
         super().__init__(
