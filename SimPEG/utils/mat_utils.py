from __future__ import division
import numpy as np
from .code_utils import deprecate_method
<<<<<<< HEAD
from dask.distributed import Future
=======
>>>>>>> c4e60ea2
from discretize.utils import (
    Zero,
    Identity,
    mkvc,
    sdiag,
    sdInv,
    speye,
    kron3,
    spzeros,
    ddx,
    av,
    av_extrap,
    ndgrid,
    ind2sub,
    sub2ind,
    getSubArray,
    inv3X3BlockDiagonal,
    inv2X2BlockDiagonal,
    TensorType,
    makePropertyTensor,
    invPropertyTensor,
)

avExtrap = deprecate_method(
    av_extrap, "avExtrap", removal_version="0.16.0", future_warn=True
)


def diagEst(matFun, n, k=None, approach="Probing"):
    """
    Estimate the diagonal of a matrix, A. Note that the matrix may be a
    function which returns A times a vector.

    Three different approaches have been implemented:

    1. Probing: cyclic permutations of vectors with 1's and 0's (default)
    2. Ones: random +/- 1 entries
    3. Random: random vectors

    :param callable matFun: takes a (numpy.ndarray) and multiplies it by a matrix to estimate the diagonal
    :param int n: size of the vector that should be used to compute matFun(v)
    :param int k: number of vectors to be used to estimate the diagonal
    :param str approach: approach to be used for getting vectors
    :rtype: numpy.ndarray
    :return: est_diag(A)

    Based on Saad https://doi.org/10.1016/j.apnum.2007.01.003,
    and https://www.cita.utoronto.ca/~niels/diagonal.pdf
    """

    if type(matFun).__name__ == "ndarray":
        A = matFun

        def matFun(v):
            return A.dot(v)

    if k is None:
        k = np.floor(n / 10.0)

    if approach.upper() == "ONES":

        def getv(n, i=None):
            v = np.random.randn(n)
            v[v < 0] = -1.0
            v[v >= 0] = 1.0
            return v

    elif approach.upper() == "RANDOM":

        def getv(n, i=None):
            return np.random.randn(n)

    else:  # if approach == 'Probing':

        def getv(n, i):
            v = np.zeros(n)
            v[i:n:k] = 1.0
            return v

    Mv = np.zeros(n)
    vv = np.zeros(n)

    for i in range(0, k):
        vk = getv(n, i)
        Mv += matFun(vk) * vk
        vv += vk * vk

    d = Mv / vv

    return d


def uniqueRows(M):
    b = np.ascontiguousarray(M).view(np.dtype((np.void, M.dtype.itemsize * M.shape[1])))
    _, unqInd = np.unique(b, return_index=True)
    _, invInd = np.unique(b, return_inverse=True)
    unqM = M[unqInd]
    return unqM, unqInd, invInd


def eigenvalue_by_power_iteration(
    combo_objfct, model, n_pw_iter=4, fields_list=None, seed=None
):
    """
    Estimate the highest eigenvalue of any objective function term or combination thereof
    (data_misfit, regularization or ComboObjectiveFunction) for a given model.
    The highest eigenvalue is estimated by power iterations and Rayleigh quotient.

    Parameters
    ----------

    :param SimPEG.BaseObjectiveFunction combo_objfct: objective function term of which to estimate the highest eigenvalue
    :param numpy.ndarray model: current geophysical model to estimate the objective function derivatives at
    :param int n_pw_iter: number of power iterations to estimate the highest eigenvalue
    :param list fiels_list: (optional) list of fields for each data misfit term in combo_objfct. If none given,
                            they will be evaluated within the function. If combo_objfct mixs data misfit and regularization
                            terms, the list should contains SimPEG.fields for the data misfit terms and None for the
                            regularization term.
    :param int seed: Random seed for the initial random guess of eigenvector.

    Return
    ------

    :return float eigenvalue: estimated value of the highest eigenvalye

    """

    if seed is not None:
        np.random.seed(seed)

    # Initial guess for eigen-vector
    x0 = np.random.rand(*model.shape)
    x0 = x0 / np.linalg.norm(x0)

    # transform to ComboObjectiveFunction if required
    if getattr(combo_objfct, "objfcts", None) is None:
        combo_objfct = 1.0 * combo_objfct

    # create Field for data misfit if necessary and not provided
    if fields_list is None:
        fields_list = []
        for k, obj in enumerate(combo_objfct.objfcts):
            if hasattr(obj, "simulation"):
                if getattr(obj, "model_map", None) is None:
                    fields_list += [obj.simulation.fields(model)]
                else:
                    fields_list += [obj.simulation.fields(obj.model_map * model)]
            else:
                # required to put None to conserve it in the list
                # The idea is that the function can have a mixed of dmis and reg terms
                # (see test)
                fields_list += [None]
    elif not isinstance(fields_list, (list, tuple, np.ndarray)):
        fields_list = [fields_list]

    # Power iteration: estimate eigenvector
    for i in range(n_pw_iter):
        x1 = 0.0
        for j, (mult, obj) in enumerate(
            zip(combo_objfct.multipliers, combo_objfct.objfcts)
        ):
            if hasattr(obj, "simulation"):  # if data misfit term
                aux = obj.deriv2(model, v=x0, f=fields_list[j])
                if isinstance(aux, Future):
                    aux = aux.result()
                if not isinstance(aux, Zero):
                    x1 += mult * aux
            else:
                aux = obj.deriv2(model, v=x0)
                if not isinstance(aux, Zero):
                    x1 += mult * aux
        x0 = x1 / np.linalg.norm(x1)

    # Compute highest eigenvalue from estimated eigenvector
<<<<<<< HEAD
    eigenvalue=0.
    for j, (mult, obj) in enumerate(zip(combo_objfct.multipliers, combo_objfct.objfcts)):
        if hasattr(obj, "simulation"): # if data misfit term
            aux = obj.deriv2(model, v=x0, f=fields_list[j])
            if isinstance(aux, Future):
                aux = aux.result()

            eigenvalue += mult * x0.dot(aux)
=======
    eigenvalue = 0.0
    for j, (mult, obj) in enumerate(
        zip(combo_objfct.multipliers, combo_objfct.objfcts)
    ):
        if hasattr(obj, "simulation"):  # if data misfit term
            eigenvalue += mult * x0.dot(obj.deriv2(model, v=x0, f=fields_list[j]))
>>>>>>> c4e60ea2
        else:
            eigenvalue += mult * x0.dot(obj.deriv2(model, v=x0,))

    return eigenvalue


def cartesian2spherical(m):
    """ Convert from cartesian to spherical """

    # nC = int(len(m)/3)

    x = m[:, 0]
    y = m[:, 1]
    z = m[:, 2]

    a = (x ** 2.0 + y ** 2.0 + z ** 2.0) ** 0.5

    t = np.zeros_like(x)
    t[a > 0] = np.arcsin(z[a > 0] / a[a > 0])

    p = np.zeros_like(x)
    p[a > 0] = np.arctan2(y[a > 0], x[a > 0])

    m_atp = np.r_[a, t, p]

    return m_atp


def spherical2cartesian(m):
    """ Convert from spherical to cartesian """

    a = m[:, 0] + 1e-8
    t = m[:, 1]
    p = m[:, 2]

    m_xyz = np.r_[a * np.cos(t) * np.cos(p), a * np.cos(t) * np.sin(p), a * np.sin(t)]

    return m_xyz


def dip_azimuth2cartesian(dip, azm_N):
    """
    dip_azimuth2cartesian(dip,azm_N)

    Function converting degree angles for dip and azimuth from north to a
    3-components in cartesian coordinates.

    INPUT
    dip     : Value or vector of dip from horizontal in DEGREE
    azm_N   : Value or vector of azimuth from north in DEGREE

    OUTPUT
    M       : [n-by-3] Array of xyz components of a unit vector in cartesian

    Created on Dec, 20th 2015

    @author: dominiquef
    """

    azm_N = np.asarray(azm_N)
    dip = np.asarray(dip)

    # Number of elements
    nC = azm_N.size

    M = np.zeros((nC, 3))

    # Modify azimuth from North to cartesian-X
    azm_X = (450.0 - np.asarray(azm_N)) % 360.0
    inc = -np.deg2rad(np.asarray(dip))
    dec = np.deg2rad(azm_X)

    M[:, 0] = np.cos(inc) * np.cos(dec)
    M[:, 1] = np.cos(inc) * np.sin(dec)
    M[:, 2] = np.sin(inc)

    return M


def coterminal(theta):
    """
    Compute coterminal angle so that [-pi < theta < pi]
    """

    sub = theta[np.abs(theta) >= np.pi]
    sub = -np.sign(sub) * (2 * np.pi - np.abs(sub))

    theta[np.abs(theta) >= np.pi] = sub

    return theta


def define_plane_from_points(xyz1, xyz2, xyz3):
    """
    Compute constants defining a plane from a set of points.

    The equation defining a plane has the form ax+by+cz+d=0.
    This utility returns the constants a, b, c and d.

    Parameters
    ----------
    xyz1 : numpy.ndarray
        First point needed to define the plane (x1, y1, z1)
    xyz2 : numpy.ndarray
        Second point needed to define the plane (x2, y2, z2)
    xyz3 : numpy.ndarray
        Third point needed to define the plane (x3, y3, z3)

    Returns
    -------
    a : float
    b : float
    c : float
    d : float

    """
    v12 = (xyz2 - xyz1) / np.sqrt(np.sum((xyz2 - xyz1) ** 2, axis=0))
    v13 = (xyz3 - xyz1) / np.sqrt(np.sum((xyz3 - xyz1) ** 2, axis=0))

    a, b, c = np.cross(v12, v13)
    d = -(a * xyz1[0] + b * xyz1[1] + c * xyz1[2])

    return a, b, c, d<|MERGE_RESOLUTION|>--- conflicted
+++ resolved
@@ -1,10 +1,8 @@
 from __future__ import division
 import numpy as np
 from .code_utils import deprecate_method
-<<<<<<< HEAD
 from dask.distributed import Future
-=======
->>>>>>> c4e60ea2
+
 from discretize.utils import (
     Zero,
     Identity,
@@ -179,7 +177,7 @@
         x0 = x1 / np.linalg.norm(x1)
 
     # Compute highest eigenvalue from estimated eigenvector
-<<<<<<< HEAD
+
     eigenvalue=0.
     for j, (mult, obj) in enumerate(zip(combo_objfct.multipliers, combo_objfct.objfcts)):
         if hasattr(obj, "simulation"): # if data misfit term
@@ -188,14 +186,6 @@
                 aux = aux.result()
 
             eigenvalue += mult * x0.dot(aux)
-=======
-    eigenvalue = 0.0
-    for j, (mult, obj) in enumerate(
-        zip(combo_objfct.multipliers, combo_objfct.objfcts)
-    ):
-        if hasattr(obj, "simulation"):  # if data misfit term
-            eigenvalue += mult * x0.dot(obj.deriv2(model, v=x0, f=fields_list[j]))
->>>>>>> c4e60ea2
         else:
             eigenvalue += mult * x0.dot(obj.deriv2(model, v=x0,))
 
