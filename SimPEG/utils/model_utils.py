--- conflicted
+++ resolved
@@ -35,7 +35,6 @@
     (n_active) numpy.ndarray of int
         Indices of active cells below xyz.
     """
-<<<<<<< HEAD
     warnings.warn(
         "The surface2ind_topo function has been deprecated, please import "
         "discretize.utils.active_from_xyz. This will be removed in SimPEG 0.20.0",
@@ -44,192 +43,6 @@
 
     active_cells = active_from_xyz(mesh, topo, gridLoc, method)
     return np.arange(mesh.n_cells)[active_cells]
-=======
-    if mesh._meshType == "TENSOR":
-        if mesh.dim == 3:
-            # Check if Topo points are inside of the mesh
-            xmin, xmax = mesh.nodes_x.min(), mesh.nodes_x.max()
-            xminTopo, xmaxTopo = topo[:, 0].min(), topo[:, 0].max()
-            ymin, ymax = mesh.nodes_y.min(), mesh.nodes_y.max()
-            yminTopo, ymaxTopo = topo[:, 1].min(), topo[:, 1].max()
-            if (
-                (xminTopo > xmin)
-                or (xmaxTopo < xmax)
-                or (yminTopo > ymin)
-                or (ymaxTopo < ymax)
-            ):
-                # If not, use nearest neihbor to extrapolate them
-                Ftopo = NearestNDInterpolator(topo[:, :2], topo[:, 2])
-                xinds = np.logical_or(xminTopo < mesh.nodes_x, xmaxTopo > mesh.nodes_x)
-                yinds = np.logical_or(yminTopo < mesh.nodes_y, ymaxTopo > mesh.nodes_y)
-                XYOut = ndgrid(mesh.nodes_x[xinds], mesh.nodes_y[yinds])
-                topoOut = Ftopo(XYOut)
-                topo = np.vstack((topo, np.c_[XYOut, topoOut]))
-
-            if gridLoc == "CC":
-                XY = ndgrid(mesh.cell_centers_x, mesh.cell_centers_y)
-                Zcc = mesh.gridCC[:, 2].reshape(
-                    (np.prod(mesh.vnC[:2]), mesh.shape_cells[2]), order="F"
-                )
-                gridTopo = griddata(
-                    topo[:, :2], topo[:, 2], XY, method=method, fill_value=fill_value
-                )
-                actind = [gridTopo >= Zcc[:, ixy] for ixy in range(mesh.vnC[2])]
-                actind = np.hstack(actind)
-
-            elif gridLoc == "N":
-                XY = ndgrid(mesh.nodes_x, mesh.nodes_y)
-                gridTopo = griddata(
-                    topo[:, :2], topo[:, 2], XY, method=method, fill_value=fill_value
-                )
-                gridTopo = gridTopo.reshape(mesh.vnN[:2], order="F")
-
-                if mesh._meshType not in ["TENSOR", "CYL", "BASETENSOR"]:
-                    raise NotImplementedError(
-                        "Nodal surface2ind_topo not implemented for {0!s} mesh".format(
-                            mesh._meshType
-                        )
-                    )
-
-                # TODO: this will only work for tensor meshes
-                Nz = mesh.nodes_z[1:]
-                actind = np.array([False] * mesh.nC).reshape(mesh.vnC, order="F")
-
-                for ii in range(mesh.shape_cells[0]):
-                    for jj in range(mesh.shape_cells[1]):
-                        actind[ii, jj, :] = [
-                            np.all(gridTopo[ii : ii + 2, jj : jj + 2] >= Nz[kk])
-                            for kk in range(len(Nz))
-                        ]
-
-        elif mesh.dim == 2:
-            # Check if Topo points are inside of the mesh
-            xmin, xmax = mesh.nodes_x.min(), mesh.nodes_x.max()
-            xminTopo, xmaxTopo = topo[:, 0].min(), topo[:, 0].max()
-            if (xminTopo > xmin) or (xmaxTopo < xmax):
-                fill_value = "extrapolate"
-
-            Ftopo = interp1d(topo[:, 0], topo[:, 1], fill_value=fill_value, kind=method)
-
-            if gridLoc == "CC":
-                gridTopo = Ftopo(mesh.gridCC[:, 0])
-                actind = mesh.gridCC[:, 1] <= gridTopo
-
-            elif gridLoc == "N":
-                gridTopo = Ftopo(mesh.nodes_x)
-                if mesh._meshType not in ["TENSOR", "CYL", "BASETENSOR"]:
-                    raise NotImplementedError(
-                        "Nodal surface2ind_topo not implemented for {0!s} mesh".format(
-                            mesh._meshType
-                        )
-                    )
-
-                # TODO: this will only work for tensor meshes
-                Ny = mesh.nodes_y[1:]
-                actind = np.array([False] * mesh.nC).reshape(mesh.vnC, order="F")
-
-                for ii in range(mesh.shape_cells[0]):
-                    actind[ii, :] = [
-                        np.all(gridTopo[ii : ii + 2] > Ny[kk]) for kk in range(len(Ny))
-                    ]
-
-        else:
-            raise NotImplementedError("surface2ind_topo not implemented for 1D mesh")
-
-    elif mesh._meshType == "TREE":
-        if mesh.dim == 3:
-            if gridLoc == "CC":
-                # Compute unique XY location
-                uniqXY = uniqueRows(mesh.gridCC[:, :2])
-
-                if method == "nearest":
-                    Ftopo = NearestNDInterpolator(topo[:, :2], topo[:, 2])
-                elif method == "linear":
-                    # Check if Topo points are inside of the mesh
-                    xmin, xmax = mesh.x0[0], mesh.h[0].sum() + mesh.x0[0]
-                    xminTopo, xmaxTopo = topo[:, 0].min(), topo[:, 0].max()
-                    ymin, ymax = mesh.x0[1], mesh.h[1].sum() + mesh.x0[1]
-                    yminTopo, ymaxTopo = topo[:, 1].min(), topo[:, 1].max()
-                    if (
-                        (xminTopo > xmin)
-                        or (xmaxTopo < xmax)
-                        or (yminTopo > ymin)
-                        or (ymaxTopo < ymax)
-                    ):
-                        # If not, use nearest neihbor to extrapolate them
-                        Ftopo = NearestNDInterpolator(topo[:, :2], topo[:, 2])
-                        xinds = np.logical_or(
-                            xminTopo < uniqXY[0][:, 0], xmaxTopo > uniqXY[0][:, 0]
-                        )
-                        yinds = np.logical_or(
-                            yminTopo < uniqXY[0][:, 1], ymaxTopo > uniqXY[0][:, 1]
-                        )
-                        inds = np.logical_or(xinds, yinds)
-                        XYOut = uniqXY[0][inds, :]
-                        topoOut = Ftopo(XYOut)
-                        topo = np.vstack((topo, np.c_[XYOut, topoOut]))
-                    Ftopo = LinearNDInterpolator(topo[:, :2], topo[:, 2])
-                else:
-                    raise NotImplementedError(
-                        "Only nearest and linear method are available for TREE mesh"
-                    )
-                actind = np.zeros(mesh.nC, dtype="bool")
-                npts = uniqXY[0].shape[0]
-                for i in range(npts):
-                    z = Ftopo(uniqXY[0][i, :])
-                    inds = uniqXY[2] == i
-                    actind[inds] = mesh.gridCC[inds, 2] < z[0]
-            # Need to implement
-            elif gridLoc == "N":
-                raise NotImplementedError("gridLoc=N is not implemented for TREE mesh")
-            else:
-                raise Exception("gridLoc must be either CC or N")
-
-        elif mesh.dim == 2:
-            if gridLoc == "CC":
-                # Compute unique X location
-                uniqX = np.unique(
-                    mesh.gridCC[:, 0], return_index=True, return_inverse=True
-                )
-
-                if method == "nearest":
-                    Ftopo = interp1d(topo[:, 0], topo[:, -1], kind="nearest")
-                elif method == "linear":
-                    # Check if Topo points are inside of the mesh
-                    xmin, xmax = mesh.x0[0], mesh.h[0].sum() + mesh.x0[0]
-                    xminTopo, xmaxTopo = topo[:, 0].min(), topo[:, 0].max()
-                    if (xminTopo > xmin) or (xmaxTopo < xmax):
-                        # If not, use nearest neihbor to extrapolate them
-                        Ftopo = interp1d(topo[:, 0], topo[:, -1], kind="nearest")
-                        xinds = np.logical_or(
-                            xminTopo < uniqX[0][:, 0], xmaxTopo > uniqX[0][:, 0]
-                        )
-                        XOut = uniqX[0][xinds, :]
-                        topoOut = Ftopo(XOut)
-                        topo = np.vstack((topo, np.c_[XOut, topoOut]))
-                    Ftopo = interp1d(topo[:, 0], topo[:, -1], kind="nearest")
-                else:
-                    raise NotImplementedError(
-                        "Only nearest and linear method are available for TREE mesh"
-                    )
-                actind = np.zeros(mesh.nC, dtype="bool")
-                npts = uniqX[0].shape[0]
-                for i in range(npts):
-                    z = Ftopo(uniqX[0][i])
-                    inds = uniqX[2] == i
-                    actind[inds] = mesh.gridCC[inds, 1] < z
-            # Need to implement
-            elif gridLoc == "N":
-                raise NotImplementedError("gridLoc=N is not implemented for TREE mesh")
-            else:
-                raise Exception("gridLoc must be either CC or N")
-
-        else:
-            raise NotImplementedError("surface2ind_topo not implemented for 1D mesh")
-    else:
-        raise NotImplementedError(f"{type(mesh)} is not supported.")
-    return mkvc(actind)
->>>>>>> 9464f11c
 
 
 def surface_layer_index(mesh, topo, index=0):
