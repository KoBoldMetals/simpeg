--- conflicted
+++ resolved
@@ -23,19 +23,6 @@
 )
 from sklearn.mixture._base import check_random_state, ConvergenceWarning
 import warnings
-<<<<<<< HEAD
-from .mat_utils import mkvc, Identity
-from .code_utils import deprecate_module
-from ..maps import IdentityMap, Wires
-from ..regularization import (
-    L2Regularization,
-    PGI,
-    SimplePGIwithRelationships,
-)
-
-deprecate_module("make_SimplePGI_regularization", "make_PGI_regularization", removal_version="0.16.0", future_warn=True)
-
-=======
 from .mat_utils import mkvc
 from ..maps import IdentityMap, Wires, Identity
 from ..regularization import (
@@ -45,7 +32,6 @@
     PGIwithRelationships,
 )
 
->>>>>>> d93145d7
 
 def make_PGI_regularization(
     mesh,
@@ -61,14 +47,10 @@
     alpha_x=1.0,
     alpha_y=1.0,
     alpha_z=1.0,
-<<<<<<< HEAD
-    **kwargs
-=======
     alpha_xx=0.0,
     alpha_yy=0.0,
     alpha_zz=0.0,
     **kwargs,
->>>>>>> d93145d7
 ):
     """
     Create a complete PGI regularization term ComboObjectiveFunction with all
@@ -168,7 +150,7 @@
         alph_z = alpha_z
 
     for i, (wire, maps) in enumerate(zip(wrmp.maps, mplst)):
-        reg += L2Regularization(
+        reg += Tikhonov(
             mesh=mesh,
             mapping=maps * wire[1],
             alpha_s=0.0,
