--- conflicted
+++ resolved
@@ -125,11 +125,7 @@
             MASK = MASK.reshape(X.shape)
             DATA = np.ma.masked_array(DATA, mask=MASK)
 
-<<<<<<< HEAD
-        defaultcontourOpts = {'levels':levels, 'vmin':vmin, 'vmax':vmax, 'zorder':1}
-=======
         defaultcontourOpts = {'levels':levels, 'norm':norm, 'zorder':1}
->>>>>>> 4c2f937d
         for key in contourOpts.keys():
             defaultcontourOpts[key] = contourOpts[key]
         cont = ax.contourf(X, Y, DATA, **defaultcontourOpts)
@@ -178,24 +174,15 @@
             MASK = MASK.reshape(X.shape)
             DATA = np.ma.masked_array(DATA, mask=MASK)
 
-<<<<<<< HEAD
-        defaultcontourOpts = {'levels':levels,'vmin':vmin, 'vmax':vmax, 'zorder':1,}
-=======
         defaultcontourOpts = {'levels':levels, 'norm':norm, 'zorder':1}
->>>>>>> 4c2f937d
         for key in contourOpts.keys():
             defaultcontourOpts[key] = contourOpts[key]
         cont = ax.contourf(X, Y, DATA, **defaultcontourOpts)
         
         defaultstreamplotOpts = {zorder=4, color="w"}
         for key in streamplotOpts.keys():
-<<<<<<< HEAD
-            defaultstreamplotOpts[key] = contourOpts[key]
-        ax.streamplot(X, Y, DATAx, DATAy, **defaultcontourOpts)
-=======
             defaultstreamplotOpts[key] = streamplotOpts[key]
         ax.streamplot(X, Y, DATAx, DATAy, **defaultstreamplotOpts)
->>>>>>> 4c2f937d
         
         if level:
             defaultlevelOpts = {'levels':levels, 'zorder':3}
