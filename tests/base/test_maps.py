import numpy as np
import unittest
from SimPEG import Mesh, Maps, Models, Utils
from scipy.sparse.linalg import dsolve
import inspect

TOL = 1e-14

np.random.seed(121)


MAPS_TO_EXCLUDE_2D = ["ComboMap", "ActiveCells", "InjectActiveCells",
                      "LogMap", "ReciprocalMap",
                      "Surject2Dto3D", "Map2Dto3D", "Mesh2Mesh",
                      "ParametricPolyMap", "PolyMap", "ParametricSplineMap",
<<<<<<< HEAD
                      "SplineMap", "ParametrizedCasingAndLayer",
                      "ParametrizedLayer", "ParametrizedBlockInLayer",
                      "Projection"]
=======
                      "SplineMap", "Projection"]
>>>>>>> d7281265
MAPS_TO_EXCLUDE_3D = ["ComboMap", "ActiveCells", "InjectActiveCells",
                      "LogMap", "ReciprocalMap",
                      "CircleMap", "ParametricCircleMap", "Mesh2Mesh",
                      "ParametricPolyMap", "PolyMap", "ParametricSplineMap",
<<<<<<< HEAD
                      "SplineMap", "ParametrizedCasingAndLayer",
                      "ParametrizedLayer", "ParametrizedBlockInLayer",
                      "Projection"]
=======
                      "SplineMap", "Projection"]
>>>>>>> d7281265


class MapTests(unittest.TestCase):

    def setUp(self):

        maps2test2D = [M for M in dir(Maps) if M not in MAPS_TO_EXCLUDE_2D]
        maps2test3D = [M for M in dir(Maps) if M not in MAPS_TO_EXCLUDE_3D]

        self.maps2test2D = [getattr(Maps, M) for M in maps2test2D if
                            (inspect.isclass(getattr(Maps, M)) and
                             issubclass(getattr(Maps, M), Maps.IdentityMap))]

        self.maps2test3D = [getattr(Maps, M) for M in maps2test3D if
                            inspect.isclass(getattr(Maps, M)) and
                            issubclass(getattr(Maps, M), Maps.IdentityMap)]

        a = np.array([1, 1, 1])
        b = np.array([1, 2])

        self.mesh2 = Mesh.TensorMesh([a, b], x0=np.array([3, 5]))
        self.mesh3 = Mesh.TensorMesh([a, b, [3, 4]], x0=np.array([3, 5, 2]))
        self.mesh22 = Mesh.TensorMesh([b, a], x0=np.array([3, 5]))
        self.meshCyl = Mesh.CylMesh([10.,1.,10.], x0='00C')

    def test_transforms2D(self):
        for M in self.maps2test2D:
            self.assertTrue(M(self.mesh2).test())

    def test_transforms2Dvec(self):
        for M in self.maps2test2D:
            self.assertTrue(M(self.mesh2).testVec())

    def test_transforms3D(self):
        for M in self.maps2test3D:
            self.assertTrue(M(self.mesh3).test())

    def test_transforms3Dvec(self):
        for M in self.maps2test3D:
            self.assertTrue(M(self.mesh3).testVec())

    def test_invtransforms2D(self):
        for M in self.maps2test2D:
            print('Testing Inverse {0}'.format(str(M.__name__)))
            mapping = M(self.mesh2)
            d = np.random.rand(mapping.shape[0])
            try:
                m = mapping.inverse(d)
                print('Testing Inverse {0}'.format(str(M.__name__)))
                self.assertLess(np.linalg.norm(d - mapping._transform(m)), TOL)
                print('  ... ok\n')
            except NotImplementedError:
                pass

    def test_invtransforms3D(self):
        for M in self.maps2test3D:
            print('Testing Inverse {0}'.format(str(M.__name__)))
            mapping = M(self.mesh3)
            d = np.random.rand(mapping.shape[0])
            try:
                m = mapping.inverse(d)
                print('Testing Inverse {0}'.format(str(M.__name__)))
                self.assertLess(np.linalg.norm(d - mapping._transform(m)), TOL)
                print('  ... ok\n')
            except NotImplementedError:
                pass

    def test_ParametricCasingAndLayer(self):
        mapping = Maps.ParametrizedCasingAndLayer(self.meshCyl)
        m = np.r_[-2., 1., 6., 2., -0.1, 0.2, 0.5, 0.2, -0.2, 0.2]
        self.assertTrue(mapping.test(m))

    def test_transforms_logMap_reciprocalMap(self):

        # Note that log/reciprocal maps can be kinda finicky, so we are being
        # explicit about the random seed.

        v2 = np.r_[0.40077291, 0.1441044, 0.58452314, 0.96323738, 0.01198519,
                   0.79754415]
        dv2 = np.r_[0.80653921, 0.13132446, 0.4901117, 0.03358737, 0.65473762,
                    0.44252488]
        v3 = np.r_[0.96084865, 0.34385186, 0.39430044, 0.81671285, 0.65929109,
                   0.2235217, 0.87897526, 0.5784033, 0.96876393, 0.63535864,
                   0.84130763, 0.22123854]
        dv3 = np.r_[0.96827838, 0.26072111, 0.45090749, 0.10573893,
                    0.65276365, 0.15646586, 0.51679682, 0.23071984,
                    0.95106218, 0.14201845, 0.25093564, 0.3732866 ]

        maps = Maps.LogMap(self.mesh2)
        self.assertTrue(maps.test(v2, dx=dv2))
        maps = Maps.LogMap(self.mesh3)
        self.assertTrue(maps.test(v3, dx=dv3))

        maps = Maps.ReciprocalMap(self.mesh2)
        self.assertTrue(maps.test(v2, dx=dv2))
        maps = Maps.ReciprocalMap(self.mesh3)
        self.assertTrue(maps.test(v3, dx=dv3))

    def test_Mesh2MeshMap(self):
        maps = Maps.Mesh2Mesh([self.mesh22, self.mesh2])
        self.assertTrue(maps.test())

    def test_Mesh2MeshMapVec(self):
        maps = Maps.Mesh2Mesh([self.mesh22, self.mesh2])
        self.assertTrue(maps.testVec())

    def test_mapMultiplication(self):
        M = Mesh.TensorMesh([2, 3])
        expMap = Maps.ExpMap(M)
        vertMap = Maps.SurjectVertical1D(M)
        combo = expMap*vertMap
        m = np.arange(3.0)
        t_true = np.exp(np.r_[0, 0, 1, 1, 2, 2.])
        self.assertLess(np.linalg.norm((combo * m) - t_true, np.inf), TOL)
        self.assertLess(np.linalg.norm((expMap * vertMap * m)-t_true, np.inf),
                        TOL)
        self.assertLess(np.linalg.norm(expMap * (vertMap * m)-t_true, np.inf),
                        TOL)
        self.assertLess(np.linalg.norm((expMap * vertMap) * m-t_true, np.inf),
                        TOL)
        # Try making a model
        mod = Models.Model(m, mapping=combo)
        # print mod.transform
        # import matplotlib.pyplot as plt
        # plt.colorbar(M.plotImage(mod.transform)[0])
        # plt.show()
        self.assertLess(np.linalg.norm(mod.transform - t_true, np.inf), TOL)

        self.assertRaises(Exception, Models.Model, np.r_[1.0], mapping=combo)

        self.assertRaises(ValueError, lambda: combo * (vertMap * expMap))
        self.assertRaises(ValueError, lambda: (combo * vertMap) * expMap)
        self.assertRaises(ValueError, lambda: vertMap * expMap)
        self.assertRaises(ValueError, lambda: expMap * np.ones(100))
        self.assertRaises(ValueError, lambda: expMap * np.ones((100.0, 1)))
        self.assertRaises(ValueError, lambda: expMap * np.ones((100.0, 5)))
        self.assertRaises(ValueError, lambda: combo * np.ones(100))
        self.assertRaises(ValueError, lambda: combo * np.ones((100.0, 1)))
        self.assertRaises(ValueError, lambda: combo * np.ones((100.0, 5)))

    def test_activeCells(self):
        M = Mesh.TensorMesh([2, 4], '0C')
        expMap = Maps.ExpMap(M)
        for actMap in [Maps.InjectActiveCells(M, M.vectorCCy <= 0, 10,
                       nC=M.nCy), Maps.ActiveCells(M, M.vectorCCy <= 0, 10,
                       nC=M.nCy)]:

            vertMap = Maps.SurjectVertical1D(M)
            combo = vertMap * actMap
            m = np.r_[1., 2.]
            mod = Models.Model(m, combo)

            self.assertLess(np.linalg.norm(mod.transform -
                            np.r_[1, 1, 2, 2, 10, 10, 10, 10.]), TOL)
            self.assertLess((mod.transformDeriv -
                            combo.deriv(m)).toarray().sum(), TOL)

    def test_tripleMultiply(self):
        M = Mesh.TensorMesh([2, 4], '0C')
        expMap = Maps.ExpMap(M)
        vertMap = Maps.SurjectVertical1D(M)
        actMap = Maps.InjectActiveCells(M, M.vectorCCy <= 0, 10, nC=M.nCy)
        m = np.r_[1., 2.]
        t_true = np.exp(np.r_[1, 1, 2, 2, 10, 10, 10, 10.])

        self.assertLess(np.linalg.norm((expMap * vertMap * actMap * m) -
                        t_true, np.inf), TOL)
        self.assertLess(np.linalg.norm(((expMap * vertMap * actMap) * m) -
                        t_true, np.inf), TOL)
        self.assertLess(np.linalg.norm((expMap * vertMap * (actMap * m)) -
                        t_true, np.inf), TOL)
        self.assertLess(np.linalg.norm((expMap * (vertMap * actMap) * m) -
                        t_true, np.inf), TOL)
        self.assertLess(np.linalg.norm(((expMap * vertMap) * actMap * m) -
                        t_true, np.inf), TOL)

        self.assertRaises(ValueError, lambda: expMap * actMap * vertMap)
        self.assertRaises(ValueError, lambda: actMap * vertMap * expMap)

    def test_map2Dto3D_x(self):
        M2 = Mesh.TensorMesh([2, 4])
        M3 = Mesh.TensorMesh([3, 2, 4])
        m = np.random.rand(M2.nC)

        for m2to3 in [Maps.Surject2Dto3D(M3, normal='X'),
                      Maps.Map2Dto3D(M3, normal='X')]:

            # m2to3 = Maps.Surject2Dto3D(M3, normal='X')
            m = np.arange(m2to3.nP)
            self.assertTrue(m2to3.test())
            self.assertTrue(m2to3.testVec())
            self.assertTrue(np.all(Utils.mkvc((m2to3 * m).reshape(M3.vnC,
                            order='F')[0, :, :]) == m))

    def test_map2Dto3D_y(self):
        M2 = Mesh.TensorMesh([3, 4])
        M3 = Mesh.TensorMesh([3, 2, 4])
        m = np.random.rand(M2.nC)

        for m2to3 in [Maps.Surject2Dto3D(M3, normal='Y'), Maps.Map2Dto3D(M3,
                      normal='Y')]:
            # m2to3 = Maps.Surject2Dto3D(M3, normal='Y')
            m = np.arange(m2to3.nP)
            self.assertTrue(m2to3.test())
            self.assertTrue(m2to3.testVec())
            self.assertTrue(np.all(Utils.mkvc((m2to3 * m).reshape(M3.vnC,
                            order='F')[:, 0, :]) == m))

    def test_map2Dto3D_z(self):
        M2 = Mesh.TensorMesh([3, 2])
        M3 = Mesh.TensorMesh([3, 2, 4])
        m = np.random.rand(M2.nC)

        for m2to3 in [Maps.Surject2Dto3D(M3, normal='Z'), Maps.Map2Dto3D(M3,
                      normal='Z')]:

            # m2to3 = Maps.Surject2Dto3D(M3, normal='Z')
            m = np.arange(m2to3.nP)
            self.assertTrue(m2to3.test())
            self.assertTrue(m2to3.testVec())
            self.assertTrue(np.all(Utils.mkvc((m2to3 * m).reshape(M3.vnC,
                            order='F')[:, :, 0]) == m))

    def test_ParametricPolyMap(self):
        M2 = Mesh.TensorMesh([np.ones(10), np.ones(10)], "CN")
        mParamPoly = Maps.ParametricPolyMap(M2, 2, logSigma=True, normal='Y')
        self.assertTrue(mParamPoly.test(m=np.r_[1., 1., 0., 0., 0.]))
        self.assertTrue(mParamPoly.testVec(m=np.r_[1., 1., 0., 0., 0.]))

    def test_ParametricSplineMap(self):
        M2 = Mesh.TensorMesh([np.ones(10), np.ones(10)], "CN")
        x = M2.vectorCCx
        mParamSpline = Maps.ParametricSplineMap(M2, x, normal='Y', order=1)
        self.assertTrue(mParamSpline.test())
        self.assertTrue(mParamSpline.testVec())

    def test_Projection(self):
        nP = 10
        m = np.arange(nP)
        self.assertTrue(np.all(Maps.Projection(nP, slice(5))*m == m[:5]))
        self.assertTrue(np.all(Maps.Projection(nP, slice(5, None))*m == m[5:]))
        self.assertTrue(np.all(Maps.Projection(nP, np.r_[1, 5, 3, 2, 9, 9])*m ==
                        np.r_[1, 5, 3, 2, 9, 9]))
        self.assertTrue(np.all(Maps.Projection(nP, [1, 5, 3, 2, 9, 9])*m ==
                        np.r_[1, 5, 3, 2, 9, 9]))
        with self.assertRaises(AssertionError):
            Maps.Projection(nP, np.r_[10])*m

        mapping = Maps.Projection(nP, np.r_[1, 2, 6, 1, 3, 5, 4, 9, 9, 8, 0])
        mapping.test()

if __name__ == '__main__':
    unittest.main()<|MERGE_RESOLUTION|>--- conflicted
+++ resolved
@@ -13,24 +13,16 @@
                       "LogMap", "ReciprocalMap",
                       "Surject2Dto3D", "Map2Dto3D", "Mesh2Mesh",
                       "ParametricPolyMap", "PolyMap", "ParametricSplineMap",
-<<<<<<< HEAD
                       "SplineMap", "ParametrizedCasingAndLayer",
                       "ParametrizedLayer", "ParametrizedBlockInLayer",
                       "Projection"]
-=======
-                      "SplineMap", "Projection"]
->>>>>>> d7281265
 MAPS_TO_EXCLUDE_3D = ["ComboMap", "ActiveCells", "InjectActiveCells",
                       "LogMap", "ReciprocalMap",
                       "CircleMap", "ParametricCircleMap", "Mesh2Mesh",
                       "ParametricPolyMap", "PolyMap", "ParametricSplineMap",
-<<<<<<< HEAD
                       "SplineMap", "ParametrizedCasingAndLayer",
                       "ParametrizedLayer", "ParametrizedBlockInLayer",
                       "Projection"]
-=======
-                      "SplineMap", "Projection"]
->>>>>>> d7281265
 
 
 class MapTests(unittest.TestCase):
