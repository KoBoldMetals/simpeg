--- conflicted
+++ resolved
@@ -89,14 +89,11 @@
             except NotImplementedError:
                 pass
 
-<<<<<<< HEAD
     def test_ParametricCasingAndLayer(self):
         mapping = Maps.ParametrizedCasingAndLayer(self.meshCyl)
         m = np.r_[-2., 1., 6., 2., -0.1, 0.2, 0.5, 0.2, -0.2, 0.2]
         self.assertTrue(mapping.test(m))
 
-=======
->>>>>>> 0c6e9e3d
     def test_transforms_logMap_reciprocalMap(self):
 
         # Note that log/reciprocal maps can be kinda finicky, so we are being
