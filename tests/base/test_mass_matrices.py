<<<<<<< HEAD
from SimPEG.base import (
    with_property_mass_matrices,
    with_surface_property_mass_matrices,
    with_line_property_mass_matrices,
    BasePDESimulation,
)
from SimPEG import props, maps
=======
from simpeg.base import with_property_mass_matrices, BasePDESimulation
from simpeg import props, maps
>>>>>>> fe444e2d
import unittest
import discretize
import numpy as np
from scipy.constants import mu_0
from discretize.tests import check_derivative
from discretize.utils import Zero
import scipy.sparse as sp
import pytest


# define a very simple class...
@with_property_mass_matrices("sigma")
@with_property_mass_matrices("mu")
@with_surface_property_mass_matrices("tau")
@with_line_property_mass_matrices("kappa")
class SimpleSim(BasePDESimulation):
    sigma, sigmaMap, sigmaDeriv = props.Invertible("Electrical conductivity (S/m)")
    rho, rhoMap, rhoDeriv = props.Invertible("Electrical conductivity (S/m)")
    props.Reciprocal(sigma, rho)
    mu, muMap, muDeriv = props.Invertible("Magnetic Permeability")
    tau, tauMap, tauDeriv = props.Invertible("Face conductivity, conductance (S)")
    kappa, kappaMap, kappaDeriv = props.Invertible(
        "Edge conductivity, conductivity times area (Sm)"
    )

    def __init__(
        self,
        mesh,
        survey=None,
        sigma=None,
        sigmaMap=None,
        mu=mu_0,
        muMap=None,
        tau=None,
        tauMap=None,
        kappa=None,
        kappaMap=None,
    ):
        super().__init__(mesh=mesh, survey=survey)
        self.sigma = sigma
        self.mu = mu
        self.tau = tau
        self.kappa = kappa
        self.sigmaMap = sigmaMap
        self.muMap = muMap
        self.tauMap = tauMap
        self.kappaMap = kappaMap

    @property
    def deleteTheseOnModelUpdate(self):
        """
        matrices to be deleted if the model for conductivity/resistivity is updated
        """
        toDelete = super().deleteTheseOnModelUpdate
        if self.sigmaMap is not None or self.rhoMap is not None:
            toDelete = toDelete + self._clear_on_sigma_update
        if self.tauMap is not None:
            toDelete = toDelete + self._clear_on_tau_update
        if self.kappaMap is not None:
            toDelete = toDelete + self._clear_on_kappa_update
        return toDelete


class TestSim(unittest.TestCase):
    def setUp(self):
        self.mesh = discretize.TensorMesh([5, 6, 7])

        self.sim = SimpleSim(self.mesh, sigmaMap=maps.ExpMap())
        n_cells = self.mesh.n_cells
        self.start_mod = np.log(np.full(n_cells, 1e-2)) + np.random.randn(n_cells)
        self.start_diag_mod = np.r_[
            np.log(np.full(n_cells, 1e-2)),
            np.log(np.full(n_cells, 2e-2)),
            np.log(np.full(n_cells, 3e-2)),
        ] + np.random.randn(3 * n_cells)

        self.sim_full_aniso = SimpleSim(self.mesh, sigmaMap=maps.IdentityMap())

        self.start_full_mod = np.r_[
            np.full(n_cells, 1),
            np.full(n_cells, 2),
            np.full(n_cells, 3),
            np.full(n_cells, -1),
            np.full(n_cells, 1),
            np.full(n_cells, -2),
        ]

    def test_zero_returns(self):
        n_c = self.mesh.n_cells
        n_n = self.mesh.n_nodes
        n_f = self.mesh.n_faces
        n_e = self.mesh.n_edges
        sim = self.sim

        v = np.random.rand(n_c)
        u_c = np.random.rand(n_c)
        u_n = np.random.rand(n_n)
        u_f = np.random.rand(n_f)
        u_e = np.random.rand(n_e)

        # Test zero return on no map
        assert sim.MccMuDeriv(u_c, v).__class__ == Zero
        assert sim.MnMuDeriv(u_n, v).__class__ == Zero
        assert sim.MfMuDeriv(u_f, v).__class__ == Zero
        assert sim.MeMuDeriv(u_e, v).__class__ == Zero
        assert sim.MccMuIDeriv(u_c, v).__class__ == Zero
        assert sim.MnMuIDeriv(u_n, v).__class__ == Zero
        assert sim.MfMuIDeriv(u_f, v).__class__ == Zero
        assert sim.MeMuIDeriv(u_e, v).__class__ == Zero

        # Test zero return on u passed as Zero
        assert sim.MccSigmaDeriv(Zero(), v).__class__ == Zero
        assert sim.MnSigmaDeriv(Zero(), v).__class__ == Zero
        assert sim.MfSigmaDeriv(Zero(), v).__class__ == Zero
        assert sim.MeSigmaDeriv(Zero(), v).__class__ == Zero
        assert sim.MccSigmaIDeriv(Zero(), v).__class__ == Zero
        assert sim.MnSigmaIDeriv(Zero(), v).__class__ == Zero
        assert sim.MfSigmaIDeriv(Zero(), v).__class__ == Zero
        assert sim.MeSigmaIDeriv(Zero(), v).__class__ == Zero

        # Test zero return on v as Zero
        assert sim.MccSigmaDeriv(u_c, Zero()).__class__ == Zero
        assert sim.MnSigmaDeriv(u_n, Zero()).__class__ == Zero
        assert sim.MfSigmaDeriv(u_f, Zero()).__class__ == Zero
        assert sim.MeSigmaDeriv(u_e, Zero()).__class__ == Zero
        assert sim.MccSigmaIDeriv(u_c, Zero()).__class__ == Zero
        assert sim.MnSigmaIDeriv(u_n, Zero()).__class__ == Zero
        assert sim.MfSigmaIDeriv(u_f, Zero()).__class__ == Zero
        assert sim.MeSigmaIDeriv(u_e, Zero()).__class__ == Zero

    def test_simple_mass(self):
        sim = self.sim
        n_c = self.mesh.n_cells
        n_n = self.mesh.n_nodes
        n_f = self.mesh.n_faces
        n_e = self.mesh.n_edges

        e_c = np.ones(n_c)
        e_n = np.ones(n_n)
        e_f = np.ones(n_f)
        e_e = np.ones(n_e)

        volume = np.sum(self.mesh.cell_volumes)
        dim = self.mesh.dim

        # Test volume sum
        np.testing.assert_allclose(e_c @ sim.Mcc @ e_c, volume)
        np.testing.assert_allclose(e_n @ sim.Mn @ e_n, volume)
        np.testing.assert_allclose((e_f @ sim.Mf @ e_f) / dim, volume)
        np.testing.assert_allclose((e_e @ sim.Me @ e_e) / dim, volume)

        # Test matrix simple inverse
        x_c = np.random.rand(n_c)
        x_n = np.random.rand(n_n)
        x_f = np.random.rand(n_f)
        x_e = np.random.rand(n_e)

        np.testing.assert_allclose(x_c, sim.MccI @ (sim.Mcc @ x_c))
        np.testing.assert_allclose(x_n, sim.MnI @ (sim.Mn @ x_n))
        np.testing.assert_allclose(x_f, sim.MfI @ (sim.Mf @ x_f))
        np.testing.assert_allclose(x_e, sim.MeI @ (sim.Me @ x_e))

    def test_forward_expected_shapes(self):
        sim = self.sim
        sim.model = self.start_mod

        n_f = self.mesh.n_faces
        n_c = self.mesh.n_cells
        # if U.shape (n_f, )
        u = np.random.rand(n_f)
        v = np.random.randn(n_c)
        u2 = np.random.rand(n_f, 2)
        v2 = np.random.randn(n_c, 4)

        # These cases should all return an array of shape (n_f, )
        # if V.shape (n_c, )
        out = sim.MfSigmaDeriv(u, v)
        assert out.shape == (n_f,)
        out = sim.MfSigmaDeriv(u, v[:, None])
        assert out.shape == (n_f,)
        out = sim.MfSigmaDeriv(u[:, None], v)
        assert out.shape == (n_f,)
        out = sim.MfSigmaDeriv(u[:, None], v[:, None])
        assert out.shape == (n_f,)

        # now check passing multiple V's
        out = sim.MfSigmaDeriv(u, v2)
        assert out.shape == (n_f, 4)
        out = sim.MfSigmaDeriv(u[:, None], v2)
        assert out.shape == (n_f, 4)

        # also ensure it properly broadcasted the operation....
        out_2 = np.empty_like(out)
        for i in range(v2.shape[1]):
            out_2[:, i] = sim.MfSigmaDeriv(u[:, None], v2[:, i])
        np.testing.assert_equal(out, out_2)

        # now check for multiple source polarizations
        out = sim.MfSigmaDeriv(u2, v)
        assert out.shape == (n_f, 2)
        out = sim.MfSigmaDeriv(u2, v[:, None])
        assert out.shape == (n_f, 2)

        # and with multiple RHS
        out = sim.MfSigmaDeriv(u2, v2)
        assert out.shape == (n_f, v2.shape[1], 2)

        # and test broadcasting here...
        out_2 = np.empty_like(out)
        for i in range(v2.shape[1]):
            out_2[:, i, :] = sim.MfSigmaDeriv(u2, v2[:, i])
        np.testing.assert_equal(out, out_2)

        # test None as v
        UM = sim.MfSigmaDeriv(u)
        np.testing.assert_allclose(UM @ v, sim.MfSigmaDeriv(u, v))

        UM = sim.MfSigmaDeriv(u2)
        np.testing.assert_allclose(
            UM @ v, sim.MfSigmaDeriv(u2, v).reshape(-1, order="F")
        )

    def test_forward_anis_expected_shapes(self):
        sim = self.sim
        sim.model = self.start_full_mod

        n_f = self.mesh.n_faces
        n_p = sim.model.size
        # if U.shape (*, )
        u = np.random.rand(n_f)
        v = np.random.randn(n_p)
        u2 = np.random.rand(n_f, 2)
        v2 = np.random.randn(n_p, 4)

        # These cases should all return an array of shape (n_f, )
        # if V.shape (*, )
        out = sim.MfSigmaDeriv(u, v)
        assert out.shape == (n_f,)
        out = sim.MfSigmaDeriv(u, v[:, None])
        assert out.shape == (n_f,)
        out = sim.MfSigmaDeriv(u[:, None], v)
        assert out.shape == (n_f,)
        out = sim.MfSigmaDeriv(u[:, None], v[:, None])
        assert out.shape == (n_f,)

        # now check passing multiple V's
        out = sim.MfSigmaDeriv(u, v2)
        assert out.shape == (n_f, 4)
        out = sim.MfSigmaDeriv(u[:, None], v2)
        assert out.shape == (n_f, 4)

        # also ensure it properly broadcasted the operation....
        out_2 = np.empty_like(out)
        for i in range(v2.shape[1]):
            out_2[:, i] = sim.MfSigmaDeriv(u[:, None], v2[:, i])
        np.testing.assert_equal(out, out_2)

        # now check for multiple source polarizations
        out = sim.MfSigmaDeriv(u2, v)
        assert out.shape == (n_f, 2)
        out = sim.MfSigmaDeriv(u2, v[:, None])
        assert out.shape == (n_f, 2)

        # and with multiple RHS
        out = sim.MfSigmaDeriv(u2, v2)
        assert out.shape == (n_f, v2.shape[1], 2)

        # and test broadcasting here...
        out_2 = np.empty_like(out)
        for i in range(v2.shape[1]):
            out_2[:, i, :] = sim.MfSigmaDeriv(u2, v2[:, i])
        np.testing.assert_equal(out, out_2)

        # test None as v
        UM = sim.MfSigmaDeriv(u)
        np.testing.assert_allclose(UM @ v, sim.MfSigmaDeriv(u, v))

        UM = sim.MfSigmaDeriv(u2)
        np.testing.assert_allclose(
            UM @ v, sim.MfSigmaDeriv(u2, v).reshape(-1, order="F")
        )

    def test_adjoint_expected_shapes(self):
        sim = self.sim
        sim.model = self.start_mod

        n_f = self.mesh.n_faces
        n_c = self.mesh.n_cells

        u = np.random.rand(n_f)
        v = np.random.randn(n_f)
        v2 = np.random.randn(n_f, 4)
        u2 = np.random.rand(n_f, 2)
        v2_2 = np.random.randn(n_f, 2)
        v3 = np.random.rand(n_f, 4, 2)

        # These cases should all return an array of shape (n_c, )
        # if V.shape (n_f, )
        out = sim.MfSigmaDeriv(u, v, adjoint=True)
        assert out.shape == (n_c,)
        out = sim.MfSigmaDeriv(u, v[:, None], adjoint=True)
        assert out.shape == (n_c,)
        out = sim.MfSigmaDeriv(u[:, None], v, adjoint=True)
        assert out.shape == (n_c,)
        out = sim.MfSigmaDeriv(u[:, None], v[:, None], adjoint=True)
        assert out.shape == (n_c,)

        # now check passing multiple V's
        out = sim.MfSigmaDeriv(u, v2, adjoint=True)
        assert out.shape == (n_c, 4)
        out = sim.MfSigmaDeriv(u[:, None], v2, adjoint=True)
        assert out.shape == (n_c, 4)

        # also ensure it properly broadcasted the operation....
        out_2 = np.empty_like(out)
        for i in range(v2.shape[1]):
            out_2[:, i] = sim.MfSigmaDeriv(u, v2[:, i], adjoint=True)
        np.testing.assert_equal(out, out_2)

        # now check for multiple source polarizations
        out = sim.MfSigmaDeriv(u2, v2_2, adjoint=True)
        assert out.shape == (n_c,)
        out = sim.MfSigmaDeriv(u2, v2_2, adjoint=True)
        assert out.shape == (n_c,)

        # and with multiple RHS
        out = sim.MfSigmaDeriv(u2, v3, adjoint=True)
        assert out.shape == (n_c, v3.shape[1])

        # and test broadcasting here...
        out_2 = np.empty_like(out)
        for i in range(v2.shape[1]):
            out_2[:, i] = sim.MfSigmaDeriv(u2, v3[:, i, :], adjoint=True)
        np.testing.assert_equal(out, out_2)

        # test None as v
        UMT = sim.MfSigmaDeriv(u, adjoint=True)
        np.testing.assert_allclose(UMT @ v, sim.MfSigmaDeriv(u, v, adjoint=True))

        UMT = sim.MfSigmaDeriv(u2, adjoint=True)
        np.testing.assert_allclose(
            UMT @ v2_2.reshape(-1, order="F"), sim.MfSigmaDeriv(u2, v2_2, adjoint=True)
        )

    def test_adjoint_anis_expected_shapes(self):
        sim = self.sim
        sim.model = self.start_full_mod

        n_f = self.mesh.n_faces
        n_p = sim.model.size

        u = np.random.rand(n_f)
        v = np.random.randn(n_f)
        v2 = np.random.randn(n_f, 4)
        u2 = np.random.rand(n_f, 2)
        v2_2 = np.random.randn(n_f, 2)
        v3 = np.random.rand(n_f, 4, 2)

        # These cases should all return an array of shape (n_c, )
        # if V.shape (n_f, )
        out = sim.MfSigmaDeriv(u, v, adjoint=True)
        assert out.shape == (n_p,)
        out = sim.MfSigmaDeriv(u, v[:, None], adjoint=True)
        assert out.shape == (n_p,)
        out = sim.MfSigmaDeriv(u[:, None], v, adjoint=True)
        assert out.shape == (n_p,)
        out = sim.MfSigmaDeriv(u[:, None], v[:, None], adjoint=True)
        assert out.shape == (n_p,)

        # now check passing multiple V's
        out = sim.MfSigmaDeriv(u, v2, adjoint=True)
        assert out.shape == (n_p, 4)
        out = sim.MfSigmaDeriv(u[:, None], v2, adjoint=True)
        assert out.shape == (n_p, 4)

        # also ensure it properly broadcasted the operation....
        out_2 = np.empty_like(out)
        for i in range(v2.shape[1]):
            out_2[:, i] = sim.MfSigmaDeriv(u, v2[:, i], adjoint=True)
        np.testing.assert_equal(out, out_2)

        # now check for multiple source polarizations
        out = sim.MfSigmaDeriv(u2, v2_2, adjoint=True)
        assert out.shape == (n_p,)
        out = sim.MfSigmaDeriv(u2, v2_2, adjoint=True)
        assert out.shape == (n_p,)

        # and with multiple RHS
        out = sim.MfSigmaDeriv(u2, v3, adjoint=True)
        assert out.shape == (n_p, v3.shape[1])

        # and test broadcasting here...
        out_2 = np.empty_like(out)
        for i in range(v2.shape[1]):
            out_2[:, i] = sim.MfSigmaDeriv(u2, v3[:, i, :], adjoint=True)
        np.testing.assert_equal(out, out_2)

        # test None as v
        UMT = sim.MfSigmaDeriv(u, adjoint=True)
        np.testing.assert_allclose(UMT @ v, sim.MfSigmaDeriv(u, v, adjoint=True))

        UMT = sim.MfSigmaDeriv(u2, adjoint=True)
        np.testing.assert_allclose(
            UMT @ v2_2.reshape(-1, order="F"), sim.MfSigmaDeriv(u2, v2_2, adjoint=True)
        )

    def test_adjoint_opp(self):
        sim = self.sim
        sim.model = self.start_mod

        n_f = self.mesh.n_faces
        n_c = self.mesh.n_cells

        u = np.random.rand(n_f)
        u2 = np.random.rand(n_f, 2)

        y = np.random.rand(n_c)
        y2 = np.random.rand(n_c, 4)

        v = np.random.randn(n_f)
        v2 = np.random.randn(n_f, 4)
        v2_2 = np.random.randn(n_f, 2)
        v3 = np.random.rand(n_f, 4, 2)

        # u1, y1 -> v1
        vJy = v @ sim.MfSigmaDeriv(u, y)
        yJtv = y @ sim.MfSigmaDeriv(u, v, adjoint=True)
        np.testing.assert_allclose(vJy, yJtv)

        # u1, y2 -> v2
        vJy = np.sum(v2 * sim.MfSigmaDeriv(u, y2))
        yJtv = np.sum(y2 * sim.MfSigmaDeriv(u, v2, adjoint=True))
        np.testing.assert_allclose(vJy, yJtv)

        # u2, y1 -> v2_2
        vJy = np.sum(v2_2 * sim.MfSigmaDeriv(u2, y))
        yJtv = np.sum(y * sim.MfSigmaDeriv(u2, v2_2, adjoint=True))
        np.testing.assert_allclose(vJy, yJtv)

        # u2, y2 -> v3
        vJy = np.sum(v3 * sim.MfSigmaDeriv(u2, y2))
        yJtv = np.sum(y2 * sim.MfSigmaDeriv(u2, v3, adjoint=True))
        np.testing.assert_allclose(vJy, yJtv)

        # Also test Inverse opp, just to be sure...
        # u1, y1 -> v1
        vJy = v @ sim.MfSigmaIDeriv(u, y)
        yJtv = y @ sim.MfSigmaIDeriv(u, v, adjoint=True)
        np.testing.assert_allclose(vJy, yJtv)

        # u1, y2 -> v2
        vJy = np.sum(v2 * sim.MfSigmaIDeriv(u, y2))
        yJtv = np.sum(y2 * sim.MfSigmaIDeriv(u, v2, adjoint=True))
        np.testing.assert_allclose(vJy, yJtv)

        # u2, y1 -> v2_2
        vJy = np.sum(v2_2 * sim.MfSigmaIDeriv(u2, y))
        yJtv = np.sum(y * sim.MfSigmaIDeriv(u2, v2_2, adjoint=True))
        np.testing.assert_allclose(vJy, yJtv)

        # u2, y2 -> v3
        vJy = np.sum(v3 * sim.MfSigmaIDeriv(u2, y2))
        yJtv = np.sum(y2 * sim.MfSigmaIDeriv(u2, v3, adjoint=True))
        np.testing.assert_allclose(vJy, yJtv)

    def test_anis_adjoint_opp(self):
        sim = self.sim
        sim.model = self.start_full_mod

        n_f = self.mesh.n_faces
        n_p = sim.model.size

        u = np.random.rand(n_f)
        u2 = np.random.rand(n_f, 2)

        y = np.random.rand(n_p)
        y2 = np.random.rand(n_p, 4)

        v = np.random.randn(n_f)
        v2 = np.random.randn(n_f, 4)
        v2_2 = np.random.randn(n_f, 2)
        v3 = np.random.rand(n_f, 4, 2)

        # u1, y1 -> v1
        vJy = v @ sim.MfSigmaDeriv(u, y)
        yJtv = y @ sim.MfSigmaDeriv(u, v, adjoint=True)
        np.testing.assert_allclose(vJy, yJtv)

        # u1, y2 -> v2
        vJy = np.sum(v2 * sim.MfSigmaDeriv(u, y2))
        yJtv = np.sum(y2 * sim.MfSigmaDeriv(u, v2, adjoint=True))
        np.testing.assert_allclose(vJy, yJtv)

        # u2, y1 -> v2_2
        vJy = np.sum(v2_2 * sim.MfSigmaDeriv(u2, y))
        yJtv = np.sum(y * sim.MfSigmaDeriv(u2, v2_2, adjoint=True))
        np.testing.assert_allclose(vJy, yJtv)

        # u2, y2 -> v3
        vJy = np.sum(v3 * sim.MfSigmaDeriv(u2, y2))
        yJtv = np.sum(y2 * sim.MfSigmaDeriv(u2, v3, adjoint=True))
        np.testing.assert_allclose(vJy, yJtv)

    def test_Mcc_deriv(self):
        u = np.random.randn(self.mesh.n_cells)
        sim = self.sim
        x0 = self.start_mod

        def f(x):
            sim.model = x
            d = sim.MccSigma @ u

            def Jvec(v):
                sim.model = x0
                return sim.MccSigmaDeriv(u, v)

            return d, Jvec

        assert check_derivative(f, x0=x0, num=3, plotIt=False)

    def test_Mn_deriv(self):
        u = np.random.randn(self.mesh.n_nodes)
        sim = self.sim
        x0 = self.start_mod

        def f(x):
            sim.model = x
            d = sim.MnSigma @ u

            def Jvec(v):
                sim.model = x0
                return sim.MnSigmaDeriv(u, v)

            return d, Jvec

        assert check_derivative(f, x0=x0, num=3, plotIt=False)

    def test_Me_deriv(self):
        u = np.random.randn(self.mesh.n_edges)
        sim = self.sim
        x0 = self.start_mod

        def f(x):
            sim.model = x
            d = sim.MeSigma @ u

            def Jvec(v):
                sim.model = x0
                return sim.MeSigmaDeriv(u, v)

            return d, Jvec

        assert check_derivative(f, x0=x0, num=3, plotIt=False)

    def test_Me_diagonal_anisotropy_deriv(self):
        u = np.random.randn(self.mesh.n_edges)
        sim = self.sim
        x0 = self.start_diag_mod

        def f(x):
            sim.model = x
            d = sim.MeSigma @ u

            def Jvec(v):
                sim.model = x0
                return sim.MeSigmaDeriv(u, v)

            return d, Jvec

        assert check_derivative(f, x0=x0, num=3, plotIt=False)

    def test_Me_full_anisotropy_deriv(self):
        u = np.random.randn(self.mesh.n_edges)
        sim = self.sim_full_aniso
        x0 = self.start_full_mod

        def f(x):
            sim.model = x
            d = sim.MeSigma @ u

            def Jvec(v):
                sim.model = x0
                return sim.MeSigmaDeriv(u, v)

            return d, Jvec

        assert check_derivative(f, x0=x0, num=3, plotIt=False)

    def test_Mf_deriv(self):
        u = np.random.randn(self.mesh.n_faces)
        sim = self.sim
        x0 = self.start_mod

        def f(x):
            sim.model = x
            d = sim.MfSigma @ u

            def Jvec(v):
                sim.model = x0
                return sim.MfSigmaDeriv(u, v)

            return d, Jvec

        assert check_derivative(f, x0=x0, num=3, plotIt=False)

    def test_Mf_diagonal_anisotropy_deriv(self):
        u = np.random.randn(self.mesh.n_faces)
        sim = self.sim
        x0 = self.start_diag_mod

        def f(x):
            sim.model = x
            d = sim.MfSigma @ u

            def Jvec(v):
                sim.model = x0
                return sim.MfSigmaDeriv(u, v)

            return d, Jvec

        assert check_derivative(f, x0=x0, num=3, plotIt=False)

    def test_Mf_full_anisotropy_deriv(self):
        u = np.random.randn(self.mesh.n_faces)
        sim = self.sim_full_aniso
        x0 = self.start_full_mod

        def f(x):
            sim.model = x
            d = sim.MfSigma @ u

            def Jvec(v):
                sim.model = x0
                return sim.MfSigmaDeriv(u, v)

            return d, Jvec

        assert check_derivative(f, x0=x0, num=3, plotIt=False)

    def test_MccI_deriv(self):
        u = np.random.randn(self.mesh.n_cells)
        sim = self.sim
        x0 = self.start_mod

        def f(x):
            sim.model = x
            d = sim.MccSigmaI @ u

            def Jvec(v):
                sim.model = x0
                return sim.MccSigmaIDeriv(u, v)

            return d, Jvec

        assert check_derivative(f, x0=x0, num=3, plotIt=False)

    def test_MnI_deriv(self):
        u = np.random.randn(self.mesh.n_nodes)
        sim = self.sim
        x0 = self.start_mod

        def f(x):
            sim.model = x
            d = sim.MnSigmaI @ u

            def Jvec(v):
                sim.model = x0
                return sim.MnSigmaIDeriv(u, v)

            return d, Jvec

        assert check_derivative(f, x0=x0, num=3, plotIt=False)

    def test_MeI_deriv(self):
        u = np.random.randn(self.mesh.n_edges)
        sim = self.sim
        x0 = self.start_mod

        def f(x):
            sim.model = x
            d = sim.MeSigmaI @ u

            def Jvec(v):
                sim.model = x0
                return sim.MeSigmaIDeriv(u, v)

            return d, Jvec

        assert check_derivative(f, x0=x0, num=3, plotIt=False)

    def test_MfI_deriv(self):
        u = np.random.randn(self.mesh.n_faces)
        sim = self.sim
        x0 = self.start_mod

        def f(x):
            sim.model = x
            d = sim.MfSigmaI @ u

            def Jvec(v):
                sim.model = x0
                return sim.MfSigmaIDeriv(u, v)

            return d, Jvec

        assert check_derivative(f, x0=x0, num=3, plotIt=False)

    def test_Mcc_adjoint(self):
        n_items = self.mesh.n_cells
        u = np.random.randn(n_items)
        sim = self.sim
        sim.model = self.start_mod

        v = np.random.randn(self.mesh.n_cells)
        y = np.random.randn(n_items)

        yJv = y @ sim.MccSigmaDeriv(u, v)
        vJty = v @ sim.MccSigmaDeriv(u, y, adjoint=True)
        np.testing.assert_allclose(yJv, vJty)

    def test_Mn_adjoint(self):
        n_items = self.mesh.n_nodes
        u = np.random.randn(n_items)
        sim = self.sim
        sim.model = self.start_mod

        v = np.random.randn(self.mesh.n_cells)
        y = np.random.randn(n_items)

        yJv = y @ sim.MnSigmaDeriv(u, v)
        vJty = v @ sim.MnSigmaDeriv(u, y, adjoint=True)
        np.testing.assert_allclose(yJv, vJty)

    def test_Me_adjoint(self):
        n_items = self.mesh.n_edges
        u = np.random.randn(n_items)
        sim = self.sim
        sim.model = self.start_mod

        v = np.random.randn(self.mesh.n_cells)
        y = np.random.randn(n_items)

        yJv = y @ sim.MeSigmaDeriv(u, v)
        vJty = v @ sim.MeSigmaDeriv(u, y, adjoint=True)
        np.testing.assert_allclose(yJv, vJty)

    def test_Mf_adjoint(self):
        n_items = self.mesh.n_faces
        u = np.random.randn(n_items)
        sim = self.sim
        sim.model = self.start_mod

        v = np.random.randn(self.mesh.n_cells)
        y = np.random.randn(n_items)

        yJv = y @ sim.MfSigmaDeriv(u, v)
        vJty = v @ sim.MfSigmaDeriv(u, y, adjoint=True)
        np.testing.assert_allclose(yJv, vJty)

    def test_MccI_adjoint(self):
        n_items = self.mesh.n_cells
        u = np.random.randn(n_items)
        sim = self.sim
        sim.model = self.start_mod

        v = np.random.randn(self.mesh.n_cells)
        y = np.random.randn(n_items)

        yJv = y @ sim.MccSigmaIDeriv(u, v)
        vJty = v @ sim.MccSigmaIDeriv(u, y, adjoint=True)
        np.testing.assert_allclose(yJv, vJty)

    def test_MnI_adjoint(self):
        n_items = self.mesh.n_nodes
        u = np.random.randn(n_items)
        sim = self.sim
        sim.model = self.start_mod

        v = np.random.randn(self.mesh.n_cells)
        y = np.random.randn(n_items)

        yJv = y @ sim.MnSigmaIDeriv(u, v)
        vJty = v @ sim.MnSigmaIDeriv(u, y, adjoint=True)
        np.testing.assert_allclose(yJv, vJty)

    def test_MeI_adjoint(self):
        n_items = self.mesh.n_edges
        u = np.random.randn(n_items)
        sim = self.sim
        sim.model = self.start_mod

        v = np.random.randn(self.mesh.n_cells)
        y = np.random.randn(n_items)

        yJv = y @ sim.MeSigmaIDeriv(u, v)
        vJty = v @ sim.MeSigmaIDeriv(u, y, adjoint=True)
        np.testing.assert_allclose(yJv, vJty)

    def test_MfI_adjoint(self):
        n_items = self.mesh.n_faces
        u = np.random.randn(n_items)
        sim = self.sim
        sim.model = self.start_mod

        v = np.random.randn(self.mesh.n_cells)
        y = np.random.randn(n_items)

        yJv = y @ sim.MfSigmaIDeriv(u, v)
        vJty = v @ sim.MfSigmaIDeriv(u, y, adjoint=True)
        np.testing.assert_allclose(yJv, vJty)


class TestSimSurfaceProperties(unittest.TestCase):
    def setUp(self):
        self.mesh = discretize.TensorMesh([5, 6, 7])

        self.sim = SimpleSim(self.mesh, tauMap=maps.ExpMap())
        self.start_mod = np.log(1e-2 * np.ones(self.mesh.n_faces)) + np.random.randn(
            self.mesh.n_faces
        )

    def test_zero_returns(self):
        n_f = self.mesh.n_faces
        n_e = self.mesh.n_edges
        sim = self.sim

        v = np.random.rand(n_f)
        u_f = np.random.rand(n_f)
        u_e = np.random.rand(n_e)

        # Test zero return on u passed as Zero
        assert sim._MfTauDeriv(Zero(), v).__class__ == Zero
        assert sim._MeTauDeriv(Zero(), v).__class__ == Zero
        assert sim._MfTauIDeriv(Zero(), v).__class__ == Zero
        assert sim._MeTauIDeriv(Zero(), v).__class__ == Zero

        # Test zero return on v as Zero
        assert sim._MfTauDeriv(u_f, Zero()).__class__ == Zero
        assert sim._MeTauDeriv(u_e, Zero()).__class__ == Zero
        assert sim._MfTauIDeriv(u_f, Zero()).__class__ == Zero
        assert sim._MeTauIDeriv(u_e, Zero()).__class__ == Zero

    def test_forward_expected_shapes(self):
        sim = self.sim
        sim.model = self.start_mod

        n_f = self.mesh.n_faces
        # n_c = self.mesh.n_cells
        # if U.shape (n_f, )
        u = np.random.rand(n_f)
        v = np.random.randn(n_f)
        u2 = np.random.rand(n_f, 2)
        v2 = np.random.randn(n_f, 4)

        # These cases should all return an array of shape (n_f, )
        # if V.shape (n_c, )
        out = sim._MfTauDeriv(u, v)
        assert out.shape == (n_f,)
        out = sim._MfTauDeriv(u, v[:, None])
        assert out.shape == (n_f,)
        out = sim._MfTauDeriv(u[:, None], v)
        assert out.shape == (n_f,)
        out = sim._MfTauDeriv(u[:, None], v[:, None])
        assert out.shape == (n_f,)

        # now check passing multiple V's
        out = sim._MfTauDeriv(u, v2)
        assert out.shape == (n_f, 4)
        out = sim._MfTauDeriv(u[:, None], v2)
        assert out.shape == (n_f, 4)

        # also ensure it properly broadcasted the operation....
        out_2 = np.empty_like(out)
        for i in range(v2.shape[1]):
            out_2[:, i] = sim._MfTauDeriv(u[:, None], v2[:, i])
        np.testing.assert_equal(out, out_2)

        # now check for multiple source polarizations
        out = sim._MfTauDeriv(u2, v)
        assert out.shape == (n_f, 2)
        out = sim._MfTauDeriv(u2, v[:, None])
        assert out.shape == (n_f, 2)

        # and with multiple RHS
        out = sim._MfTauDeriv(u2, v2)
        assert out.shape == (n_f, v2.shape[1], 2)

        # and test broadcasting here...
        out_2 = np.empty_like(out)
        for i in range(v2.shape[1]):
            out_2[:, i, :] = sim._MfTauDeriv(u2, v2[:, i])
        np.testing.assert_equal(out, out_2)

        # test None as v
        UM = sim._MfTauDeriv(u)
        np.testing.assert_allclose(UM @ v, sim._MfTauDeriv(u, v))

        UM = sim._MfTauDeriv(u2)
        np.testing.assert_allclose(
            UM @ v, sim._MfTauDeriv(u2, v).reshape(-1, order="F")
        )

    def test_adjoint_expected_shapes(self):
        sim = self.sim
        sim.model = self.start_mod

        n_f = self.mesh.n_faces
        # n_c = self.mesh.n_cells

        u = np.random.rand(n_f)
        v = np.random.randn(n_f)
        v2 = np.random.randn(n_f, 4)
        u2 = np.random.rand(n_f, 2)
        v2_2 = np.random.randn(n_f, 2)
        v3 = np.random.rand(n_f, 4, 2)

        # These cases should all return an array of shape (n_c, )
        # if V.shape (n_f, )
        out = sim._MfTauDeriv(u, v, adjoint=True)
        assert out.shape == (n_f,)
        out = sim._MfTauDeriv(u, v[:, None], adjoint=True)
        assert out.shape == (n_f,)
        out = sim._MfTauDeriv(u[:, None], v, adjoint=True)
        assert out.shape == (n_f,)
        out = sim._MfTauDeriv(u[:, None], v[:, None], adjoint=True)
        assert out.shape == (n_f,)

        # now check passing multiple V's
        out = sim._MfTauDeriv(u, v2, adjoint=True)
        assert out.shape == (n_f, 4)
        out = sim._MfTauDeriv(u[:, None], v2, adjoint=True)
        assert out.shape == (n_f, 4)

        # also ensure it properly broadcasted the operation....
        out_2 = np.empty_like(out)
        for i in range(v2.shape[1]):
            out_2[:, i] = sim._MfTauDeriv(u, v2[:, i], adjoint=True)
        np.testing.assert_equal(out, out_2)

        # now check for multiple source polarizations
        out = sim._MfTauDeriv(u2, v2_2, adjoint=True)
        assert out.shape == (n_f,)
        out = sim._MfTauDeriv(u2, v2_2, adjoint=True)
        assert out.shape == (n_f,)

        # and with multiple RHS
        out = sim._MfTauDeriv(u2, v3, adjoint=True)
        assert out.shape == (n_f, v3.shape[1])

        # and test broadcasting here...
        out_2 = np.empty_like(out)
        for i in range(v2.shape[1]):
            out_2[:, i] = sim._MfTauDeriv(u2, v3[:, i, :], adjoint=True)
        np.testing.assert_equal(out, out_2)

        # test None as v
        UMT = sim._MfTauDeriv(u, adjoint=True)
        np.testing.assert_allclose(UMT @ v, sim._MfTauDeriv(u, v, adjoint=True))

        UMT = sim._MfTauDeriv(u2, adjoint=True)
        np.testing.assert_allclose(
            UMT @ v2_2.reshape(-1, order="F"), sim._MfTauDeriv(u2, v2_2, adjoint=True)
        )

    def test_adjoint_opp_shapes(self):
        sim = self.sim
        sim.model = self.start_mod

        n_f = self.mesh.n_faces
        # n_c = self.mesh.n_cells

        u = np.random.rand(n_f)
        u2 = np.random.rand(n_f, 2)

        y = np.random.rand(n_f)
        y2 = np.random.rand(n_f, 4)

        v = np.random.randn(n_f)
        v2 = np.random.randn(n_f, 4)
        v2_2 = np.random.randn(n_f, 2)
        v3 = np.random.rand(n_f, 4, 2)

        # u1, y1 -> v1
        vJy = v @ sim._MfTauDeriv(u, y)
        yJtv = y @ sim._MfTauDeriv(u, v, adjoint=True)
        np.testing.assert_allclose(vJy, yJtv)

        # u1, y2 -> v2
        vJy = np.sum(v2 * sim._MfTauDeriv(u, y2))
        yJtv = np.sum(y2 * sim._MfTauDeriv(u, v2, adjoint=True))
        np.testing.assert_allclose(vJy, yJtv)

        # u2, y1 -> v2_2
        vJy = np.sum(v2_2 * sim._MfTauDeriv(u2, y))
        yJtv = np.sum(y * sim._MfTauDeriv(u2, v2_2, adjoint=True))
        np.testing.assert_allclose(vJy, yJtv)

        # u2, y2 -> v3
        vJy = np.sum(v3 * sim._MfTauDeriv(u2, y2))
        yJtv = np.sum(y2 * sim._MfTauDeriv(u2, v3, adjoint=True))
        np.testing.assert_allclose(vJy, yJtv)

        # Also test Inverse opp, just to be sure...
        # u1, y1 -> v1
        vJy = v @ sim._MfTauIDeriv(u, y)
        yJtv = y @ sim._MfTauIDeriv(u, v, adjoint=True)
        np.testing.assert_allclose(vJy, yJtv)

        # u1, y2 -> v2
        vJy = np.sum(v2 * sim._MfTauIDeriv(u, y2))
        yJtv = np.sum(y2 * sim._MfTauIDeriv(u, v2, adjoint=True))
        np.testing.assert_allclose(vJy, yJtv)

        # u2, y1 -> v2_2
        vJy = np.sum(v2_2 * sim._MfTauIDeriv(u2, y))
        yJtv = np.sum(y * sim._MfTauIDeriv(u2, v2_2, adjoint=True))
        np.testing.assert_allclose(vJy, yJtv)

        # u2, y2 -> v3
        vJy = np.sum(v3 * sim._MfTauIDeriv(u2, y2))
        yJtv = np.sum(y2 * sim._MfTauIDeriv(u2, v3, adjoint=True))
        np.testing.assert_allclose(vJy, yJtv)

    def test_Me_deriv(self):
        u = np.random.randn(self.mesh.n_edges)
        sim = self.sim
        x0 = self.start_mod

        def f(x):
            sim.model = x
            d = sim._MeTau @ u

            def Jvec(v):
                sim.model = x0
                return sim._MeTauDeriv(u, v)

            return d, Jvec

        assert check_derivative(f, x0=x0, num=3, plotIt=False)

    def test_Mf_deriv(self):
        u = np.random.randn(self.mesh.n_faces)
        sim = self.sim
        x0 = self.start_mod

        def f(x):
            sim.model = x
            d = sim._MfTau @ u

            def Jvec(v):
                sim.model = x0
                return sim._MfTauDeriv(u, v)

            return d, Jvec

        assert check_derivative(f, x0=x0, num=3, plotIt=False)

    def test_MeI_deriv(self):
        u = np.random.randn(self.mesh.n_edges)
        sim = self.sim
        x0 = self.start_mod

        def f(x):
            sim.model = x
            d = sim._MeTauI @ u

            def Jvec(v):
                sim.model = x0
                return sim._MeTauIDeriv(u, v)

            return d, Jvec

        assert check_derivative(f, x0=x0, num=3, plotIt=False)

    def test_MfI_deriv(self):
        u = np.random.randn(self.mesh.n_faces)
        sim = self.sim
        x0 = self.start_mod

        def f(x):
            sim.model = x
            d = sim._MfTauI @ u

            def Jvec(v):
                sim.model = x0
                return sim._MfTauIDeriv(u, v)

            return d, Jvec

        assert check_derivative(f, x0=x0, num=3, plotIt=False)

    def test_Me_adjoint(self):
        n_items = self.mesh.n_edges
        u = np.random.randn(n_items)
        sim = self.sim
        sim.model = self.start_mod

        v = np.random.randn(self.mesh.n_faces)
        y = np.random.randn(n_items)

        yJv = y @ sim._MeTauDeriv(u, v)
        vJty = v @ sim._MeTauDeriv(u, y, adjoint=True)
        np.testing.assert_allclose(yJv, vJty)

    def test_Mf_adjoint(self):
        n_items = self.mesh.n_faces
        u = np.random.randn(n_items)
        sim = self.sim
        sim.model = self.start_mod

        v = np.random.randn(self.mesh.n_faces)
        y = np.random.randn(n_items)

        yJv = y @ sim._MfTauDeriv(u, v)
        vJty = v @ sim._MfTauDeriv(u, y, adjoint=True)
        np.testing.assert_allclose(yJv, vJty)

    def test_MeI_adjoint(self):
        n_items = self.mesh.n_edges
        u = np.random.randn(n_items)
        sim = self.sim
        sim.model = self.start_mod

        v = np.random.randn(self.mesh.n_faces)
        y = np.random.randn(n_items)

        yJv = y @ sim._MeTauIDeriv(u, v)
        vJty = v @ sim._MeTauIDeriv(u, y, adjoint=True)
        np.testing.assert_allclose(yJv, vJty)

    def test_MfI_adjoint(self):
        n_items = self.mesh.n_faces
        u = np.random.randn(n_items)
        sim = self.sim
        sim.model = self.start_mod

        v = np.random.randn(self.mesh.n_faces)
        y = np.random.randn(n_items)

        yJv = y @ sim._MfTauIDeriv(u, v)
        vJty = v @ sim._MfTauIDeriv(u, y, adjoint=True)
        np.testing.assert_allclose(yJv, vJty)


class TestSimEdgeProperties(unittest.TestCase):
    def setUp(self):
        self.mesh = discretize.TensorMesh([5, 6, 7])

        self.sim = SimpleSim(self.mesh, kappaMap=maps.ExpMap())
        self.start_mod = np.log(1e-2 * np.ones(self.mesh.n_edges)) + np.random.randn(
            self.mesh.n_edges
        )

    def test_zero_returns(self):
        n_e = self.mesh.n_edges
        sim = self.sim

        v = np.random.rand(n_e)
        u_e = np.random.rand(n_e)

        # Test zero return on u passed as Zero
        assert sim._MeKappaDeriv(Zero(), v).__class__ == Zero
        assert sim._MeKappaIDeriv(Zero(), v).__class__ == Zero

        # Test zero return on v as Zero
        assert sim._MeKappaDeriv(u_e, Zero()).__class__ == Zero
        assert sim._MeKappaIDeriv(u_e, Zero()).__class__ == Zero

    def test_forward_expected_shapes(self):
        sim = self.sim
        sim.model = self.start_mod

        n_e = self.mesh.n_edges
        # n_c = self.mesh.n_cells
        # if U.shape (n_f, )
        u = np.random.rand(n_e)
        v = np.random.randn(n_e)
        u2 = np.random.rand(n_e, 2)
        v2 = np.random.randn(n_e, 4)

        # These cases should all return an array of shape (n_f, )
        # if V.shape (n_c, )
        out = sim._MeKappaDeriv(u, v)
        assert out.shape == (n_e,)
        out = sim._MeKappaDeriv(u, v[:, None])
        assert out.shape == (n_e,)
        out = sim._MeKappaDeriv(u[:, None], v)
        assert out.shape == (n_e,)
        out = sim._MeKappaDeriv(u[:, None], v[:, None])
        assert out.shape == (n_e,)

        # now check passing multiple V's
        out = sim._MeKappaDeriv(u, v2)
        assert out.shape == (n_e, 4)
        out = sim._MeKappaDeriv(u[:, None], v2)
        assert out.shape == (n_e, 4)

        # also ensure it properly broadcasted the operation....
        out_2 = np.empty_like(out)
        for i in range(v2.shape[1]):
            out_2[:, i] = sim._MeKappaDeriv(u[:, None], v2[:, i])
        np.testing.assert_equal(out, out_2)

        # now check for multiple source polarizations
        out = sim._MeKappaDeriv(u2, v)
        assert out.shape == (n_e, 2)
        out = sim._MeKappaDeriv(u2, v[:, None])
        assert out.shape == (n_e, 2)

        # and with multiple RHS
        out = sim._MeKappaDeriv(u2, v2)
        assert out.shape == (n_e, v2.shape[1], 2)

        # and test broadcasting here...
        out_2 = np.empty_like(out)
        for i in range(v2.shape[1]):
            out_2[:, i, :] = sim._MeKappaDeriv(u2, v2[:, i])
        np.testing.assert_equal(out, out_2)

        # test None as v
        UM = sim._MeKappaDeriv(u)
        np.testing.assert_allclose(UM @ v, sim._MeKappaDeriv(u, v))

        UM = sim._MeKappaDeriv(u2)
        np.testing.assert_allclose(
            UM @ v, sim._MeKappaDeriv(u2, v).reshape(-1, order="F")
        )

    def test_adjoint_expected_shapes(self):
        sim = self.sim
        sim.model = self.start_mod

        n_e = self.mesh.n_edges
        # n_c = self.mesh.n_cells

        u = np.random.rand(n_e)
        v = np.random.randn(n_e)
        v2 = np.random.randn(n_e, 4)
        u2 = np.random.rand(n_e, 2)
        v2_2 = np.random.randn(n_e, 2)
        v3 = np.random.rand(n_e, 4, 2)

        # These cases should all return an array of shape (n_c, )
        # if V.shape (n_f, )
        out = sim._MeKappaDeriv(u, v, adjoint=True)
        assert out.shape == (n_e,)
        out = sim._MeKappaDeriv(u, v[:, None], adjoint=True)
        assert out.shape == (n_e,)
        out = sim._MeKappaDeriv(u[:, None], v, adjoint=True)
        assert out.shape == (n_e,)
        out = sim._MeKappaDeriv(u[:, None], v[:, None], adjoint=True)
        assert out.shape == (n_e,)

        # now check passing multiple V's
        out = sim._MeKappaDeriv(u, v2, adjoint=True)
        assert out.shape == (n_e, 4)
        out = sim._MeKappaDeriv(u[:, None], v2, adjoint=True)
        assert out.shape == (n_e, 4)

        # also ensure it properly broadcasted the operation....
        out_2 = np.empty_like(out)
        for i in range(v2.shape[1]):
            out_2[:, i] = sim._MeKappaDeriv(u, v2[:, i], adjoint=True)
        np.testing.assert_equal(out, out_2)

        # now check for multiple source polarizations
        out = sim._MeKappaDeriv(u2, v2_2, adjoint=True)
        assert out.shape == (n_e,)
        out = sim._MeKappaDeriv(u2, v2_2, adjoint=True)
        assert out.shape == (n_e,)

        # and with multiple RHS
        out = sim._MeKappaDeriv(u2, v3, adjoint=True)
        assert out.shape == (n_e, v3.shape[1])

        # and test broadcasting here...
        out_2 = np.empty_like(out)
        for i in range(v2.shape[1]):
            out_2[:, i] = sim._MeKappaDeriv(u2, v3[:, i, :], adjoint=True)
        np.testing.assert_equal(out, out_2)

        # test None as v
        UMT = sim._MeKappaDeriv(u, adjoint=True)
        np.testing.assert_allclose(UMT @ v, sim._MeKappaDeriv(u, v, adjoint=True))

        UMT = sim._MeKappaDeriv(u2, adjoint=True)
        np.testing.assert_allclose(
            UMT @ v2_2.reshape(-1, order="F"), sim._MeKappaDeriv(u2, v2_2, adjoint=True)
        )

    def test_adjoint_opp_shapes(self):
        sim = self.sim
        sim.model = self.start_mod

        n_e = self.mesh.n_edges
        # n_c = self.mesh.n_cells

        u = np.random.rand(n_e)
        u2 = np.random.rand(n_e, 2)

        y = np.random.rand(n_e)
        y2 = np.random.rand(n_e, 4)

        v = np.random.randn(n_e)
        v2 = np.random.randn(n_e, 4)
        v2_2 = np.random.randn(n_e, 2)
        v3 = np.random.rand(n_e, 4, 2)

        # u1, y1 -> v1
        vJy = v @ sim._MeKappaDeriv(u, y)
        yJtv = y @ sim._MeKappaDeriv(u, v, adjoint=True)
        np.testing.assert_allclose(vJy, yJtv)

        # u1, y2 -> v2
        vJy = np.sum(v2 * sim._MeKappaDeriv(u, y2))
        yJtv = np.sum(y2 * sim._MeKappaDeriv(u, v2, adjoint=True))
        np.testing.assert_allclose(vJy, yJtv)

        # u2, y1 -> v2_2
        vJy = np.sum(v2_2 * sim._MeKappaDeriv(u2, y))
        yJtv = np.sum(y * sim._MeKappaDeriv(u2, v2_2, adjoint=True))
        np.testing.assert_allclose(vJy, yJtv)

        # u2, y2 -> v3
        vJy = np.sum(v3 * sim._MeKappaDeriv(u2, y2))
        yJtv = np.sum(y2 * sim._MeKappaDeriv(u2, v3, adjoint=True))
        np.testing.assert_allclose(vJy, yJtv)

        # Also test Inverse opp, just to be sure...
        # u1, y1 -> v1
        vJy = v @ sim._MeKappaIDeriv(u, y)
        yJtv = y @ sim._MeKappaIDeriv(u, v, adjoint=True)
        np.testing.assert_allclose(vJy, yJtv)

        # u1, y2 -> v2
        vJy = np.sum(v2 * sim._MeKappaIDeriv(u, y2))
        yJtv = np.sum(y2 * sim._MeKappaIDeriv(u, v2, adjoint=True))
        np.testing.assert_allclose(vJy, yJtv)

        # u2, y1 -> v2_2
        vJy = np.sum(v2_2 * sim._MeKappaIDeriv(u2, y))
        yJtv = np.sum(y * sim._MeKappaIDeriv(u2, v2_2, adjoint=True))
        np.testing.assert_allclose(vJy, yJtv)

        # u2, y2 -> v3
        vJy = np.sum(v3 * sim._MeKappaIDeriv(u2, y2))
        yJtv = np.sum(y2 * sim._MeKappaIDeriv(u2, v3, adjoint=True))
        np.testing.assert_allclose(vJy, yJtv)

    def test_Me_deriv(self):
        u = np.random.randn(self.mesh.n_edges)
        sim = self.sim
        x0 = self.start_mod

        def f(x):
            sim.model = x
            d = sim._MeKappa @ u

            def Jvec(v):
                sim.model = x0
                return sim._MeKappaDeriv(u, v)

            return d, Jvec

        assert check_derivative(f, x0=x0, num=3, plotIt=False)

    def test_MeI_deriv(self):
        u = np.random.randn(self.mesh.n_edges)
        sim = self.sim
        x0 = self.start_mod

        def f(x):
            sim.model = x
            d = sim._MeKappaI @ u

            def Jvec(v):
                sim.model = x0
                return sim._MeKappaIDeriv(u, v)

            return d, Jvec

        assert check_derivative(f, x0=x0, num=3, plotIt=False)

    def test_Me_adjoint(self):
        n_items = self.mesh.n_edges
        u = np.random.randn(n_items)
        sim = self.sim
        sim.model = self.start_mod

        v = np.random.randn(self.mesh.n_edges)
        y = np.random.randn(n_items)

        yJv = y @ sim._MeKappaDeriv(u, v)
        vJty = v @ sim._MeKappaDeriv(u, y, adjoint=True)
        np.testing.assert_allclose(yJv, vJty)

    def test_MeI_adjoint(self):
        n_items = self.mesh.n_edges
        u = np.random.randn(n_items)
        sim = self.sim
        sim.model = self.start_mod

        v = np.random.randn(self.mesh.n_edges)
        y = np.random.randn(n_items)

        yJv = y @ sim._MeKappaIDeriv(u, v)
        vJty = v @ sim._MeKappaIDeriv(u, y, adjoint=True)
        np.testing.assert_allclose(yJv, vJty)


def test_bad_derivative_stash():
    mesh = discretize.TensorMesh([5, 6, 7])
    sim = SimpleSim(mesh, sigmaMap=maps.ExpMap())
    sim.model = np.random.rand(mesh.n_cells)

    u = np.random.rand(mesh.n_edges)
    v = np.random.rand(mesh.n_cells)

    # This should work
    sim.MeSigmaDeriv(u, v)
    # stashed derivative operation is a sparse matrix
    assert sp.issparse(sim._Me_Sigma_deriv)

    # Let's set the stashed item as a bad value which would error
    # The user shouldn't cause this to happen, but a developer might.
    sim._Me_Sigma_deriv = [40, 10, 30]

    with pytest.raises(TypeError):
        sim.MeSigmaDeriv(u, v)


if __name__ == "__main__":
    unittest.main()<|MERGE_RESOLUTION|>--- conflicted
+++ resolved
@@ -1,15 +1,5 @@
-<<<<<<< HEAD
-from SimPEG.base import (
-    with_property_mass_matrices,
-    with_surface_property_mass_matrices,
-    with_line_property_mass_matrices,
-    BasePDESimulation,
-)
-from SimPEG import props, maps
-=======
 from simpeg.base import with_property_mass_matrices, BasePDESimulation
 from simpeg import props, maps
->>>>>>> fe444e2d
 import unittest
 import discretize
 import numpy as np
@@ -23,40 +13,19 @@
 # define a very simple class...
 @with_property_mass_matrices("sigma")
 @with_property_mass_matrices("mu")
-@with_surface_property_mass_matrices("tau")
-@with_line_property_mass_matrices("kappa")
 class SimpleSim(BasePDESimulation):
     sigma, sigmaMap, sigmaDeriv = props.Invertible("Electrical conductivity (S/m)")
-    rho, rhoMap, rhoDeriv = props.Invertible("Electrical conductivity (S/m)")
-    props.Reciprocal(sigma, rho)
+
     mu, muMap, muDeriv = props.Invertible("Magnetic Permeability")
-    tau, tauMap, tauDeriv = props.Invertible("Face conductivity, conductance (S)")
-    kappa, kappaMap, kappaDeriv = props.Invertible(
-        "Edge conductivity, conductivity times area (Sm)"
-    )
 
     def __init__(
-        self,
-        mesh,
-        survey=None,
-        sigma=None,
-        sigmaMap=None,
-        mu=mu_0,
-        muMap=None,
-        tau=None,
-        tauMap=None,
-        kappa=None,
-        kappaMap=None,
+        self, mesh, survey=None, sigma=None, sigmaMap=None, mu=mu_0, muMap=None
     ):
         super().__init__(mesh=mesh, survey=survey)
         self.sigma = sigma
         self.mu = mu
-        self.tau = tau
-        self.kappa = kappa
         self.sigmaMap = sigmaMap
         self.muMap = muMap
-        self.tauMap = tauMap
-        self.kappaMap = kappaMap
 
     @property
     def deleteTheseOnModelUpdate(self):
@@ -66,10 +35,6 @@
         toDelete = super().deleteTheseOnModelUpdate
         if self.sigmaMap is not None or self.rhoMap is not None:
             toDelete = toDelete + self._clear_on_sigma_update
-        if self.tauMap is not None:
-            toDelete = toDelete + self._clear_on_tau_update
-        if self.kappaMap is not None:
-            toDelete = toDelete + self._clear_on_kappa_update
         return toDelete
 
 
@@ -822,604 +787,6 @@
         np.testing.assert_allclose(yJv, vJty)
 
 
-class TestSimSurfaceProperties(unittest.TestCase):
-    def setUp(self):
-        self.mesh = discretize.TensorMesh([5, 6, 7])
-
-        self.sim = SimpleSim(self.mesh, tauMap=maps.ExpMap())
-        self.start_mod = np.log(1e-2 * np.ones(self.mesh.n_faces)) + np.random.randn(
-            self.mesh.n_faces
-        )
-
-    def test_zero_returns(self):
-        n_f = self.mesh.n_faces
-        n_e = self.mesh.n_edges
-        sim = self.sim
-
-        v = np.random.rand(n_f)
-        u_f = np.random.rand(n_f)
-        u_e = np.random.rand(n_e)
-
-        # Test zero return on u passed as Zero
-        assert sim._MfTauDeriv(Zero(), v).__class__ == Zero
-        assert sim._MeTauDeriv(Zero(), v).__class__ == Zero
-        assert sim._MfTauIDeriv(Zero(), v).__class__ == Zero
-        assert sim._MeTauIDeriv(Zero(), v).__class__ == Zero
-
-        # Test zero return on v as Zero
-        assert sim._MfTauDeriv(u_f, Zero()).__class__ == Zero
-        assert sim._MeTauDeriv(u_e, Zero()).__class__ == Zero
-        assert sim._MfTauIDeriv(u_f, Zero()).__class__ == Zero
-        assert sim._MeTauIDeriv(u_e, Zero()).__class__ == Zero
-
-    def test_forward_expected_shapes(self):
-        sim = self.sim
-        sim.model = self.start_mod
-
-        n_f = self.mesh.n_faces
-        # n_c = self.mesh.n_cells
-        # if U.shape (n_f, )
-        u = np.random.rand(n_f)
-        v = np.random.randn(n_f)
-        u2 = np.random.rand(n_f, 2)
-        v2 = np.random.randn(n_f, 4)
-
-        # These cases should all return an array of shape (n_f, )
-        # if V.shape (n_c, )
-        out = sim._MfTauDeriv(u, v)
-        assert out.shape == (n_f,)
-        out = sim._MfTauDeriv(u, v[:, None])
-        assert out.shape == (n_f,)
-        out = sim._MfTauDeriv(u[:, None], v)
-        assert out.shape == (n_f,)
-        out = sim._MfTauDeriv(u[:, None], v[:, None])
-        assert out.shape == (n_f,)
-
-        # now check passing multiple V's
-        out = sim._MfTauDeriv(u, v2)
-        assert out.shape == (n_f, 4)
-        out = sim._MfTauDeriv(u[:, None], v2)
-        assert out.shape == (n_f, 4)
-
-        # also ensure it properly broadcasted the operation....
-        out_2 = np.empty_like(out)
-        for i in range(v2.shape[1]):
-            out_2[:, i] = sim._MfTauDeriv(u[:, None], v2[:, i])
-        np.testing.assert_equal(out, out_2)
-
-        # now check for multiple source polarizations
-        out = sim._MfTauDeriv(u2, v)
-        assert out.shape == (n_f, 2)
-        out = sim._MfTauDeriv(u2, v[:, None])
-        assert out.shape == (n_f, 2)
-
-        # and with multiple RHS
-        out = sim._MfTauDeriv(u2, v2)
-        assert out.shape == (n_f, v2.shape[1], 2)
-
-        # and test broadcasting here...
-        out_2 = np.empty_like(out)
-        for i in range(v2.shape[1]):
-            out_2[:, i, :] = sim._MfTauDeriv(u2, v2[:, i])
-        np.testing.assert_equal(out, out_2)
-
-        # test None as v
-        UM = sim._MfTauDeriv(u)
-        np.testing.assert_allclose(UM @ v, sim._MfTauDeriv(u, v))
-
-        UM = sim._MfTauDeriv(u2)
-        np.testing.assert_allclose(
-            UM @ v, sim._MfTauDeriv(u2, v).reshape(-1, order="F")
-        )
-
-    def test_adjoint_expected_shapes(self):
-        sim = self.sim
-        sim.model = self.start_mod
-
-        n_f = self.mesh.n_faces
-        # n_c = self.mesh.n_cells
-
-        u = np.random.rand(n_f)
-        v = np.random.randn(n_f)
-        v2 = np.random.randn(n_f, 4)
-        u2 = np.random.rand(n_f, 2)
-        v2_2 = np.random.randn(n_f, 2)
-        v3 = np.random.rand(n_f, 4, 2)
-
-        # These cases should all return an array of shape (n_c, )
-        # if V.shape (n_f, )
-        out = sim._MfTauDeriv(u, v, adjoint=True)
-        assert out.shape == (n_f,)
-        out = sim._MfTauDeriv(u, v[:, None], adjoint=True)
-        assert out.shape == (n_f,)
-        out = sim._MfTauDeriv(u[:, None], v, adjoint=True)
-        assert out.shape == (n_f,)
-        out = sim._MfTauDeriv(u[:, None], v[:, None], adjoint=True)
-        assert out.shape == (n_f,)
-
-        # now check passing multiple V's
-        out = sim._MfTauDeriv(u, v2, adjoint=True)
-        assert out.shape == (n_f, 4)
-        out = sim._MfTauDeriv(u[:, None], v2, adjoint=True)
-        assert out.shape == (n_f, 4)
-
-        # also ensure it properly broadcasted the operation....
-        out_2 = np.empty_like(out)
-        for i in range(v2.shape[1]):
-            out_2[:, i] = sim._MfTauDeriv(u, v2[:, i], adjoint=True)
-        np.testing.assert_equal(out, out_2)
-
-        # now check for multiple source polarizations
-        out = sim._MfTauDeriv(u2, v2_2, adjoint=True)
-        assert out.shape == (n_f,)
-        out = sim._MfTauDeriv(u2, v2_2, adjoint=True)
-        assert out.shape == (n_f,)
-
-        # and with multiple RHS
-        out = sim._MfTauDeriv(u2, v3, adjoint=True)
-        assert out.shape == (n_f, v3.shape[1])
-
-        # and test broadcasting here...
-        out_2 = np.empty_like(out)
-        for i in range(v2.shape[1]):
-            out_2[:, i] = sim._MfTauDeriv(u2, v3[:, i, :], adjoint=True)
-        np.testing.assert_equal(out, out_2)
-
-        # test None as v
-        UMT = sim._MfTauDeriv(u, adjoint=True)
-        np.testing.assert_allclose(UMT @ v, sim._MfTauDeriv(u, v, adjoint=True))
-
-        UMT = sim._MfTauDeriv(u2, adjoint=True)
-        np.testing.assert_allclose(
-            UMT @ v2_2.reshape(-1, order="F"), sim._MfTauDeriv(u2, v2_2, adjoint=True)
-        )
-
-    def test_adjoint_opp_shapes(self):
-        sim = self.sim
-        sim.model = self.start_mod
-
-        n_f = self.mesh.n_faces
-        # n_c = self.mesh.n_cells
-
-        u = np.random.rand(n_f)
-        u2 = np.random.rand(n_f, 2)
-
-        y = np.random.rand(n_f)
-        y2 = np.random.rand(n_f, 4)
-
-        v = np.random.randn(n_f)
-        v2 = np.random.randn(n_f, 4)
-        v2_2 = np.random.randn(n_f, 2)
-        v3 = np.random.rand(n_f, 4, 2)
-
-        # u1, y1 -> v1
-        vJy = v @ sim._MfTauDeriv(u, y)
-        yJtv = y @ sim._MfTauDeriv(u, v, adjoint=True)
-        np.testing.assert_allclose(vJy, yJtv)
-
-        # u1, y2 -> v2
-        vJy = np.sum(v2 * sim._MfTauDeriv(u, y2))
-        yJtv = np.sum(y2 * sim._MfTauDeriv(u, v2, adjoint=True))
-        np.testing.assert_allclose(vJy, yJtv)
-
-        # u2, y1 -> v2_2
-        vJy = np.sum(v2_2 * sim._MfTauDeriv(u2, y))
-        yJtv = np.sum(y * sim._MfTauDeriv(u2, v2_2, adjoint=True))
-        np.testing.assert_allclose(vJy, yJtv)
-
-        # u2, y2 -> v3
-        vJy = np.sum(v3 * sim._MfTauDeriv(u2, y2))
-        yJtv = np.sum(y2 * sim._MfTauDeriv(u2, v3, adjoint=True))
-        np.testing.assert_allclose(vJy, yJtv)
-
-        # Also test Inverse opp, just to be sure...
-        # u1, y1 -> v1
-        vJy = v @ sim._MfTauIDeriv(u, y)
-        yJtv = y @ sim._MfTauIDeriv(u, v, adjoint=True)
-        np.testing.assert_allclose(vJy, yJtv)
-
-        # u1, y2 -> v2
-        vJy = np.sum(v2 * sim._MfTauIDeriv(u, y2))
-        yJtv = np.sum(y2 * sim._MfTauIDeriv(u, v2, adjoint=True))
-        np.testing.assert_allclose(vJy, yJtv)
-
-        # u2, y1 -> v2_2
-        vJy = np.sum(v2_2 * sim._MfTauIDeriv(u2, y))
-        yJtv = np.sum(y * sim._MfTauIDeriv(u2, v2_2, adjoint=True))
-        np.testing.assert_allclose(vJy, yJtv)
-
-        # u2, y2 -> v3
-        vJy = np.sum(v3 * sim._MfTauIDeriv(u2, y2))
-        yJtv = np.sum(y2 * sim._MfTauIDeriv(u2, v3, adjoint=True))
-        np.testing.assert_allclose(vJy, yJtv)
-
-    def test_Me_deriv(self):
-        u = np.random.randn(self.mesh.n_edges)
-        sim = self.sim
-        x0 = self.start_mod
-
-        def f(x):
-            sim.model = x
-            d = sim._MeTau @ u
-
-            def Jvec(v):
-                sim.model = x0
-                return sim._MeTauDeriv(u, v)
-
-            return d, Jvec
-
-        assert check_derivative(f, x0=x0, num=3, plotIt=False)
-
-    def test_Mf_deriv(self):
-        u = np.random.randn(self.mesh.n_faces)
-        sim = self.sim
-        x0 = self.start_mod
-
-        def f(x):
-            sim.model = x
-            d = sim._MfTau @ u
-
-            def Jvec(v):
-                sim.model = x0
-                return sim._MfTauDeriv(u, v)
-
-            return d, Jvec
-
-        assert check_derivative(f, x0=x0, num=3, plotIt=False)
-
-    def test_MeI_deriv(self):
-        u = np.random.randn(self.mesh.n_edges)
-        sim = self.sim
-        x0 = self.start_mod
-
-        def f(x):
-            sim.model = x
-            d = sim._MeTauI @ u
-
-            def Jvec(v):
-                sim.model = x0
-                return sim._MeTauIDeriv(u, v)
-
-            return d, Jvec
-
-        assert check_derivative(f, x0=x0, num=3, plotIt=False)
-
-    def test_MfI_deriv(self):
-        u = np.random.randn(self.mesh.n_faces)
-        sim = self.sim
-        x0 = self.start_mod
-
-        def f(x):
-            sim.model = x
-            d = sim._MfTauI @ u
-
-            def Jvec(v):
-                sim.model = x0
-                return sim._MfTauIDeriv(u, v)
-
-            return d, Jvec
-
-        assert check_derivative(f, x0=x0, num=3, plotIt=False)
-
-    def test_Me_adjoint(self):
-        n_items = self.mesh.n_edges
-        u = np.random.randn(n_items)
-        sim = self.sim
-        sim.model = self.start_mod
-
-        v = np.random.randn(self.mesh.n_faces)
-        y = np.random.randn(n_items)
-
-        yJv = y @ sim._MeTauDeriv(u, v)
-        vJty = v @ sim._MeTauDeriv(u, y, adjoint=True)
-        np.testing.assert_allclose(yJv, vJty)
-
-    def test_Mf_adjoint(self):
-        n_items = self.mesh.n_faces
-        u = np.random.randn(n_items)
-        sim = self.sim
-        sim.model = self.start_mod
-
-        v = np.random.randn(self.mesh.n_faces)
-        y = np.random.randn(n_items)
-
-        yJv = y @ sim._MfTauDeriv(u, v)
-        vJty = v @ sim._MfTauDeriv(u, y, adjoint=True)
-        np.testing.assert_allclose(yJv, vJty)
-
-    def test_MeI_adjoint(self):
-        n_items = self.mesh.n_edges
-        u = np.random.randn(n_items)
-        sim = self.sim
-        sim.model = self.start_mod
-
-        v = np.random.randn(self.mesh.n_faces)
-        y = np.random.randn(n_items)
-
-        yJv = y @ sim._MeTauIDeriv(u, v)
-        vJty = v @ sim._MeTauIDeriv(u, y, adjoint=True)
-        np.testing.assert_allclose(yJv, vJty)
-
-    def test_MfI_adjoint(self):
-        n_items = self.mesh.n_faces
-        u = np.random.randn(n_items)
-        sim = self.sim
-        sim.model = self.start_mod
-
-        v = np.random.randn(self.mesh.n_faces)
-        y = np.random.randn(n_items)
-
-        yJv = y @ sim._MfTauIDeriv(u, v)
-        vJty = v @ sim._MfTauIDeriv(u, y, adjoint=True)
-        np.testing.assert_allclose(yJv, vJty)
-
-
-class TestSimEdgeProperties(unittest.TestCase):
-    def setUp(self):
-        self.mesh = discretize.TensorMesh([5, 6, 7])
-
-        self.sim = SimpleSim(self.mesh, kappaMap=maps.ExpMap())
-        self.start_mod = np.log(1e-2 * np.ones(self.mesh.n_edges)) + np.random.randn(
-            self.mesh.n_edges
-        )
-
-    def test_zero_returns(self):
-        n_e = self.mesh.n_edges
-        sim = self.sim
-
-        v = np.random.rand(n_e)
-        u_e = np.random.rand(n_e)
-
-        # Test zero return on u passed as Zero
-        assert sim._MeKappaDeriv(Zero(), v).__class__ == Zero
-        assert sim._MeKappaIDeriv(Zero(), v).__class__ == Zero
-
-        # Test zero return on v as Zero
-        assert sim._MeKappaDeriv(u_e, Zero()).__class__ == Zero
-        assert sim._MeKappaIDeriv(u_e, Zero()).__class__ == Zero
-
-    def test_forward_expected_shapes(self):
-        sim = self.sim
-        sim.model = self.start_mod
-
-        n_e = self.mesh.n_edges
-        # n_c = self.mesh.n_cells
-        # if U.shape (n_f, )
-        u = np.random.rand(n_e)
-        v = np.random.randn(n_e)
-        u2 = np.random.rand(n_e, 2)
-        v2 = np.random.randn(n_e, 4)
-
-        # These cases should all return an array of shape (n_f, )
-        # if V.shape (n_c, )
-        out = sim._MeKappaDeriv(u, v)
-        assert out.shape == (n_e,)
-        out = sim._MeKappaDeriv(u, v[:, None])
-        assert out.shape == (n_e,)
-        out = sim._MeKappaDeriv(u[:, None], v)
-        assert out.shape == (n_e,)
-        out = sim._MeKappaDeriv(u[:, None], v[:, None])
-        assert out.shape == (n_e,)
-
-        # now check passing multiple V's
-        out = sim._MeKappaDeriv(u, v2)
-        assert out.shape == (n_e, 4)
-        out = sim._MeKappaDeriv(u[:, None], v2)
-        assert out.shape == (n_e, 4)
-
-        # also ensure it properly broadcasted the operation....
-        out_2 = np.empty_like(out)
-        for i in range(v2.shape[1]):
-            out_2[:, i] = sim._MeKappaDeriv(u[:, None], v2[:, i])
-        np.testing.assert_equal(out, out_2)
-
-        # now check for multiple source polarizations
-        out = sim._MeKappaDeriv(u2, v)
-        assert out.shape == (n_e, 2)
-        out = sim._MeKappaDeriv(u2, v[:, None])
-        assert out.shape == (n_e, 2)
-
-        # and with multiple RHS
-        out = sim._MeKappaDeriv(u2, v2)
-        assert out.shape == (n_e, v2.shape[1], 2)
-
-        # and test broadcasting here...
-        out_2 = np.empty_like(out)
-        for i in range(v2.shape[1]):
-            out_2[:, i, :] = sim._MeKappaDeriv(u2, v2[:, i])
-        np.testing.assert_equal(out, out_2)
-
-        # test None as v
-        UM = sim._MeKappaDeriv(u)
-        np.testing.assert_allclose(UM @ v, sim._MeKappaDeriv(u, v))
-
-        UM = sim._MeKappaDeriv(u2)
-        np.testing.assert_allclose(
-            UM @ v, sim._MeKappaDeriv(u2, v).reshape(-1, order="F")
-        )
-
-    def test_adjoint_expected_shapes(self):
-        sim = self.sim
-        sim.model = self.start_mod
-
-        n_e = self.mesh.n_edges
-        # n_c = self.mesh.n_cells
-
-        u = np.random.rand(n_e)
-        v = np.random.randn(n_e)
-        v2 = np.random.randn(n_e, 4)
-        u2 = np.random.rand(n_e, 2)
-        v2_2 = np.random.randn(n_e, 2)
-        v3 = np.random.rand(n_e, 4, 2)
-
-        # These cases should all return an array of shape (n_c, )
-        # if V.shape (n_f, )
-        out = sim._MeKappaDeriv(u, v, adjoint=True)
-        assert out.shape == (n_e,)
-        out = sim._MeKappaDeriv(u, v[:, None], adjoint=True)
-        assert out.shape == (n_e,)
-        out = sim._MeKappaDeriv(u[:, None], v, adjoint=True)
-        assert out.shape == (n_e,)
-        out = sim._MeKappaDeriv(u[:, None], v[:, None], adjoint=True)
-        assert out.shape == (n_e,)
-
-        # now check passing multiple V's
-        out = sim._MeKappaDeriv(u, v2, adjoint=True)
-        assert out.shape == (n_e, 4)
-        out = sim._MeKappaDeriv(u[:, None], v2, adjoint=True)
-        assert out.shape == (n_e, 4)
-
-        # also ensure it properly broadcasted the operation....
-        out_2 = np.empty_like(out)
-        for i in range(v2.shape[1]):
-            out_2[:, i] = sim._MeKappaDeriv(u, v2[:, i], adjoint=True)
-        np.testing.assert_equal(out, out_2)
-
-        # now check for multiple source polarizations
-        out = sim._MeKappaDeriv(u2, v2_2, adjoint=True)
-        assert out.shape == (n_e,)
-        out = sim._MeKappaDeriv(u2, v2_2, adjoint=True)
-        assert out.shape == (n_e,)
-
-        # and with multiple RHS
-        out = sim._MeKappaDeriv(u2, v3, adjoint=True)
-        assert out.shape == (n_e, v3.shape[1])
-
-        # and test broadcasting here...
-        out_2 = np.empty_like(out)
-        for i in range(v2.shape[1]):
-            out_2[:, i] = sim._MeKappaDeriv(u2, v3[:, i, :], adjoint=True)
-        np.testing.assert_equal(out, out_2)
-
-        # test None as v
-        UMT = sim._MeKappaDeriv(u, adjoint=True)
-        np.testing.assert_allclose(UMT @ v, sim._MeKappaDeriv(u, v, adjoint=True))
-
-        UMT = sim._MeKappaDeriv(u2, adjoint=True)
-        np.testing.assert_allclose(
-            UMT @ v2_2.reshape(-1, order="F"), sim._MeKappaDeriv(u2, v2_2, adjoint=True)
-        )
-
-    def test_adjoint_opp_shapes(self):
-        sim = self.sim
-        sim.model = self.start_mod
-
-        n_e = self.mesh.n_edges
-        # n_c = self.mesh.n_cells
-
-        u = np.random.rand(n_e)
-        u2 = np.random.rand(n_e, 2)
-
-        y = np.random.rand(n_e)
-        y2 = np.random.rand(n_e, 4)
-
-        v = np.random.randn(n_e)
-        v2 = np.random.randn(n_e, 4)
-        v2_2 = np.random.randn(n_e, 2)
-        v3 = np.random.rand(n_e, 4, 2)
-
-        # u1, y1 -> v1
-        vJy = v @ sim._MeKappaDeriv(u, y)
-        yJtv = y @ sim._MeKappaDeriv(u, v, adjoint=True)
-        np.testing.assert_allclose(vJy, yJtv)
-
-        # u1, y2 -> v2
-        vJy = np.sum(v2 * sim._MeKappaDeriv(u, y2))
-        yJtv = np.sum(y2 * sim._MeKappaDeriv(u, v2, adjoint=True))
-        np.testing.assert_allclose(vJy, yJtv)
-
-        # u2, y1 -> v2_2
-        vJy = np.sum(v2_2 * sim._MeKappaDeriv(u2, y))
-        yJtv = np.sum(y * sim._MeKappaDeriv(u2, v2_2, adjoint=True))
-        np.testing.assert_allclose(vJy, yJtv)
-
-        # u2, y2 -> v3
-        vJy = np.sum(v3 * sim._MeKappaDeriv(u2, y2))
-        yJtv = np.sum(y2 * sim._MeKappaDeriv(u2, v3, adjoint=True))
-        np.testing.assert_allclose(vJy, yJtv)
-
-        # Also test Inverse opp, just to be sure...
-        # u1, y1 -> v1
-        vJy = v @ sim._MeKappaIDeriv(u, y)
-        yJtv = y @ sim._MeKappaIDeriv(u, v, adjoint=True)
-        np.testing.assert_allclose(vJy, yJtv)
-
-        # u1, y2 -> v2
-        vJy = np.sum(v2 * sim._MeKappaIDeriv(u, y2))
-        yJtv = np.sum(y2 * sim._MeKappaIDeriv(u, v2, adjoint=True))
-        np.testing.assert_allclose(vJy, yJtv)
-
-        # u2, y1 -> v2_2
-        vJy = np.sum(v2_2 * sim._MeKappaIDeriv(u2, y))
-        yJtv = np.sum(y * sim._MeKappaIDeriv(u2, v2_2, adjoint=True))
-        np.testing.assert_allclose(vJy, yJtv)
-
-        # u2, y2 -> v3
-        vJy = np.sum(v3 * sim._MeKappaIDeriv(u2, y2))
-        yJtv = np.sum(y2 * sim._MeKappaIDeriv(u2, v3, adjoint=True))
-        np.testing.assert_allclose(vJy, yJtv)
-
-    def test_Me_deriv(self):
-        u = np.random.randn(self.mesh.n_edges)
-        sim = self.sim
-        x0 = self.start_mod
-
-        def f(x):
-            sim.model = x
-            d = sim._MeKappa @ u
-
-            def Jvec(v):
-                sim.model = x0
-                return sim._MeKappaDeriv(u, v)
-
-            return d, Jvec
-
-        assert check_derivative(f, x0=x0, num=3, plotIt=False)
-
-    def test_MeI_deriv(self):
-        u = np.random.randn(self.mesh.n_edges)
-        sim = self.sim
-        x0 = self.start_mod
-
-        def f(x):
-            sim.model = x
-            d = sim._MeKappaI @ u
-
-            def Jvec(v):
-                sim.model = x0
-                return sim._MeKappaIDeriv(u, v)
-
-            return d, Jvec
-
-        assert check_derivative(f, x0=x0, num=3, plotIt=False)
-
-    def test_Me_adjoint(self):
-        n_items = self.mesh.n_edges
-        u = np.random.randn(n_items)
-        sim = self.sim
-        sim.model = self.start_mod
-
-        v = np.random.randn(self.mesh.n_edges)
-        y = np.random.randn(n_items)
-
-        yJv = y @ sim._MeKappaDeriv(u, v)
-        vJty = v @ sim._MeKappaDeriv(u, y, adjoint=True)
-        np.testing.assert_allclose(yJv, vJty)
-
-    def test_MeI_adjoint(self):
-        n_items = self.mesh.n_edges
-        u = np.random.randn(n_items)
-        sim = self.sim
-        sim.model = self.start_mod
-
-        v = np.random.randn(self.mesh.n_edges)
-        y = np.random.randn(n_items)
-
-        yJv = y @ sim._MeKappaIDeriv(u, v)
-        vJty = v @ sim._MeKappaIDeriv(u, y, adjoint=True)
-        np.testing.assert_allclose(yJv, vJty)
-
-
 def test_bad_derivative_stash():
     mesh = discretize.TensorMesh([5, 6, 7])
     sim = SimpleSim(mesh, sigmaMap=maps.ExpMap())
@@ -1438,8 +805,4 @@
     sim._Me_Sigma_deriv = [40, 10, 30]
 
     with pytest.raises(TypeError):
-        sim.MeSigmaDeriv(u, v)
-
-
-if __name__ == "__main__":
-    unittest.main()+        sim.MeSigmaDeriv(u, v)