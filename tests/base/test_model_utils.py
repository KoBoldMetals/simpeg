import pytest
import unittest

import numpy as np
from discretize import TensorMesh

<<<<<<< HEAD
from SimPEG import utils
=======
from simpeg import (
    utils,
)
>>>>>>> fe444e2d


class DepthWeightingTest(unittest.TestCase):
    def test_depth_weighting_3D(self):
        # Mesh
        dh = 5.0
        hx = [(dh, 5, -1.3), (dh, 40), (dh, 5, 1.3)]
        hy = [(dh, 5, -1.3), (dh, 40), (dh, 5, 1.3)]
        hz = [(dh, 15)]
        mesh = TensorMesh([hx, hy, hz], "CCN")

        actv = np.random.randint(0, 2, mesh.n_cells) == 1

        r_loc = 0.1
        # Depth weighting
        wz = utils.depth_weighting(
            mesh, r_loc, active_cells=actv, exponent=5, threshold=0
        )

        reference_locs = (
            np.random.rand(1000, 3) * (mesh.nodes.max(axis=0) - mesh.nodes.min(axis=0))
            + mesh.origin
        )
        reference_locs[:, -1] = r_loc

        wz2 = utils.depth_weighting(
            mesh, reference_locs, active_cells=actv, exponent=5, threshold=0
        )
        np.testing.assert_allclose(wz, wz2)

        # testing default params
        all_active = np.ones(mesh.n_cells, dtype=bool)
        wz = utils.depth_weighting(
            mesh, r_loc, active_cells=all_active, exponent=2, threshold=0.5 * dh
        )
        wz2 = utils.depth_weighting(mesh, r_loc)

        np.testing.assert_allclose(wz, wz2)

        with self.assertRaises(ValueError):
            wz2 = utils.depth_weighting(mesh, np.random.rand(10, 3, 3))

    def test_depth_weighting_2D(self):
        # Mesh
        dh = 5.0
        hx = [(dh, 5, -1.3), (dh, 40), (dh, 5, 1.3)]
        hz = [(dh, 15)]
        mesh = TensorMesh([hx, hz], "CN")

        actv = np.random.randint(0, 2, mesh.n_cells) == 1

        r_loc = 0.1
        # Depth weighting
        wz = utils.depth_weighting(
            mesh, r_loc, active_cells=actv, exponent=5, threshold=0
        )

        reference_locs = (
            np.random.rand(1000, 2) * (mesh.nodes.max(axis=0) - mesh.nodes.min(axis=0))
            + mesh.origin
        )
        reference_locs[:, -1] = r_loc

        wz2 = utils.depth_weighting(
            mesh, reference_locs, active_cells=actv, exponent=5, threshold=0
        )
        np.testing.assert_allclose(wz, wz2)


<<<<<<< HEAD
class DistancehWeightingTest(unittest.TestCase):
    def test_distance_weighting_3D(self):
        # Mesh
        dh = 5.0
        hx = [(dh, 5, -1.3), (dh, 40), (dh, 5, 1.3)]
        hy = [(dh, 5, -1.3), (dh, 40), (dh, 5, 1.3)]
        hz = [(dh, 15)]
        mesh = TensorMesh([hx, hy, hz], "CCN")

        actv = np.random.randint(0, 2, mesh.n_cells) == 1

        reference_locs = (
            np.random.rand(1000, 3) * (mesh.nodes.max(axis=0) - mesh.nodes.min(axis=0))
            + mesh.origin
        )

        # distance weighting
        wz_numpy = utils.distance_weighting(
            mesh, reference_locs, active_cells=actv, exponent=3, engine="cdist"
        )
        wz_numba = utils.distance_weighting(
            mesh, reference_locs, active_cells=actv, exponent=3, engine="loop"
        )
        np.testing.assert_allclose(wz_numpy, wz_numba)

        with self.assertRaises(ValueError):
            utils.distance_weighting(
                mesh, reference_locs, active_cells=actv, exponent=3, engine="test"
            )

    def test_distance_weighting_2D(self):
        # Mesh
        dh = 5.0
        hx = [(dh, 5, -1.3), (dh, 40), (dh, 5, 1.3)]
        hz = [(dh, 15)]
        mesh = TensorMesh([hx, hz], "CN")

        actv = np.random.randint(0, 2, mesh.n_cells) == 1

        reference_locs = (
            np.random.rand(1000, 2) * (mesh.nodes.max(axis=0) - mesh.nodes.min(axis=0))
            + mesh.origin
        )

        # distance weighting
        wz_numpy = utils.distance_weighting(
            mesh, reference_locs, active_cells=actv, exponent=3, engine="cdist"
        )
        wz_numba = utils.distance_weighting(
            mesh, reference_locs, active_cells=actv, exponent=3, engine="loop"
        )
        np.testing.assert_allclose(wz_numpy, wz_numba)

    def test_distance_weighting_1D(self):
        # Mesh
        dh = 5.0
        hx = [(dh, 5, -1.3), (dh, 40), (dh, 5, 1.3)]
        mesh = TensorMesh([hx], "C")

        actv = np.random.randint(0, 2, mesh.n_cells) == 1

        reference_locs = (
            np.random.rand(1000, 1) * (mesh.nodes.max(axis=0) - mesh.nodes.min(axis=0))
            + mesh.origin
        )

        # distance weighting
        wz_numpy = utils.distance_weighting(
            mesh, reference_locs, active_cells=actv, exponent=3, engine="cdist"
        )
        wz_numba = utils.distance_weighting(
            mesh, reference_locs, active_cells=actv, exponent=3, engine="loop"
        )
        np.testing.assert_allclose(wz_numpy, wz_numba)
=======
@pytest.fixture
def mesh():
    """Sample mesh."""
    dh = 5.0
    hx = [(dh, 5, -1.3), (dh, 40), (dh, 5, 1.3)]
    hz = [(dh, 15)]
    mesh = TensorMesh([hx, hz], "CN")
    return mesh


def test_removed_indactive(mesh):
    """
    Test if error is raised after passing removed indActive argument
    """
    active_cells = np.ones(mesh.nC, dtype=bool)
    msg = "'indActive' argument has been removed. " "Please use 'active_cells' instead."
    with pytest.raises(TypeError, match=msg):
        utils.depth_weighting(mesh, 0, indActive=active_cells)
>>>>>>> fe444e2d


if __name__ == "__main__":
    unittest.main()<|MERGE_RESOLUTION|>--- conflicted
+++ resolved
@@ -2,15 +2,12 @@
 import unittest
 
 import numpy as np
+
 from discretize import TensorMesh
 
-<<<<<<< HEAD
-from SimPEG import utils
-=======
 from simpeg import (
     utils,
 )
->>>>>>> fe444e2d
 
 
 class DepthWeightingTest(unittest.TestCase):
@@ -80,82 +77,6 @@
         np.testing.assert_allclose(wz, wz2)
 
 
-<<<<<<< HEAD
-class DistancehWeightingTest(unittest.TestCase):
-    def test_distance_weighting_3D(self):
-        # Mesh
-        dh = 5.0
-        hx = [(dh, 5, -1.3), (dh, 40), (dh, 5, 1.3)]
-        hy = [(dh, 5, -1.3), (dh, 40), (dh, 5, 1.3)]
-        hz = [(dh, 15)]
-        mesh = TensorMesh([hx, hy, hz], "CCN")
-
-        actv = np.random.randint(0, 2, mesh.n_cells) == 1
-
-        reference_locs = (
-            np.random.rand(1000, 3) * (mesh.nodes.max(axis=0) - mesh.nodes.min(axis=0))
-            + mesh.origin
-        )
-
-        # distance weighting
-        wz_numpy = utils.distance_weighting(
-            mesh, reference_locs, active_cells=actv, exponent=3, engine="cdist"
-        )
-        wz_numba = utils.distance_weighting(
-            mesh, reference_locs, active_cells=actv, exponent=3, engine="loop"
-        )
-        np.testing.assert_allclose(wz_numpy, wz_numba)
-
-        with self.assertRaises(ValueError):
-            utils.distance_weighting(
-                mesh, reference_locs, active_cells=actv, exponent=3, engine="test"
-            )
-
-    def test_distance_weighting_2D(self):
-        # Mesh
-        dh = 5.0
-        hx = [(dh, 5, -1.3), (dh, 40), (dh, 5, 1.3)]
-        hz = [(dh, 15)]
-        mesh = TensorMesh([hx, hz], "CN")
-
-        actv = np.random.randint(0, 2, mesh.n_cells) == 1
-
-        reference_locs = (
-            np.random.rand(1000, 2) * (mesh.nodes.max(axis=0) - mesh.nodes.min(axis=0))
-            + mesh.origin
-        )
-
-        # distance weighting
-        wz_numpy = utils.distance_weighting(
-            mesh, reference_locs, active_cells=actv, exponent=3, engine="cdist"
-        )
-        wz_numba = utils.distance_weighting(
-            mesh, reference_locs, active_cells=actv, exponent=3, engine="loop"
-        )
-        np.testing.assert_allclose(wz_numpy, wz_numba)
-
-    def test_distance_weighting_1D(self):
-        # Mesh
-        dh = 5.0
-        hx = [(dh, 5, -1.3), (dh, 40), (dh, 5, 1.3)]
-        mesh = TensorMesh([hx], "C")
-
-        actv = np.random.randint(0, 2, mesh.n_cells) == 1
-
-        reference_locs = (
-            np.random.rand(1000, 1) * (mesh.nodes.max(axis=0) - mesh.nodes.min(axis=0))
-            + mesh.origin
-        )
-
-        # distance weighting
-        wz_numpy = utils.distance_weighting(
-            mesh, reference_locs, active_cells=actv, exponent=3, engine="cdist"
-        )
-        wz_numba = utils.distance_weighting(
-            mesh, reference_locs, active_cells=actv, exponent=3, engine="loop"
-        )
-        np.testing.assert_allclose(wz_numpy, wz_numba)
-=======
 @pytest.fixture
 def mesh():
     """Sample mesh."""
@@ -174,7 +95,6 @@
     msg = "'indActive' argument has been removed. " "Please use 'active_cells' instead."
     with pytest.raises(TypeError, match=msg):
         utils.depth_weighting(mesh, 0, indActive=active_cells)
->>>>>>> fe444e2d
 
 
 if __name__ == "__main__":
