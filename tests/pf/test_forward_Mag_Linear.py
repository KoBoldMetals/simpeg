<<<<<<< HEAD
from typing import List, Tuple
=======
import pytest
import unittest
>>>>>>> fe444e2d

import discretize
import numpy as np
import pytest
from geoana.em.static import MagneticPrism
from scipy.constants import mu_0

from simpeg import maps, utils
from simpeg.potential_fields import magnetics as mag


<<<<<<< HEAD
@pytest.fixture
def mag_mesh() -> discretize.TensorMesh:
    """
    a small tensor mesh for testing magnetic simulations
=======
def test_ana_mag_forward():
    nx = 5
    ny = 5

    h0_amplitude, h0_inclination, h0_declination = (50000.0, 60.0, 250.0)
    b0 = mag.analytics.IDTtoxyz(-h0_inclination, h0_declination, h0_amplitude)
    chi1 = 0.01
    chi2 = 0.02
>>>>>>> fe444e2d

    Returns
    -------
    discretize.TensorMesh
        the tensor mesh for testing
    """
    # Define a mesh
    cs = 0.2
    hxind = [(cs, 41)]
    hyind = [(cs, 41)]
    hzind = [(cs, 41)]
    mesh = discretize.TensorMesh([hxind, hyind, hzind], "CCC")
    return mesh


@pytest.fixture
def two_blocks() -> Tuple[np.ndarray, np.ndarray]:
    """
    The parameters defining two blocks

    Returns
    -------
    Tuple[np.ndarray, np.ndarray]
        Tuple of (3, 2) arrays of (xmin, xmax), (ymin, ymax), (zmin, zmax) dimensions of each block
    """
    block1 = np.array([[-1.5, 1.5], [-1.5, 1.5], [-1.5, 1.5]])
    block2 = np.array([[-0.7, 0.7], [-0.7, 0.7], [-0.7, 0.7]])
    return block1, block2


@pytest.fixture
def receiver_locations() -> np.ndarray:
    """
    a grid of receivers for testing

    Returns
    -------
    np.ndarray
        (n, 3) array of receiver locations
    """
    # Create plane of observations
    nx, ny = 5, 5
    xr = np.linspace(-20, 20, nx)
    yr = np.linspace(-20, 20, ny)
    X, Y = np.meshgrid(xr, yr)
    Z = np.ones_like(X) * 3.0
    return np.c_[X.reshape(-1), Y.reshape(-1), Z.reshape(-1)]

<<<<<<< HEAD

@pytest.fixture
def inducing_field() -> Tuple[Tuple[float, float, float], Tuple[float, float, float]]:
    """
    inducing field two ways-- (amplitude, inclination , declination) and (b_x, b_y, b_z)

    Returns
    -------
    Tuple[Tuple[float, float, float], Tuple[float, float, float]]
        (amplitude, inclination, declination), (b_x, b_y, b_z)
    """
    H0 = (50000.0, 60.0, 250.0)
    b0 = mag.analytics.IDTtoxyz(-H0[1], H0[2], H0[0])
    return H0, b0


def get_block_inds(grid: np.ndarray, block: np.ndarray) -> np.ndarray:
    """
    get the indices for a block

    Parameters
    ----------
    grid : np.ndarray
        (n, 3) array of xyz locations
    block : np.ndarray
        (3, 2) array of (xmin, xmax), (ymin, ymax), (zmin, zmax) dimensions of the block

    Returns
    -------
    np.ndarray
        boolean array of indices corresponding to the block
    """

    return np.where(
        (grid[:, 0] > block[0, 0])
        & (grid[:, 0] < block[0, 1])
        & (grid[:, 1] > block[1, 0])
        & (grid[:, 1] < block[1, 1])
        & (grid[:, 2] > block[2, 0])
        & (grid[:, 2] < block[2, 1])
=======
    rxLoc = mag.Point(locXyz, components=components)
    srcField = mag.UniformBackgroundField(
        receiver_list=[rxLoc],
        amplitude=h0_amplitude,
        inclination=h0_inclination,
        declination=h0_declination,
>>>>>>> fe444e2d
    )


def create_block_model(
    mesh: discretize.TensorMesh,
    blocks: Tuple[np.ndarray, ...],
    block_params: Tuple[np.ndarray, ...],
) -> Tuple[np.ndarray, np.ndarray]:
    """
    Create a magnetic model from a sequence of blocks

    Parameters
    ----------
    mesh : discretize.TensorMesh
        TensorMesh object to put the model on
    blocks : Tuple[np.ndarray, ...]
        Tuple of block definitions (each element is (3, 2) array of (xmin, xmax), (ymin, ymax), (zmin, zmax)
        dimensions of the block)
    block_params : Tuple[np.ndarray, ...]
        Tuple of parameters to assign for each block. Must be the same length as ``blocks``.

    Returns
    -------
    Tuple[np.ndarray, np.ndarray]
        Tuple of the magnetic model and active_cells (a boolean array)

    Raises
    ------
    ValueError
        if ``blocks`` and ``block_params`` have incompatible dimensions
    """
    if len(blocks) != len(block_params):
        raise ValueError(
            "'blocks' and 'block_params' must have the same number of elements"
        )
    model = np.zeros((mesh.n_cells, np.atleast_1d(block_params[0]).shape[0]))
    for block, params in zip(blocks, block_params):
        block_ind = get_block_inds(mesh.cell_centers, block)
        model[block_ind] = params
    active_cells = np.any(np.abs(model) > 0, axis=1)
    return model.squeeze(), active_cells


def create_mag_survey(
    components: List[str],
    receiver_locations: np.ndarray,
    inducing_field_params: Tuple[float, float, float],
) -> mag.Survey:
    """
    create a magnetic Survey

    Parameters
    ----------
    components : List[str]
        List of components to model
    receiver_locations : np.ndarray
        (n, 3) array of xyz receiver locations
    inducing_field_params : Tuple[float, float, float]
        amplitude, inclination, and declination of the inducing field

    Returns
    -------
    mag.Survey
        a magnetic Survey instance
    """

    receivers = mag.Point(receiver_locations, components=components)
    source_field = mag.UniformBackgroundField([receivers], *inducing_field_params)
    return mag.Survey(source_field)


@pytest.mark.parametrize(
    "engine,parallel_kwargs",
    [
        ("geoana", {"n_processes": None}),
        ("geoana", {"n_processes": 1}),
        ("choclo", {"choclo_parallel": False}),
        ("choclo", {"choclo_parallel": True}),
    ],
    ids=["geoana_serial", "geoana_parallel", "choclo_serial", "choclo_parallel"],
)
@pytest.mark.parametrize("store_sensitivities", ("ram", "disk", "forward_only"))
def test_ana_mag_forward(
    engine,
    parallel_kwargs,
    store_sensitivities,
    tmp_path,
    mag_mesh,
    two_blocks,
    receiver_locations,
    inducing_field,
):
    inducing_field_params, b0 = inducing_field

    chi1 = 0.01
    chi2 = 0.02
    model, active_cells = create_block_model(mag_mesh, two_blocks, [chi1, chi2])
    model_reduced = model[active_cells]
    # Create reduced identity map for Linear Problem
    identity_map = maps.IdentityMap(nP=int(sum(active_cells)))

    survey = create_mag_survey(
        components=["bx", "by", "bz", "tmi"],
        receiver_locations=receiver_locations,
        inducing_field_params=inducing_field_params,
    )
    sim = mag.Simulation3DIntegral(
        mag_mesh,
        survey=survey,
        chiMap=identity_map,
        ind_active=active_cells,
        sensitivity_path=str(tmp_path / f"{engine}"),
        store_sensitivities=store_sensitivities,
        engine=engine,
        **parallel_kwargs,
    )

    data = sim.dpred(model_reduced)
    d_x = data[0::4]
    d_y = data[1::4]
    d_z = data[2::4]
    d_t = data[3::4]

    # Compute analytical response from magnetic prism
    block1, block2 = two_blocks
    prism_1 = MagneticPrism(block1[:, 0], block1[:, 1], chi1 * b0 / mu_0)
    prism_2 = MagneticPrism(block2[:, 0], block2[:, 1], -chi1 * b0 / mu_0)
    prism_3 = MagneticPrism(block2[:, 0], block2[:, 1], chi2 * b0 / mu_0)

    d = (
        prism_1.magnetic_flux_density(receiver_locations)
        + prism_2.magnetic_flux_density(receiver_locations)
        + prism_3.magnetic_flux_density(receiver_locations)
    )

    # TMI projection
    tmi = sim.tmi_projection
    d_t2 = d_x * tmi[0] + d_y * tmi[1] + d_z * tmi[2]

    # Check results
    rtol, atol = 1e-7, 1e-6
    np.testing.assert_allclose(
        d_t, d_t2, rtol=rtol, atol=atol
    )  # double check internal projection
    np.testing.assert_allclose(d_x, d[:, 0], rtol=rtol, atol=atol)
    np.testing.assert_allclose(d_y, d[:, 1], rtol=rtol, atol=atol)
    np.testing.assert_allclose(d_z, d[:, 2], rtol=rtol, atol=atol)
    np.testing.assert_allclose(d_t, d @ tmi, rtol=rtol, atol=atol)


@pytest.mark.parametrize(
    "engine, parallel_kwargs",
    [
        ("geoana", {"n_processes": None}),
        ("geoana", {"n_processes": 1}),
        ("choclo", {"choclo_parallel": False}),
        ("choclo", {"choclo_parallel": True}),
    ],
    ids=["geoana_serial", "geoana_parallel", "choclo_serial", "choclo_parallel"],
)
@pytest.mark.parametrize("store_sensitivities", ("ram", "disk", "forward_only"))
def test_ana_mag_grad_forward(
    engine,
    parallel_kwargs,
    store_sensitivities,
    tmp_path,
    mag_mesh,
    two_blocks,
    receiver_locations,
    inducing_field,
):
    inducing_field_params, b0 = inducing_field

    chi1 = 0.01
    chi2 = 0.02
    model, active_cells = create_block_model(mag_mesh, two_blocks, [chi1, chi2])
    model_reduced = model[active_cells]
    # Create reduced identity map for Linear Problem
    identity_map = maps.IdentityMap(nP=int(sum(active_cells)))

    survey = create_mag_survey(
        components=["bxx", "bxy", "bxz", "byy", "byz", "bzz"],
        receiver_locations=receiver_locations,
        inducing_field_params=inducing_field_params,
    )
    sim = mag.Simulation3DIntegral(
        mag_mesh,
        survey=survey,
        chiMap=identity_map,
        ind_active=active_cells,
        sensitivity_path=str(tmp_path / f"{engine}"),
        store_sensitivities=store_sensitivities,
        engine=engine,
        **parallel_kwargs,
    )
    if engine == "choclo":
        # gradient simulation not implemented for choclo yet
        with pytest.raises(NotImplementedError):
            data = sim.dpred(model_reduced)
    else:
        data = sim.dpred(model_reduced)
        d_xx = data[0::6]
        d_xy = data[1::6]
        d_xz = data[2::6]
        d_yy = data[3::6]
        d_yz = data[4::6]
        d_zz = data[5::6]

        # Compute analytical response from magnetic prism
        block1, block2 = two_blocks
        prism_1 = MagneticPrism(block1[:, 0], block1[:, 1], chi1 * b0 / mu_0)
        prism_2 = MagneticPrism(block2[:, 0], block2[:, 1], -chi1 * b0 / mu_0)
        prism_3 = MagneticPrism(block2[:, 0], block2[:, 1], chi2 * b0 / mu_0)

        d = (
            prism_1.magnetic_field_gradient(receiver_locations)
            + prism_2.magnetic_field_gradient(receiver_locations)
            + prism_3.magnetic_field_gradient(receiver_locations)
        ) * mu_0

        # Check results
        rtol, atol = 1e-7, 1e-6
        np.testing.assert_allclose(d_xx, d[..., 0, 0], rtol=rtol, atol=atol)
        np.testing.assert_allclose(d_xy, d[..., 0, 1], rtol=rtol, atol=atol)
        np.testing.assert_allclose(d_xz, d[..., 0, 2], rtol=rtol, atol=atol)
        np.testing.assert_allclose(d_yy, d[..., 1, 1], rtol=rtol, atol=atol)
        np.testing.assert_allclose(d_yz, d[..., 1, 2], rtol=rtol, atol=atol)
        np.testing.assert_allclose(d_zz, d[..., 2, 2], rtol=rtol, atol=atol)


@pytest.mark.parametrize(
    "engine, parallel_kwargs",
    [
        ("geoana", {"n_processes": None}),
        ("geoana", {"n_processes": 1}),
        ("choclo", {"choclo_parallel": False}),
        ("choclo", {"choclo_parallel": True}),
    ],
    ids=["geoana_serial", "geoana_parallel", "choclo_serial", "choclo_parallel"],
)
@pytest.mark.parametrize("store_sensitivities", ("ram", "disk", "forward_only"))
def test_ana_mag_vec_forward(
    engine,
    parallel_kwargs,
    store_sensitivities,
    tmp_path,
    mag_mesh,
    two_blocks,
    receiver_locations,
    inducing_field,
):
    inducing_field_params, b0 = inducing_field
    M1 = (utils.mat_utils.dip_azimuth2cartesian(45, -40) * 0.05).squeeze()
    M2 = (utils.mat_utils.dip_azimuth2cartesian(120, 32) * 0.1).squeeze()

    model, active_cells = create_block_model(mag_mesh, two_blocks, [M1, M2])
    model_reduced = model[active_cells].reshape(-1, order="F")
    # Create reduced identity map for Linear Problem
    identity_map = maps.IdentityMap(nP=int(sum(active_cells)) * 3)

    survey = create_mag_survey(
        components=["bx", "by", "bz", "tmi"],
        receiver_locations=receiver_locations,
        inducing_field_params=inducing_field_params,
    )

    sim = mag.Simulation3DIntegral(
        mag_mesh,
        survey=survey,
        chiMap=identity_map,
        ind_active=active_cells,
        sensitivity_path=str(tmp_path / f"{engine}"),
        store_sensitivities=store_sensitivities,
        model_type="vector",
        engine=engine,
        **parallel_kwargs,
    )

    data = sim.dpred(model_reduced).reshape(-1, 4)

    # Compute analytical response from magnetic prism
    block1, block2 = two_blocks
    prism_1 = MagneticPrism(block1[:, 0], block1[:, 1], M1 * np.linalg.norm(b0) / mu_0)
    prism_2 = MagneticPrism(block2[:, 0], block2[:, 1], -M1 * np.linalg.norm(b0) / mu_0)
    prism_3 = MagneticPrism(block2[:, 0], block2[:, 1], M2 * np.linalg.norm(b0) / mu_0)

    d = (
        prism_1.magnetic_flux_density(receiver_locations)
        + prism_2.magnetic_flux_density(receiver_locations)
        + prism_3.magnetic_flux_density(receiver_locations)
    )
    tmi = sim.tmi_projection

    # Check results
    rtol, atol = 9e-6, 3e-7
    np.testing.assert_allclose(data[:, 0], d[:, 0], rtol=rtol, atol=atol)
    np.testing.assert_allclose(data[:, 1], d[:, 1], rtol=rtol, atol=atol)
    np.testing.assert_allclose(data[:, 2], d[:, 2], rtol=rtol, atol=atol)
    np.testing.assert_allclose(data[:, 3], d @ tmi, rtol=rtol, atol=atol)


@pytest.mark.parametrize(
    "engine, parallel_kwargs",
    [
        ("geoana", {"n_processes": None}),
        ("geoana", {"n_processes": 1}),
        ("choclo", {"choclo_parallel": False}),
        ("choclo", {"choclo_parallel": True}),
    ],
    ids=["geoana_serial", "geoana_parallel", "choclo_serial", "choclo_parallel"],
)
@pytest.mark.parametrize("store_sensitivities", ("ram", "disk", "forward_only"))
def test_ana_mag_amp_forward(
    engine,
    parallel_kwargs,
    store_sensitivities,
    tmp_path,
    mag_mesh,
    two_blocks,
    receiver_locations,
    inducing_field,
):
    inducing_field_params, b0 = inducing_field
    M1 = (utils.mat_utils.dip_azimuth2cartesian(45, -40) * 0.05).squeeze()
    M2 = (utils.mat_utils.dip_azimuth2cartesian(120, 32) * 0.1).squeeze()

    model, active_cells = create_block_model(mag_mesh, two_blocks, [M1, M2])
    model_reduced = model[active_cells].reshape(-1, order="F")
    # Create reduced identity map for Linear Problem
    identity_map = maps.IdentityMap(nP=int(sum(active_cells)) * 3)

    survey = create_mag_survey(
        components=["bx", "by", "bz"],
        receiver_locations=receiver_locations,
        inducing_field_params=inducing_field_params,
    )

    sim = mag.Simulation3DIntegral(
        mag_mesh,
        survey=survey,
        chiMap=identity_map,
        ind_active=active_cells,
        sensitivity_path=str(tmp_path / f"{engine}"),
        store_sensitivities=store_sensitivities,
        model_type="vector",
        is_amplitude_data=True,
        engine=engine,
        **parallel_kwargs,
    )

    data = sim.dpred(model_reduced)

    # Compute analytical response from magnetic prism
    block1, block2 = two_blocks
    prism_1 = MagneticPrism(block1[:, 0], block1[:, 1], M1 * np.linalg.norm(b0) / mu_0)
    prism_2 = MagneticPrism(block2[:, 0], block2[:, 1], -M1 * np.linalg.norm(b0) / mu_0)
    prism_3 = MagneticPrism(block2[:, 0], block2[:, 1], M2 * np.linalg.norm(b0) / mu_0)

    d = (
        prism_1.magnetic_flux_density(receiver_locations)
        + prism_2.magnetic_flux_density(receiver_locations)
        + prism_3.magnetic_flux_density(receiver_locations)
    )
    d_amp = np.linalg.norm(d, axis=1)

    # Check results
    rtol, atol = 1e-7, 1e-6
    np.testing.assert_allclose(data, d_amp, rtol=rtol, atol=atol)


def test_ana_mag_tmi_grad_forward():
    nx = 61
    ny = 61

    H0 = (50000.0, 60.0, 250.0)
    b0 = mag.analytics.IDTtoxyz(-H0[1], H0[2], H0[0])
    chi1 = 0.01
    chi2 = 0.02

    # Define a mesh
    cs = 0.2
    hxind = [(cs, 41)]
    hyind = [(cs, 41)]
    hzind = [(cs, 41)]
    mesh = discretize.TensorMesh([hxind, hyind, hzind], "CCC")

    # create a model of two blocks, 1 inside the other
    block1 = np.array([[-1.5, 1.5], [-1.5, 1.5], [-1.5, 1.5]])
    block2 = np.array([[-0.7, 0.7], [-0.7, 0.7], [-0.7, 0.7]])

    def get_block_inds(grid, block):
        return np.where(
            (grid[:, 0] > block[0, 0])
            & (grid[:, 0] < block[0, 1])
            & (grid[:, 1] > block[1, 0])
            & (grid[:, 1] < block[1, 1])
            & (grid[:, 2] > block[2, 0])
            & (grid[:, 2] < block[2, 1])
        )

    block1_inds = get_block_inds(mesh.cell_centers, block1)
    block2_inds = get_block_inds(mesh.cell_centers, block2)

    model = np.zeros(mesh.n_cells)
    model[block1_inds] = chi1
    model[block2_inds] = chi2

    active_cells = model != 0.0
    model_reduced = model[active_cells]

    # Create reduced identity map for Linear Problem
    idenMap = maps.IdentityMap(nP=int(sum(active_cells)))

    # Create plane of observations
    xr = np.linspace(-20, 20, nx)
    dxr = xr[1] - xr[0]
    yr = np.linspace(-20, 20, ny)
    dyr = yr[1] - yr[0]
    X, Y = np.meshgrid(xr, yr)
    Z = np.ones_like(X) * 3.0
    locXyz = np.c_[X.reshape(-1), Y.reshape(-1), Z.reshape(-1)]
    components = ["tmi", "tmi_x", "tmi_y", "tmi_z"]

    rxLoc = mag.Point(locXyz, components=components)
    srcField = mag.UniformBackgroundField(
        [rxLoc], amplitude=H0[0], inclination=H0[1], declination=H0[2]
    )
    survey = mag.Survey(srcField)

    # Creat reduced identity map for Linear Problem
    idenMap = maps.IdentityMap(nP=int(sum(active_cells)))

    sim = mag.Simulation3DIntegral(
        mesh,
        survey=survey,
        chiMap=idenMap,
        ind_active=active_cells,
        store_sensitivities="forward_only",
        n_processes=None,
    )

    data = sim.dpred(model_reduced)
    tmi = data[0::4]
    d_x = data[1::4]
    d_y = data[2::4]
    d_z = data[3::4]

    # Compute analytical response from magnetic prism
    prism_1 = MagneticPrism(block1[:, 0], block1[:, 1], chi1 * b0 / mu_0)
    prism_2 = MagneticPrism(block2[:, 0], block2[:, 1], -chi1 * b0 / mu_0)
    prism_3 = MagneticPrism(block2[:, 0], block2[:, 1], chi2 * b0 / mu_0)

    d = (
        prism_1.magnetic_field_gradient(locXyz)
        + prism_2.magnetic_field_gradient(locXyz)
        + prism_3.magnetic_field_gradient(locXyz)
    ) * mu_0
    tmi_x = (d[:, 0, 0] * b0[0] + d[:, 0, 1] * b0[1] + d[:, 0, 2] * b0[2]) / H0[0]
    tmi_y = (d[:, 1, 0] * b0[0] + d[:, 1, 1] * b0[1] + d[:, 1, 2] * b0[2]) / H0[0]
    tmi_z = (d[:, 2, 0] * b0[0] + d[:, 2, 1] * b0[1] + d[:, 2, 2] * b0[2]) / H0[0]
    np.testing.assert_allclose(d_x, tmi_x, rtol=1e-10, atol=1e-12)
    np.testing.assert_allclose(d_y, tmi_y, rtol=1e-10, atol=1e-12)
    np.testing.assert_allclose(d_z, tmi_z, rtol=1e-10, atol=1e-12)

    # finite difference test y-grad
    np.testing.assert_allclose(
        np.diff(tmi.reshape(nx, ny, order="F")[:, ::2], axis=1) / (2 * dyr),
        tmi_y.reshape(nx, ny, order="F")[:, 1::2],
        atol=1.0,
        rtol=1e-1,
    )
    # finite difference test x-grad
    np.testing.assert_allclose(
        np.diff(tmi.reshape(nx, ny, order="F")[::2, :], axis=0) / (2 * dxr),
        tmi_x.reshape(nx, ny, order="F")[1::2, :],
        atol=1.0,
        rtol=1e-1,
<<<<<<< HEAD
    )
=======
    )


def test_ana_mag_grad_forward():
    nx = 5
    ny = 5

    h0_amplitude, h0_inclination, h0_declination = (50000.0, 60.0, 250.0)
    b0 = mag.analytics.IDTtoxyz(-h0_inclination, h0_declination, h0_amplitude)
    chi1 = 0.01
    chi2 = 0.02

    # Define a mesh
    cs = 0.2
    hxind = [(cs, 41)]
    hyind = [(cs, 41)]
    hzind = [(cs, 41)]
    mesh = discretize.TensorMesh([hxind, hyind, hzind], "CCC")

    # create a model of two blocks, 1 inside the other
    block1 = np.array([[-1.5, 1.5], [-1.5, 1.5], [-1.5, 1.5]])
    block2 = np.array([[-0.7, 0.7], [-0.7, 0.7], [-0.7, 0.7]])

    def get_block_inds(grid, block):
        return np.where(
            (grid[:, 0] > block[0, 0])
            & (grid[:, 0] < block[0, 1])
            & (grid[:, 1] > block[1, 0])
            & (grid[:, 1] < block[1, 1])
            & (grid[:, 2] > block[2, 0])
            & (grid[:, 2] < block[2, 1])
        )

    block1_inds = get_block_inds(mesh.cell_centers, block1)
    block2_inds = get_block_inds(mesh.cell_centers, block2)

    model = np.zeros(mesh.n_cells)
    model[block1_inds] = chi1
    model[block2_inds] = chi2

    active_cells = model != 0.0
    model_reduced = model[active_cells]

    # Create reduced identity map for Linear Problem
    idenMap = maps.IdentityMap(nP=int(sum(active_cells)))

    # Create plane of observations
    xr = np.linspace(-20, 20, nx)
    yr = np.linspace(-20, 20, ny)
    X, Y = np.meshgrid(xr, yr)
    Z = np.ones_like(X) * 3.0
    locXyz = np.c_[X.reshape(-1), Y.reshape(-1), Z.reshape(-1)]
    components = ["bxx", "bxy", "bxz", "byy", "byz", "bzz"]

    rxLoc = mag.Point(locXyz, components=components)
    srcField = mag.UniformBackgroundField(
        [rxLoc],
        amplitude=h0_amplitude,
        inclination=h0_inclination,
        declination=h0_declination,
    )
    survey = mag.Survey(srcField)

    # Creat reduced identity map for Linear Problem
    idenMap = maps.IdentityMap(nP=int(sum(active_cells)))

    sim = mag.Simulation3DIntegral(
        mesh,
        survey=survey,
        chiMap=idenMap,
        ind_active=active_cells,
        store_sensitivities="forward_only",
        n_processes=None,
    )

    data = sim.dpred(model_reduced)
    d_xx = data[0::6]
    d_xy = data[1::6]
    d_xz = data[2::6]
    d_yy = data[3::6]
    d_yz = data[4::6]
    d_zz = data[5::6]

    # Compute analytical response from magnetic prism
    prism_1 = MagneticPrism(block1[:, 0], block1[:, 1], chi1 * b0 / mu_0)
    prism_2 = MagneticPrism(block2[:, 0], block2[:, 1], -chi1 * b0 / mu_0)
    prism_3 = MagneticPrism(block2[:, 0], block2[:, 1], chi2 * b0 / mu_0)

    d = (
        prism_1.magnetic_field_gradient(locXyz)
        + prism_2.magnetic_field_gradient(locXyz)
        + prism_3.magnetic_field_gradient(locXyz)
    ) * mu_0

    np.testing.assert_allclose(d_xx, d[..., 0, 0], rtol=1e-10, atol=1e-12)
    np.testing.assert_allclose(d_xy, d[..., 0, 1], rtol=1e-10, atol=1e-12)
    np.testing.assert_allclose(d_xz, d[..., 0, 2], rtol=1e-10, atol=1e-12)
    np.testing.assert_allclose(d_yy, d[..., 1, 1], rtol=1e-10, atol=1e-12)
    np.testing.assert_allclose(d_yz, d[..., 1, 2], rtol=1e-10, atol=1e-12)
    np.testing.assert_allclose(d_zz, d[..., 2, 2], rtol=1e-10, atol=1e-12)


def test_ana_mag_vec_forward():
    nx = 5
    ny = 5

    h0_amplitude, h0_inclination, h0_declination = (50000.0, 60.0, 250.0)
    b0 = mag.analytics.IDTtoxyz(-h0_inclination, h0_declination, h0_amplitude)

    M1 = utils.mat_utils.dip_azimuth2cartesian(45, -40) * 0.05
    M2 = utils.mat_utils.dip_azimuth2cartesian(120, 32) * 0.1

    # Define a mesh
    cs = 0.2
    hxind = [(cs, 41)]
    hyind = [(cs, 41)]
    hzind = [(cs, 41)]
    mesh = discretize.TensorMesh([hxind, hyind, hzind], "CCC")

    # create a model of two blocks, 1 inside the other
    block1 = np.array([[-1.5, 1.5], [-1.5, 1.5], [-1.5, 1.5]])
    block2 = np.array([[-0.7, 0.7], [-0.7, 0.7], [-0.7, 0.7]])

    def get_block_inds(grid, block):
        return np.where(
            (grid[:, 0] > block[0, 0])
            & (grid[:, 0] < block[0, 1])
            & (grid[:, 1] > block[1, 0])
            & (grid[:, 1] < block[1, 1])
            & (grid[:, 2] > block[2, 0])
            & (grid[:, 2] < block[2, 1])
        )

    block1_inds = get_block_inds(mesh.cell_centers, block1)
    block2_inds = get_block_inds(mesh.cell_centers, block2)

    model = np.zeros((mesh.n_cells, 3))
    model[block1_inds] = M1
    model[block2_inds] = M2

    active_cells = np.any(model != 0.0, axis=1)
    model_reduced = model[active_cells].reshape(-1, order="F")

    # Create plane of observations
    xr = np.linspace(-20, 20, nx)
    yr = np.linspace(-20, 20, ny)
    X, Y = np.meshgrid(xr, yr)
    Z = np.ones_like(X) * 3.0
    locXyz = np.c_[X.reshape(-1), Y.reshape(-1), Z.reshape(-1)]
    components = ["bx", "by", "bz", "tmi"]

    rxLoc = mag.Point(locXyz, components=components)
    srcField = mag.UniformBackgroundField(
        receiver_list=[rxLoc],
        amplitude=h0_amplitude,
        inclination=h0_inclination,
        declination=h0_declination,
    )
    survey = mag.Survey(srcField)

    # Create reduced identity map for Linear Problem
    idenMap = maps.IdentityMap(nP=int(sum(active_cells)) * 3)

    sim = mag.Simulation3DIntegral(
        mesh,
        survey=survey,
        chiMap=idenMap,
        ind_active=active_cells,
        store_sensitivities="forward_only",
        model_type="vector",
        n_processes=None,
    )

    data = sim.dpred(model_reduced).reshape(-1, 4)

    # Compute analytical response from magnetic prism
    prism_1 = MagneticPrism(block1[:, 0], block1[:, 1], M1 * np.linalg.norm(b0) / mu_0)
    prism_2 = MagneticPrism(block2[:, 0], block2[:, 1], -M1 * np.linalg.norm(b0) / mu_0)
    prism_3 = MagneticPrism(block2[:, 0], block2[:, 1], M2 * np.linalg.norm(b0) / mu_0)

    d = (
        prism_1.magnetic_flux_density(locXyz)
        + prism_2.magnetic_flux_density(locXyz)
        + prism_3.magnetic_flux_density(locXyz)
    )
    tmi = sim.tmi_projection

    np.testing.assert_allclose(data[:, 0], d[:, 0])
    np.testing.assert_allclose(data[:, 1], d[:, 1])
    np.testing.assert_allclose(data[:, 2], d[:, 2])
    np.testing.assert_allclose(data[:, 3], d @ tmi)


def test_ana_mag_amp_forward():
    nx = 5
    ny = 5

    h0_amplitude, h0_inclination, h0_declination = (50000.0, 60.0, 250.0)
    b0 = mag.analytics.IDTtoxyz(-h0_inclination, h0_declination, h0_amplitude)

    M1 = utils.mat_utils.dip_azimuth2cartesian(45, -40) * 0.05
    M2 = utils.mat_utils.dip_azimuth2cartesian(120, 32) * 0.1

    # Define a mesh
    cs = 0.2
    hxind = [(cs, 41)]
    hyind = [(cs, 41)]
    hzind = [(cs, 41)]
    mesh = discretize.TensorMesh([hxind, hyind, hzind], "CCC")

    # create a model of two blocks, 1 inside the other
    block1 = np.array([[-1.5, 1.5], [-1.5, 1.5], [-1.5, 1.5]])
    block2 = np.array([[-0.7, 0.7], [-0.7, 0.7], [-0.7, 0.7]])

    def get_block_inds(grid, block):
        return np.where(
            (grid[:, 0] > block[0, 0])
            & (grid[:, 0] < block[0, 1])
            & (grid[:, 1] > block[1, 0])
            & (grid[:, 1] < block[1, 1])
            & (grid[:, 2] > block[2, 0])
            & (grid[:, 2] < block[2, 1])
        )

    block1_inds = get_block_inds(mesh.cell_centers, block1)
    block2_inds = get_block_inds(mesh.cell_centers, block2)

    model = np.zeros((mesh.n_cells, 3))
    model[block1_inds] = M1
    model[block2_inds] = M2

    active_cells = np.any(model != 0.0, axis=1)
    model_reduced = model[active_cells].reshape(-1, order="F")

    # Create plane of observations
    xr = np.linspace(-20, 20, nx)
    yr = np.linspace(-20, 20, ny)
    X, Y = np.meshgrid(xr, yr)
    Z = np.ones_like(X) * 3.0
    locXyz = np.c_[X.reshape(-1), Y.reshape(-1), Z.reshape(-1)]
    components = ["bx", "by", "bz"]

    rxLoc = mag.Point(locXyz, components=components)
    srcField = mag.UniformBackgroundField(
        receiver_list=[rxLoc],
        amplitude=h0_amplitude,
        inclination=h0_inclination,
        declination=h0_declination,
    )
    survey = mag.Survey(srcField)

    # Create reduced identity map for Linear Problem
    idenMap = maps.IdentityMap(nP=int(sum(active_cells)) * 3)

    sim = mag.Simulation3DIntegral(
        mesh,
        survey=survey,
        chiMap=idenMap,
        ind_active=active_cells,
        store_sensitivities="forward_only",
        model_type="vector",
        is_amplitude_data=True,
        n_processes=None,
    )

    data = sim.dpred(model_reduced)

    # Compute analytical response from magnetic prism
    prism_1 = MagneticPrism(block1[:, 0], block1[:, 1], M1 * np.linalg.norm(b0) / mu_0)
    prism_2 = MagneticPrism(block2[:, 0], block2[:, 1], -M1 * np.linalg.norm(b0) / mu_0)
    prism_3 = MagneticPrism(block2[:, 0], block2[:, 1], M2 * np.linalg.norm(b0) / mu_0)

    d = (
        prism_1.magnetic_flux_density(locXyz)
        + prism_2.magnetic_flux_density(locXyz)
        + prism_3.magnetic_flux_density(locXyz)
    )
    d_amp = np.linalg.norm(d, axis=1)

    np.testing.assert_allclose(data, d_amp)


def test_removed_modeltype():
    """Test if accesing removed modelType property raises error."""
    h = [[(2, 2)], [(2, 2)], [(2, 2)]]
    mesh = discretize.TensorMesh(h)
    receiver_location = np.array([[0, 0, 100]])
    receiver = mag.Point(receiver_location, components="tmi")
    background_field = mag.UniformBackgroundField(receiver_list=[receiver])
    survey = mag.Survey(background_field)
    mapping = maps.IdentityMap(mesh, nP=mesh.n_cells)
    sim = mag.Simulation3DIntegral(mesh, survey=survey, chiMap=mapping)
    message = "modelType has been removed, please use model_type."
    with pytest.raises(NotImplementedError, match=message):
        sim.modelType


if __name__ == "__main__":
    unittest.main()
>>>>>>> fe444e2d
<|MERGE_RESOLUTION|>--- conflicted
+++ resolved
@@ -1,13 +1,8 @@
-<<<<<<< HEAD
-from typing import List, Tuple
-=======
 import pytest
 import unittest
->>>>>>> fe444e2d
 
 import discretize
 import numpy as np
-import pytest
 from geoana.em.static import MagneticPrism
 from scipy.constants import mu_0
 
@@ -15,12 +10,6 @@
 from simpeg.potential_fields import magnetics as mag
 
 
-<<<<<<< HEAD
-@pytest.fixture
-def mag_mesh() -> discretize.TensorMesh:
-    """
-    a small tensor mesh for testing magnetic simulations
-=======
 def test_ana_mag_forward():
     nx = 5
     ny = 5
@@ -29,219 +18,68 @@
     b0 = mag.analytics.IDTtoxyz(-h0_inclination, h0_declination, h0_amplitude)
     chi1 = 0.01
     chi2 = 0.02
->>>>>>> fe444e2d
-
-    Returns
-    -------
-    discretize.TensorMesh
-        the tensor mesh for testing
-    """
+
     # Define a mesh
     cs = 0.2
     hxind = [(cs, 41)]
     hyind = [(cs, 41)]
     hzind = [(cs, 41)]
     mesh = discretize.TensorMesh([hxind, hyind, hzind], "CCC")
-    return mesh
-
-
-@pytest.fixture
-def two_blocks() -> Tuple[np.ndarray, np.ndarray]:
-    """
-    The parameters defining two blocks
-
-    Returns
-    -------
-    Tuple[np.ndarray, np.ndarray]
-        Tuple of (3, 2) arrays of (xmin, xmax), (ymin, ymax), (zmin, zmax) dimensions of each block
-    """
+
+    # create a model of two blocks, 1 inside the other
     block1 = np.array([[-1.5, 1.5], [-1.5, 1.5], [-1.5, 1.5]])
     block2 = np.array([[-0.7, 0.7], [-0.7, 0.7], [-0.7, 0.7]])
-    return block1, block2
-
-
-@pytest.fixture
-def receiver_locations() -> np.ndarray:
-    """
-    a grid of receivers for testing
-
-    Returns
-    -------
-    np.ndarray
-        (n, 3) array of receiver locations
-    """
+
+    def get_block_inds(grid, block):
+        return np.where(
+            (grid[:, 0] > block[0, 0])
+            & (grid[:, 0] < block[0, 1])
+            & (grid[:, 1] > block[1, 0])
+            & (grid[:, 1] < block[1, 1])
+            & (grid[:, 2] > block[2, 0])
+            & (grid[:, 2] < block[2, 1])
+        )
+
+    block1_inds = get_block_inds(mesh.cell_centers, block1)
+    block2_inds = get_block_inds(mesh.cell_centers, block2)
+
+    model = np.zeros(mesh.n_cells)
+    model[block1_inds] = chi1
+    model[block2_inds] = chi2
+
+    active_cells = model != 0.0
+    model_reduced = model[active_cells]
+
+    # Create reduced identity map for Linear Problem
+    idenMap = maps.IdentityMap(nP=int(sum(active_cells)))
+
     # Create plane of observations
-    nx, ny = 5, 5
     xr = np.linspace(-20, 20, nx)
     yr = np.linspace(-20, 20, ny)
     X, Y = np.meshgrid(xr, yr)
     Z = np.ones_like(X) * 3.0
-    return np.c_[X.reshape(-1), Y.reshape(-1), Z.reshape(-1)]
-
-<<<<<<< HEAD
-
-@pytest.fixture
-def inducing_field() -> Tuple[Tuple[float, float, float], Tuple[float, float, float]]:
-    """
-    inducing field two ways-- (amplitude, inclination , declination) and (b_x, b_y, b_z)
-
-    Returns
-    -------
-    Tuple[Tuple[float, float, float], Tuple[float, float, float]]
-        (amplitude, inclination, declination), (b_x, b_y, b_z)
-    """
-    H0 = (50000.0, 60.0, 250.0)
-    b0 = mag.analytics.IDTtoxyz(-H0[1], H0[2], H0[0])
-    return H0, b0
-
-
-def get_block_inds(grid: np.ndarray, block: np.ndarray) -> np.ndarray:
-    """
-    get the indices for a block
-
-    Parameters
-    ----------
-    grid : np.ndarray
-        (n, 3) array of xyz locations
-    block : np.ndarray
-        (3, 2) array of (xmin, xmax), (ymin, ymax), (zmin, zmax) dimensions of the block
-
-    Returns
-    -------
-    np.ndarray
-        boolean array of indices corresponding to the block
-    """
-
-    return np.where(
-        (grid[:, 0] > block[0, 0])
-        & (grid[:, 0] < block[0, 1])
-        & (grid[:, 1] > block[1, 0])
-        & (grid[:, 1] < block[1, 1])
-        & (grid[:, 2] > block[2, 0])
-        & (grid[:, 2] < block[2, 1])
-=======
+    locXyz = np.c_[X.reshape(-1), Y.reshape(-1), Z.reshape(-1)]
+    components = ["bx", "by", "bz", "tmi"]
+
     rxLoc = mag.Point(locXyz, components=components)
     srcField = mag.UniformBackgroundField(
         receiver_list=[rxLoc],
         amplitude=h0_amplitude,
         inclination=h0_inclination,
         declination=h0_declination,
->>>>>>> fe444e2d
-    )
-
-
-def create_block_model(
-    mesh: discretize.TensorMesh,
-    blocks: Tuple[np.ndarray, ...],
-    block_params: Tuple[np.ndarray, ...],
-) -> Tuple[np.ndarray, np.ndarray]:
-    """
-    Create a magnetic model from a sequence of blocks
-
-    Parameters
-    ----------
-    mesh : discretize.TensorMesh
-        TensorMesh object to put the model on
-    blocks : Tuple[np.ndarray, ...]
-        Tuple of block definitions (each element is (3, 2) array of (xmin, xmax), (ymin, ymax), (zmin, zmax)
-        dimensions of the block)
-    block_params : Tuple[np.ndarray, ...]
-        Tuple of parameters to assign for each block. Must be the same length as ``blocks``.
-
-    Returns
-    -------
-    Tuple[np.ndarray, np.ndarray]
-        Tuple of the magnetic model and active_cells (a boolean array)
-
-    Raises
-    ------
-    ValueError
-        if ``blocks`` and ``block_params`` have incompatible dimensions
-    """
-    if len(blocks) != len(block_params):
-        raise ValueError(
-            "'blocks' and 'block_params' must have the same number of elements"
-        )
-    model = np.zeros((mesh.n_cells, np.atleast_1d(block_params[0]).shape[0]))
-    for block, params in zip(blocks, block_params):
-        block_ind = get_block_inds(mesh.cell_centers, block)
-        model[block_ind] = params
-    active_cells = np.any(np.abs(model) > 0, axis=1)
-    return model.squeeze(), active_cells
-
-
-def create_mag_survey(
-    components: List[str],
-    receiver_locations: np.ndarray,
-    inducing_field_params: Tuple[float, float, float],
-) -> mag.Survey:
-    """
-    create a magnetic Survey
-
-    Parameters
-    ----------
-    components : List[str]
-        List of components to model
-    receiver_locations : np.ndarray
-        (n, 3) array of xyz receiver locations
-    inducing_field_params : Tuple[float, float, float]
-        amplitude, inclination, and declination of the inducing field
-
-    Returns
-    -------
-    mag.Survey
-        a magnetic Survey instance
-    """
-
-    receivers = mag.Point(receiver_locations, components=components)
-    source_field = mag.UniformBackgroundField([receivers], *inducing_field_params)
-    return mag.Survey(source_field)
-
-
-@pytest.mark.parametrize(
-    "engine,parallel_kwargs",
-    [
-        ("geoana", {"n_processes": None}),
-        ("geoana", {"n_processes": 1}),
-        ("choclo", {"choclo_parallel": False}),
-        ("choclo", {"choclo_parallel": True}),
-    ],
-    ids=["geoana_serial", "geoana_parallel", "choclo_serial", "choclo_parallel"],
-)
-@pytest.mark.parametrize("store_sensitivities", ("ram", "disk", "forward_only"))
-def test_ana_mag_forward(
-    engine,
-    parallel_kwargs,
-    store_sensitivities,
-    tmp_path,
-    mag_mesh,
-    two_blocks,
-    receiver_locations,
-    inducing_field,
-):
-    inducing_field_params, b0 = inducing_field
-
-    chi1 = 0.01
-    chi2 = 0.02
-    model, active_cells = create_block_model(mag_mesh, two_blocks, [chi1, chi2])
-    model_reduced = model[active_cells]
-    # Create reduced identity map for Linear Problem
-    identity_map = maps.IdentityMap(nP=int(sum(active_cells)))
-
-    survey = create_mag_survey(
-        components=["bx", "by", "bz", "tmi"],
-        receiver_locations=receiver_locations,
-        inducing_field_params=inducing_field_params,
-    )
+    )
+    survey = mag.Survey(srcField)
+
+    # Creat reduced identity map for Linear Problem
+    idenMap = maps.IdentityMap(nP=int(sum(active_cells)))
+
     sim = mag.Simulation3DIntegral(
-        mag_mesh,
+        mesh,
         survey=survey,
-        chiMap=identity_map,
+        chiMap=idenMap,
         ind_active=active_cells,
-        sensitivity_path=str(tmp_path / f"{engine}"),
-        store_sensitivities=store_sensitivities,
-        engine=engine,
-        **parallel_kwargs,
+        store_sensitivities="forward_only",
+        n_processes=None,
     )
 
     data = sim.dpred(model_reduced)
@@ -250,251 +88,25 @@
     d_z = data[2::4]
     d_t = data[3::4]
 
+    tmi = sim.tmi_projection
+    d_t2 = d_x * tmi[0] + d_y * tmi[1] + d_z * tmi[2]
+    np.testing.assert_allclose(d_t, d_t2)  # double check internal projection
+
     # Compute analytical response from magnetic prism
-    block1, block2 = two_blocks
     prism_1 = MagneticPrism(block1[:, 0], block1[:, 1], chi1 * b0 / mu_0)
     prism_2 = MagneticPrism(block2[:, 0], block2[:, 1], -chi1 * b0 / mu_0)
     prism_3 = MagneticPrism(block2[:, 0], block2[:, 1], chi2 * b0 / mu_0)
 
     d = (
-        prism_1.magnetic_flux_density(receiver_locations)
-        + prism_2.magnetic_flux_density(receiver_locations)
-        + prism_3.magnetic_flux_density(receiver_locations)
-    )
-
-    # TMI projection
-    tmi = sim.tmi_projection
-    d_t2 = d_x * tmi[0] + d_y * tmi[1] + d_z * tmi[2]
-
-    # Check results
-    rtol, atol = 1e-7, 1e-6
-    np.testing.assert_allclose(
-        d_t, d_t2, rtol=rtol, atol=atol
-    )  # double check internal projection
-    np.testing.assert_allclose(d_x, d[:, 0], rtol=rtol, atol=atol)
-    np.testing.assert_allclose(d_y, d[:, 1], rtol=rtol, atol=atol)
-    np.testing.assert_allclose(d_z, d[:, 2], rtol=rtol, atol=atol)
-    np.testing.assert_allclose(d_t, d @ tmi, rtol=rtol, atol=atol)
-
-
-@pytest.mark.parametrize(
-    "engine, parallel_kwargs",
-    [
-        ("geoana", {"n_processes": None}),
-        ("geoana", {"n_processes": 1}),
-        ("choclo", {"choclo_parallel": False}),
-        ("choclo", {"choclo_parallel": True}),
-    ],
-    ids=["geoana_serial", "geoana_parallel", "choclo_serial", "choclo_parallel"],
-)
-@pytest.mark.parametrize("store_sensitivities", ("ram", "disk", "forward_only"))
-def test_ana_mag_grad_forward(
-    engine,
-    parallel_kwargs,
-    store_sensitivities,
-    tmp_path,
-    mag_mesh,
-    two_blocks,
-    receiver_locations,
-    inducing_field,
-):
-    inducing_field_params, b0 = inducing_field
-
-    chi1 = 0.01
-    chi2 = 0.02
-    model, active_cells = create_block_model(mag_mesh, two_blocks, [chi1, chi2])
-    model_reduced = model[active_cells]
-    # Create reduced identity map for Linear Problem
-    identity_map = maps.IdentityMap(nP=int(sum(active_cells)))
-
-    survey = create_mag_survey(
-        components=["bxx", "bxy", "bxz", "byy", "byz", "bzz"],
-        receiver_locations=receiver_locations,
-        inducing_field_params=inducing_field_params,
-    )
-    sim = mag.Simulation3DIntegral(
-        mag_mesh,
-        survey=survey,
-        chiMap=identity_map,
-        ind_active=active_cells,
-        sensitivity_path=str(tmp_path / f"{engine}"),
-        store_sensitivities=store_sensitivities,
-        engine=engine,
-        **parallel_kwargs,
-    )
-    if engine == "choclo":
-        # gradient simulation not implemented for choclo yet
-        with pytest.raises(NotImplementedError):
-            data = sim.dpred(model_reduced)
-    else:
-        data = sim.dpred(model_reduced)
-        d_xx = data[0::6]
-        d_xy = data[1::6]
-        d_xz = data[2::6]
-        d_yy = data[3::6]
-        d_yz = data[4::6]
-        d_zz = data[5::6]
-
-        # Compute analytical response from magnetic prism
-        block1, block2 = two_blocks
-        prism_1 = MagneticPrism(block1[:, 0], block1[:, 1], chi1 * b0 / mu_0)
-        prism_2 = MagneticPrism(block2[:, 0], block2[:, 1], -chi1 * b0 / mu_0)
-        prism_3 = MagneticPrism(block2[:, 0], block2[:, 1], chi2 * b0 / mu_0)
-
-        d = (
-            prism_1.magnetic_field_gradient(receiver_locations)
-            + prism_2.magnetic_field_gradient(receiver_locations)
-            + prism_3.magnetic_field_gradient(receiver_locations)
-        ) * mu_0
-
-        # Check results
-        rtol, atol = 1e-7, 1e-6
-        np.testing.assert_allclose(d_xx, d[..., 0, 0], rtol=rtol, atol=atol)
-        np.testing.assert_allclose(d_xy, d[..., 0, 1], rtol=rtol, atol=atol)
-        np.testing.assert_allclose(d_xz, d[..., 0, 2], rtol=rtol, atol=atol)
-        np.testing.assert_allclose(d_yy, d[..., 1, 1], rtol=rtol, atol=atol)
-        np.testing.assert_allclose(d_yz, d[..., 1, 2], rtol=rtol, atol=atol)
-        np.testing.assert_allclose(d_zz, d[..., 2, 2], rtol=rtol, atol=atol)
-
-
-@pytest.mark.parametrize(
-    "engine, parallel_kwargs",
-    [
-        ("geoana", {"n_processes": None}),
-        ("geoana", {"n_processes": 1}),
-        ("choclo", {"choclo_parallel": False}),
-        ("choclo", {"choclo_parallel": True}),
-    ],
-    ids=["geoana_serial", "geoana_parallel", "choclo_serial", "choclo_parallel"],
-)
-@pytest.mark.parametrize("store_sensitivities", ("ram", "disk", "forward_only"))
-def test_ana_mag_vec_forward(
-    engine,
-    parallel_kwargs,
-    store_sensitivities,
-    tmp_path,
-    mag_mesh,
-    two_blocks,
-    receiver_locations,
-    inducing_field,
-):
-    inducing_field_params, b0 = inducing_field
-    M1 = (utils.mat_utils.dip_azimuth2cartesian(45, -40) * 0.05).squeeze()
-    M2 = (utils.mat_utils.dip_azimuth2cartesian(120, 32) * 0.1).squeeze()
-
-    model, active_cells = create_block_model(mag_mesh, two_blocks, [M1, M2])
-    model_reduced = model[active_cells].reshape(-1, order="F")
-    # Create reduced identity map for Linear Problem
-    identity_map = maps.IdentityMap(nP=int(sum(active_cells)) * 3)
-
-    survey = create_mag_survey(
-        components=["bx", "by", "bz", "tmi"],
-        receiver_locations=receiver_locations,
-        inducing_field_params=inducing_field_params,
-    )
-
-    sim = mag.Simulation3DIntegral(
-        mag_mesh,
-        survey=survey,
-        chiMap=identity_map,
-        ind_active=active_cells,
-        sensitivity_path=str(tmp_path / f"{engine}"),
-        store_sensitivities=store_sensitivities,
-        model_type="vector",
-        engine=engine,
-        **parallel_kwargs,
-    )
-
-    data = sim.dpred(model_reduced).reshape(-1, 4)
-
-    # Compute analytical response from magnetic prism
-    block1, block2 = two_blocks
-    prism_1 = MagneticPrism(block1[:, 0], block1[:, 1], M1 * np.linalg.norm(b0) / mu_0)
-    prism_2 = MagneticPrism(block2[:, 0], block2[:, 1], -M1 * np.linalg.norm(b0) / mu_0)
-    prism_3 = MagneticPrism(block2[:, 0], block2[:, 1], M2 * np.linalg.norm(b0) / mu_0)
-
-    d = (
-        prism_1.magnetic_flux_density(receiver_locations)
-        + prism_2.magnetic_flux_density(receiver_locations)
-        + prism_3.magnetic_flux_density(receiver_locations)
-    )
-    tmi = sim.tmi_projection
-
-    # Check results
-    rtol, atol = 9e-6, 3e-7
-    np.testing.assert_allclose(data[:, 0], d[:, 0], rtol=rtol, atol=atol)
-    np.testing.assert_allclose(data[:, 1], d[:, 1], rtol=rtol, atol=atol)
-    np.testing.assert_allclose(data[:, 2], d[:, 2], rtol=rtol, atol=atol)
-    np.testing.assert_allclose(data[:, 3], d @ tmi, rtol=rtol, atol=atol)
-
-
-@pytest.mark.parametrize(
-    "engine, parallel_kwargs",
-    [
-        ("geoana", {"n_processes": None}),
-        ("geoana", {"n_processes": 1}),
-        ("choclo", {"choclo_parallel": False}),
-        ("choclo", {"choclo_parallel": True}),
-    ],
-    ids=["geoana_serial", "geoana_parallel", "choclo_serial", "choclo_parallel"],
-)
-@pytest.mark.parametrize("store_sensitivities", ("ram", "disk", "forward_only"))
-def test_ana_mag_amp_forward(
-    engine,
-    parallel_kwargs,
-    store_sensitivities,
-    tmp_path,
-    mag_mesh,
-    two_blocks,
-    receiver_locations,
-    inducing_field,
-):
-    inducing_field_params, b0 = inducing_field
-    M1 = (utils.mat_utils.dip_azimuth2cartesian(45, -40) * 0.05).squeeze()
-    M2 = (utils.mat_utils.dip_azimuth2cartesian(120, 32) * 0.1).squeeze()
-
-    model, active_cells = create_block_model(mag_mesh, two_blocks, [M1, M2])
-    model_reduced = model[active_cells].reshape(-1, order="F")
-    # Create reduced identity map for Linear Problem
-    identity_map = maps.IdentityMap(nP=int(sum(active_cells)) * 3)
-
-    survey = create_mag_survey(
-        components=["bx", "by", "bz"],
-        receiver_locations=receiver_locations,
-        inducing_field_params=inducing_field_params,
-    )
-
-    sim = mag.Simulation3DIntegral(
-        mag_mesh,
-        survey=survey,
-        chiMap=identity_map,
-        ind_active=active_cells,
-        sensitivity_path=str(tmp_path / f"{engine}"),
-        store_sensitivities=store_sensitivities,
-        model_type="vector",
-        is_amplitude_data=True,
-        engine=engine,
-        **parallel_kwargs,
-    )
-
-    data = sim.dpred(model_reduced)
-
-    # Compute analytical response from magnetic prism
-    block1, block2 = two_blocks
-    prism_1 = MagneticPrism(block1[:, 0], block1[:, 1], M1 * np.linalg.norm(b0) / mu_0)
-    prism_2 = MagneticPrism(block2[:, 0], block2[:, 1], -M1 * np.linalg.norm(b0) / mu_0)
-    prism_3 = MagneticPrism(block2[:, 0], block2[:, 1], M2 * np.linalg.norm(b0) / mu_0)
-
-    d = (
-        prism_1.magnetic_flux_density(receiver_locations)
-        + prism_2.magnetic_flux_density(receiver_locations)
-        + prism_3.magnetic_flux_density(receiver_locations)
-    )
-    d_amp = np.linalg.norm(d, axis=1)
-
-    # Check results
-    rtol, atol = 1e-7, 1e-6
-    np.testing.assert_allclose(data, d_amp, rtol=rtol, atol=atol)
+        prism_1.magnetic_flux_density(locXyz)
+        + prism_2.magnetic_flux_density(locXyz)
+        + prism_3.magnetic_flux_density(locXyz)
+    )
+
+    np.testing.assert_allclose(d_x, d[:, 0])
+    np.testing.assert_allclose(d_y, d[:, 1])
+    np.testing.assert_allclose(d_z, d[:, 2])
+    np.testing.assert_allclose(d_t, d @ tmi)
 
 
 def test_ana_mag_tmi_grad_forward():
@@ -604,9 +216,6 @@
         tmi_x.reshape(nx, ny, order="F")[1::2, :],
         atol=1.0,
         rtol=1e-1,
-<<<<<<< HEAD
-    )
-=======
     )
 
 
@@ -905,5 +514,4 @@
 
 
 if __name__ == "__main__":
-    unittest.main()
->>>>>>> fe444e2d
+    unittest.main()