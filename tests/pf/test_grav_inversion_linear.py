--- conflicted
+++ resolved
@@ -61,7 +61,6 @@
             mesh.shape_cells[1],
             mesh.shape_cells[2],
         )
-<<<<<<< HEAD
     )
     model[(midx - 2) : (midx + 2), (midy - 2) : (midy + 2), -6:-2] = 0.5
     model = utils.mkvc(model)
@@ -118,80 +117,4 @@
     residual = np.linalg.norm(mrec - model) / np.linalg.norm(model)
 
     # Assert result
-    assert np.all(residual < 0.05)
-=======
-        model[(midx - 2) : (midx + 2), (midy - 2) : (midy + 2), -6:-2] = 0.5
-        model = utils.mkvc(model)
-        self.model = model[actv]
-
-        # Create reduced identity map
-        idenMap = maps.IdentityMap(nP=nC)
-
-        # Create the forward model operator
-        sim = gravity.Simulation3DIntegral(
-            self.mesh,
-            survey=survey,
-            rhoMap=idenMap,
-            ind_active=actv,
-            store_sensitivities="ram",
-            n_processes=None,
-        )
-
-        # Compute linear forward operator and compute some data
-        data = sim.make_synthetic_data(
-            self.model,
-            relative_error=0.0,
-            noise_floor=0.0005,
-            add_noise=True,
-            random_seed=2,
-        )
-
-        # Create a regularization
-        reg = regularization.Sparse(self.mesh, active_cells=actv, mapping=idenMap)
-        reg.norms = [0, 0, 0, 0]
-        reg.gradientType = "components"
-
-        # Data misfit function
-        dmis = data_misfit.L2DataMisfit(simulation=sim, data=data)
-
-        # Add directives to the inversion
-        opt = optimization.ProjectedGNCG(
-            maxIter=100, lower=-1.0, upper=1.0, maxIterLS=20, maxIterCG=10, tolCG=1e-3
-        )
-        invProb = inverse_problem.BaseInvProblem(dmis, reg, opt)
-
-        # Here is where the norms are applied
-        starting_beta = directives.BetaEstimateMaxDerivative(10.0)
-        IRLS = directives.Update_IRLS()
-        update_Jacobi = directives.UpdatePreconditioner()
-        sensitivity_weights = directives.UpdateSensitivityWeights(everyIter=False)
-        self.inv = inversion.BaseInversion(
-            invProb,
-            directiveList=[IRLS, sensitivity_weights, starting_beta, update_Jacobi],
-        )
-        self.sim = sim
-
-    def test_grav_inverse(self):
-        # Run the inversion
-        mrec = self.inv.run(self.model)
-        residual = np.linalg.norm(mrec - self.model) / np.linalg.norm(self.model)
-
-        # import matplotlib.pyplot as plt
-        # plt.figure()
-        # ax = plt.subplot(1, 2, 1)
-        # self.mesh.plot_slice(self.actvMap*mrec, ax=ax, clim=(0, 0.5), normal="Y")
-        # ax = plt.subplot(1, 2, 2)
-        # self.mesh.plot_slice(self.actvMap*self.model, ax=ax, clim=(0, 0.5), normal="Y")
-        # plt.show()
-
-        self.assertTrue(residual < 0.05)
-
-    def tearDown(self):
-        # Clean up the working directory
-        if self.sim.store_sensitivities == "disk":
-            shutil.rmtree(self.sim.sensitivity_path)
-
-
-if __name__ == "__main__":
-    unittest.main()
->>>>>>> c477bbb2
+    assert np.all(residual < 0.05)