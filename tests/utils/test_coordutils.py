<<<<<<< HEAD
=======
from __future__ import print_function
>>>>>>> f8b0ea53
import unittest
import os
import numpy as np
from SimPEG import Utils

tol = 1e-15

class coorUtilsTest(unittest.TestCase):

    def test_rotationMatrixFromNormals(self):
        np.random.seed(0)
        v0 = np.random.rand(3)
        v0 *= 1./np.linalg.norm(v0)

        np.random.seed(5)
        v1 = np.random.rand(3)
        v1 *= 1./np.linalg.norm(v1)

        Rf = Utils.coordutils.rotationMatrixFromNormals(v0,v1)
        Ri = Utils.coordutils.rotationMatrixFromNormals(v1,v0)

        self.assertTrue(np.linalg.norm(Utils.mkvc(Rf.dot(v0) - v1)) < tol)
        self.assertTrue(np.linalg.norm(Utils.mkvc(Ri.dot(v1) - v0)) < tol)

    def test_rotatePointsFromNormals(self):
        np.random.seed(10)
        v0 = np.random.rand(3)
        v0*= 1./np.linalg.norm(v0)

        np.random.seed(15)
        v1 = np.random.rand(3)
        v1*= 1./np.linalg.norm(v1)

        v2 = Utils.mkvc(Utils.coordutils.rotatePointsFromNormals(Utils.mkvc(v0,2).T,v0,v1))

        self.assertTrue(np.linalg.norm(v2-v1) < tol)

    def test_rotateMatrixFromNormals(self):
        np.random.seed(20)
        n0 = np.random.rand(3)
        n0 *= 1./np.linalg.norm(n0)

        np.random.seed(25)
        n1 = np.random.rand(3)
        n1 *= 1./np.linalg.norm(n1)

        np.random.seed(30)
        scale =  np.random.rand(100,1)
        XYZ0 = scale * n0
        XYZ1 = scale * n1

        XYZ2 = Utils.coordutils.rotatePointsFromNormals(XYZ0,n0,n1)
        self.assertTrue(np.linalg.norm(Utils.mkvc(XYZ1) - Utils.mkvc(XYZ2))/np.linalg.norm(Utils.mkvc(XYZ1)) < tol)

if __name__ == '__main__':
    unittest.main()
<|MERGE_RESOLUTION|>--- conflicted
+++ resolved
@@ -1,7 +1,4 @@
-<<<<<<< HEAD
-=======
 from __future__ import print_function
->>>>>>> f8b0ea53
 import unittest
 import os
 import numpy as np
